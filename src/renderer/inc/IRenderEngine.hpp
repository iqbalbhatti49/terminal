--- conflicted
+++ resolved
@@ -1,130 +1,124 @@
-/*++
-Copyright (c) Microsoft Corporation
-Licensed under the MIT license.
-
-Module Name:
-- IRenderEngine.hpp
-
-Abstract:
-- This serves as the entry point for a specific graphics engine specific renderer.
-
-Author(s):
-- Michael Niksa (MiNiksa) 17-Nov-2015
---*/
-
-#pragma once
-
-#include <d2d1.h>
-
-#include "CursorOptions.h"
-#include "Cluster.hpp"
-#include "FontInfoDesired.hpp"
-#include "IRenderData.hpp"
-#include "RenderSettings.hpp"
-#include "../../buffer/out/LineRendition.hpp"
-
-#pragma warning(push)
-#pragma warning(disable : 4100) // '...': unreferenced formal parameter
-namespace Microsoft::Console::Render
-{
-    struct RenderFrameInfo
-    {
-        std::optional<CursorOptions> cursorInfo;
-    };
-
-    enum class GridLines
-    {
-        None,
-        Top,
-        Bottom,
-        Left,
-        Right,
-        Underline,
-        DoubleUnderline,
-        CurlyUnderline,
-        DottedUnderline,
-        DashedUnderline,
-        Strikethrough,
-        HyperlinkUnderline
-    };
-    using GridLineSet = til::enumset<GridLines>;
-
-    class __declspec(novtable) IRenderEngine
-    {
-    public:
-#pragma warning(suppress : 26432) // If you define or delete any default operation in the type '...', define or delete them all (c.21).
-        virtual ~IRenderEngine() = default;
-
-        [[nodiscard]] virtual HRESULT StartPaint() noexcept = 0;
-        [[nodiscard]] virtual HRESULT EndPaint() noexcept = 0;
-        [[nodiscard]] virtual bool RequiresContinuousRedraw() noexcept = 0;
-        virtual void WaitUntilCanRender() noexcept = 0;
-        [[nodiscard]] virtual HRESULT Present() noexcept = 0;
-        [[nodiscard]] virtual HRESULT PrepareForTeardown(_Out_ bool* pForcePaint) noexcept = 0;
-        [[nodiscard]] virtual HRESULT ScrollFrame() noexcept = 0;
-        [[nodiscard]] virtual HRESULT Invalidate(const til::rect* psrRegion) noexcept = 0;
-        [[nodiscard]] virtual HRESULT InvalidateCursor(const til::rect* psrRegion) noexcept = 0;
-        [[nodiscard]] virtual HRESULT InvalidateSystem(const til::rect* prcDirtyClient) noexcept = 0;
-        [[nodiscard]] virtual HRESULT InvalidateSelection(const std::vector<til::rect>& rectangles) noexcept = 0;
-        [[nodiscard]] virtual HRESULT InvalidateScroll(const til::point* pcoordDelta) noexcept = 0;
-        [[nodiscard]] virtual HRESULT InvalidateAll() noexcept = 0;
-        [[nodiscard]] virtual HRESULT InvalidateFlush(_In_ const bool circled, _Out_ bool* const pForcePaint) noexcept = 0;
-        [[nodiscard]] virtual HRESULT InvalidateTitle(std::wstring_view proposedTitle) noexcept = 0;
-        [[nodiscard]] virtual HRESULT NotifyNewText(const std::wstring_view newText) noexcept = 0;
-        [[nodiscard]] virtual HRESULT PrepareRenderInfo(const RenderFrameInfo& info) noexcept = 0;
-        [[nodiscard]] virtual HRESULT ResetLineTransform() noexcept = 0;
-        [[nodiscard]] virtual HRESULT PrepareLineTransform(LineRendition lineRendition, til::CoordType targetRow, til::CoordType viewportLeft) noexcept = 0;
-        [[nodiscard]] virtual HRESULT PaintBackground() noexcept = 0;
-        [[nodiscard]] virtual HRESULT PaintBufferLine(std::span<const Cluster> clusters, til::point coord, bool fTrimLeft, bool lineWrapped) noexcept = 0;
-        [[nodiscard]] virtual HRESULT PaintBufferGridLines(GridLineSet lines, COLORREF gridlineColor, COLORREF underlineColor, size_t cchLine, til::point coordTarget) noexcept = 0;
-        [[nodiscard]] virtual HRESULT PaintSelection(const til::rect& rect) noexcept = 0;
-        [[nodiscard]] virtual HRESULT PaintSelections(const std::vector<til::rect>& rects) noexcept = 0;
-        [[nodiscard]] virtual HRESULT PaintCursor(const CursorOptions& options) noexcept = 0;
-        [[nodiscard]] virtual HRESULT UpdateDrawingBrushes(const TextAttribute& textAttributes, const RenderSettings& renderSettings, gsl::not_null<IRenderData*> pData, bool usingSoftFont, bool isSettingDefaultBrushes) noexcept = 0;
-        [[nodiscard]] virtual HRESULT UpdateFont(const FontInfoDesired& FontInfoDesired, _Out_ FontInfo& FontInfo) noexcept = 0;
-        [[nodiscard]] virtual HRESULT UpdateSoftFont(std::span<const uint16_t> bitPattern, til::size cellSize, size_t centeringHint) noexcept = 0;
-        [[nodiscard]] virtual HRESULT UpdateDpi(int iDpi) noexcept = 0;
-        [[nodiscard]] virtual HRESULT UpdateViewport(const til::inclusive_rect& srNewViewport) noexcept = 0;
-        [[nodiscard]] virtual HRESULT GetProposedFont(const FontInfoDesired& FontInfoDesired, _Out_ FontInfo& FontInfo, int iDpi) noexcept = 0;
-        [[nodiscard]] virtual HRESULT GetDirtyArea(std::span<const til::rect>& area) noexcept = 0;
-        [[nodiscard]] virtual HRESULT GetFontSize(_Out_ til::size* pFontSize) noexcept = 0;
-        [[nodiscard]] virtual HRESULT IsGlyphWideByFont(std::wstring_view glyph, _Out_ bool* pResult) noexcept = 0;
-        [[nodiscard]] virtual HRESULT UpdateTitle(std::wstring_view newTitle) noexcept = 0;
-
-        // The following functions used to be specific to the DxRenderer and they should
-        // be abstracted away and integrated into the above or simply get removed.
-
-        // DxRenderer - getter
-        virtual HRESULT Enable() noexcept { return S_OK; }
-<<<<<<< HEAD
-        virtual [[nodiscard]] std::wstring_view GetPixelShaderPath() noexcept { return {}; }
-        virtual [[nodiscard]] std::wstring_view GetPixelShaderImagePath() noexcept { return {}; }
-        virtual [[nodiscard]] bool GetRetroTerminalEffect() const noexcept { return false; }
-        virtual [[nodiscard]] float GetScaling() const noexcept { return 1; }
-        virtual [[nodiscard]] Types::Viewport GetViewportInCharacters(const Types::Viewport& viewInPixels) const noexcept { return Types::Viewport::Empty(); }
-        virtual [[nodiscard]] Types::Viewport GetViewportInPixels(const Types::Viewport& viewInCharacters) const noexcept { return Types::Viewport::Empty(); }
-=======
-        [[nodiscard]] virtual std::wstring_view GetPixelShaderPath() noexcept { return {}; }
-        [[nodiscard]] virtual bool GetRetroTerminalEffect() const noexcept { return false; }
-        [[nodiscard]] virtual float GetScaling() const noexcept { return 1; }
-        [[nodiscard]] virtual Types::Viewport GetViewportInCharacters(const Types::Viewport& viewInPixels) const noexcept { return Types::Viewport::Empty(); }
-        [[nodiscard]] virtual Types::Viewport GetViewportInPixels(const Types::Viewport& viewInCharacters) const noexcept { return Types::Viewport::Empty(); }
->>>>>>> ec434e3f
-        // DxRenderer - setter
-        virtual void SetAntialiasingMode(const D2D1_TEXT_ANTIALIAS_MODE antialiasingMode) noexcept {}
-        virtual void SetCallback(std::function<void(HANDLE)> pfn) noexcept {}
-        virtual void EnableTransparentBackground(const bool isTransparent) noexcept {}
-        virtual void SetForceFullRepaintRendering(bool enable) noexcept {}
-        [[nodiscard]] virtual HRESULT SetHwnd(const HWND hwnd) noexcept { return E_NOTIMPL; }
-        virtual void SetPixelShaderPath(std::wstring_view value) noexcept {}
-        virtual void SetPixelShaderImagePath(std::wstring_view value) noexcept {}
-        virtual void SetRetroTerminalEffect(bool enable) noexcept {}
-        virtual void SetSelectionBackground(const COLORREF color, const float alpha = 0.5f) noexcept {}
-        virtual void SetSoftwareRendering(bool enable) noexcept {}
-        virtual void SetWarningCallback(std::function<void(HRESULT)> pfn) noexcept {}
-        [[nodiscard]] virtual HRESULT SetWindowSize(const til::size pixels) noexcept { return E_NOTIMPL; }
-        [[nodiscard]] virtual HRESULT UpdateFont(const FontInfoDesired& pfiFontInfoDesired, FontInfo& fiFontInfo, const std::unordered_map<std::wstring_view, uint32_t>& features, const std::unordered_map<std::wstring_view, float>& axes) noexcept { return E_NOTIMPL; }
-        virtual void UpdateHyperlinkHoveredId(const uint16_t hoveredId) noexcept {}
-    };
-}
-#pragma warning(pop)
+/*++
+Copyright (c) Microsoft Corporation
+Licensed under the MIT license.
+
+Module Name:
+- IRenderEngine.hpp
+
+Abstract:
+- This serves as the entry point for a specific graphics engine specific renderer.
+
+Author(s):
+- Michael Niksa (MiNiksa) 17-Nov-2015
+--*/
+
+#pragma once
+
+#include <d2d1.h>
+
+#include "CursorOptions.h"
+#include "Cluster.hpp"
+#include "FontInfoDesired.hpp"
+#include "IRenderData.hpp"
+#include "RenderSettings.hpp"
+#include "../../buffer/out/LineRendition.hpp"
+
+#pragma warning(push)
+#pragma warning(disable : 4100) // '...': unreferenced formal parameter
+namespace Microsoft::Console::Render
+{
+    struct RenderFrameInfo
+    {
+        std::optional<CursorOptions> cursorInfo;
+    };
+
+    enum class GridLines
+    {
+        None,
+        Top,
+        Bottom,
+        Left,
+        Right,
+        Underline,
+        DoubleUnderline,
+        CurlyUnderline,
+        DottedUnderline,
+        DashedUnderline,
+        Strikethrough,
+        HyperlinkUnderline
+    };
+    using GridLineSet = til::enumset<GridLines>;
+
+    class __declspec(novtable) IRenderEngine
+    {
+    public:
+#pragma warning(suppress : 26432) // If you define or delete any default operation in the type '...', define or delete them all (c.21).
+        virtual ~IRenderEngine() = default;
+
+        [[nodiscard]] virtual HRESULT StartPaint() noexcept = 0;
+        [[nodiscard]] virtual HRESULT EndPaint() noexcept = 0;
+        [[nodiscard]] virtual bool RequiresContinuousRedraw() noexcept = 0;
+        virtual void WaitUntilCanRender() noexcept = 0;
+        [[nodiscard]] virtual HRESULT Present() noexcept = 0;
+        [[nodiscard]] virtual HRESULT PrepareForTeardown(_Out_ bool* pForcePaint) noexcept = 0;
+        [[nodiscard]] virtual HRESULT ScrollFrame() noexcept = 0;
+        [[nodiscard]] virtual HRESULT Invalidate(const til::rect* psrRegion) noexcept = 0;
+        [[nodiscard]] virtual HRESULT InvalidateCursor(const til::rect* psrRegion) noexcept = 0;
+        [[nodiscard]] virtual HRESULT InvalidateSystem(const til::rect* prcDirtyClient) noexcept = 0;
+        [[nodiscard]] virtual HRESULT InvalidateSelection(const std::vector<til::rect>& rectangles) noexcept = 0;
+        [[nodiscard]] virtual HRESULT InvalidateScroll(const til::point* pcoordDelta) noexcept = 0;
+        [[nodiscard]] virtual HRESULT InvalidateAll() noexcept = 0;
+        [[nodiscard]] virtual HRESULT InvalidateFlush(_In_ const bool circled, _Out_ bool* const pForcePaint) noexcept = 0;
+        [[nodiscard]] virtual HRESULT InvalidateTitle(std::wstring_view proposedTitle) noexcept = 0;
+        [[nodiscard]] virtual HRESULT NotifyNewText(const std::wstring_view newText) noexcept = 0;
+        [[nodiscard]] virtual HRESULT PrepareRenderInfo(const RenderFrameInfo& info) noexcept = 0;
+        [[nodiscard]] virtual HRESULT ResetLineTransform() noexcept = 0;
+        [[nodiscard]] virtual HRESULT PrepareLineTransform(LineRendition lineRendition, til::CoordType targetRow, til::CoordType viewportLeft) noexcept = 0;
+        [[nodiscard]] virtual HRESULT PaintBackground() noexcept = 0;
+        [[nodiscard]] virtual HRESULT PaintBufferLine(std::span<const Cluster> clusters, til::point coord, bool fTrimLeft, bool lineWrapped) noexcept = 0;
+        [[nodiscard]] virtual HRESULT PaintBufferGridLines(GridLineSet lines, COLORREF gridlineColor, COLORREF underlineColor, size_t cchLine, til::point coordTarget) noexcept = 0;
+        [[nodiscard]] virtual HRESULT PaintSelection(const til::rect& rect) noexcept = 0;
+        [[nodiscard]] virtual HRESULT PaintSelections(const std::vector<til::rect>& rects) noexcept = 0;
+        [[nodiscard]] virtual HRESULT PaintCursor(const CursorOptions& options) noexcept = 0;
+        [[nodiscard]] virtual HRESULT UpdateDrawingBrushes(const TextAttribute& textAttributes, const RenderSettings& renderSettings, gsl::not_null<IRenderData*> pData, bool usingSoftFont, bool isSettingDefaultBrushes) noexcept = 0;
+        [[nodiscard]] virtual HRESULT UpdateFont(const FontInfoDesired& FontInfoDesired, _Out_ FontInfo& FontInfo) noexcept = 0;
+        [[nodiscard]] virtual HRESULT UpdateSoftFont(std::span<const uint16_t> bitPattern, til::size cellSize, size_t centeringHint) noexcept = 0;
+        [[nodiscard]] virtual HRESULT UpdateDpi(int iDpi) noexcept = 0;
+        [[nodiscard]] virtual HRESULT UpdateViewport(const til::inclusive_rect& srNewViewport) noexcept = 0;
+        [[nodiscard]] virtual HRESULT GetProposedFont(const FontInfoDesired& FontInfoDesired, _Out_ FontInfo& FontInfo, int iDpi) noexcept = 0;
+        [[nodiscard]] virtual HRESULT GetDirtyArea(std::span<const til::rect>& area) noexcept = 0;
+        [[nodiscard]] virtual HRESULT GetFontSize(_Out_ til::size* pFontSize) noexcept = 0;
+        [[nodiscard]] virtual HRESULT IsGlyphWideByFont(std::wstring_view glyph, _Out_ bool* pResult) noexcept = 0;
+        [[nodiscard]] virtual HRESULT UpdateTitle(std::wstring_view newTitle) noexcept = 0;
+
+        // The following functions used to be specific to the DxRenderer and they should
+        // be abstracted away and integrated into the above or simply get removed.
+
+        // DxRenderer - getter
+        virtual HRESULT Enable() noexcept { return S_OK; }
+
+        [[nodiscard]] virtual std::wstring_view GetPixelShaderPath() noexcept { return {}; }
+        [[nodiscard]] virtual std::wstring_view GetPixelShaderImagePath() noexcept { return {}; }
+        [[nodiscard]] virtual bool GetRetroTerminalEffect() const noexcept { return false; }
+        [[nodiscard]] virtual float GetScaling() const noexcept { return 1; }
+        [[nodiscard]] virtual Types::Viewport GetViewportInCharacters(const Types::Viewport& viewInPixels) const noexcept { return Types::Viewport::Empty(); }
+        [[nodiscard]] virtual Types::Viewport GetViewportInPixels(const Types::Viewport& viewInCharacters) const noexcept { return Types::Viewport::Empty(); }
+
+        // DxRenderer - setter
+        virtual void SetAntialiasingMode(const D2D1_TEXT_ANTIALIAS_MODE antialiasingMode) noexcept {}
+        virtual void SetCallback(std::function<void(HANDLE)> pfn) noexcept {}
+        virtual void EnableTransparentBackground(const bool isTransparent) noexcept {}
+        virtual void SetForceFullRepaintRendering(bool enable) noexcept {}
+        [[nodiscard]] virtual HRESULT SetHwnd(const HWND hwnd) noexcept { return E_NOTIMPL; }
+        virtual void SetPixelShaderPath(std::wstring_view value) noexcept {}
+        virtual void SetPixelShaderImagePath(std::wstring_view value) noexcept {}
+        virtual void SetRetroTerminalEffect(bool enable) noexcept {}
+        virtual void SetSelectionBackground(const COLORREF color, const float alpha = 0.5f) noexcept {}
+        virtual void SetSoftwareRendering(bool enable) noexcept {}
+        virtual void SetWarningCallback(std::function<void(HRESULT)> pfn) noexcept {}
+        [[nodiscard]] virtual HRESULT SetWindowSize(const til::size pixels) noexcept { return E_NOTIMPL; }
+        [[nodiscard]] virtual HRESULT UpdateFont(const FontInfoDesired& pfiFontInfoDesired, FontInfo& fiFontInfo, const std::unordered_map<std::wstring_view, uint32_t>& features, const std::unordered_map<std::wstring_view, float>& axes) noexcept { return E_NOTIMPL; }
+        virtual void UpdateHyperlinkHoveredId(const uint16_t hoveredId) noexcept {}
+    };
+}
+#pragma warning(pop)