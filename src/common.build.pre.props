--- conflicted
+++ resolved
@@ -1,180 +1,176 @@
-<?xml version="1.0" encoding="utf-8"?>
-<Project DefaultTargets="Build" ToolsVersion="14.0" xmlns="http://schemas.microsoft.com/developer/msbuild/2003">
-  <!-- By default, binplace our output under the bin/ directory in the root of
-       the project. -->
-  <PropertyGroup>
-    <!-- We're controlling the output paths manually; do not let the rest of VS override them. -->
-    <GenerateProjectSpecificOutputFolder>false</GenerateProjectSpecificOutputFolder>
-
-    <OutDir>$(SolutionDir)bin\$(Platform)\$(Configuration)\</OutDir>
-    <!-- C++/WinRT projects get their own project-specific output directories. -->
-    <OutDir Condition="'$(OpenConsoleCppWinRTProject)'=='true'">$(SolutionDir)bin\$(Platform)\$(Configuration)\$(ProjectName)\</OutDir>
-    <OutputPath>$(OutDir)</OutputPath>
-
-    <IntDir>$(SolutionDir)obj\$(Platform)\$(Configuration)\$(ProjectName)\</IntDir>
-    <IntermediateOutputPath>$(IntDir)</IntermediateOutputPath>
-
-    <!-- Both pairs of OutDir/OutputPath and IntDir/IntermediateOutputPath must be set;
-         different parts of the project infrastructure use them (without rhyme or reason.) -->
-  </PropertyGroup>
-
-  <PropertyGroup>
-    <!-- This one is always set so that non-redirected projects can depend on it. -->
-    <OpenConsoleCommonOutDir>$(SolutionDir)bin\$(Platform)\$(Configuration)\</OpenConsoleCommonOutDir>
-  </PropertyGroup>
-
-  <Import Project="$(VCTargetsPath)\Microsoft.Cpp.Default.props" />
-
-  <ItemGroup Label="ProjectConfigurations">
-  <ProjectConfiguration Include="AuditMode|Win32">
-      <Configuration>AuditMode</Configuration>
-      <Platform>Win32</Platform>
-    </ProjectConfiguration>
-    <ProjectConfiguration Include="Debug|Win32">
-      <Configuration>Debug</Configuration>
-      <Platform>Win32</Platform>
-    </ProjectConfiguration>
-    <ProjectConfiguration Include="Release|Win32">
-      <Configuration>Release</Configuration>
-      <Platform>Win32</Platform>
-    </ProjectConfiguration>
-    <ProjectConfiguration Include="AuditMode|x64">
-      <Configuration>AuditMode</Configuration>
-      <Platform>x64</Platform>
-    </ProjectConfiguration>
-    <ProjectConfiguration Include="Debug|x64">
-      <Configuration>Debug</Configuration>
-      <Platform>x64</Platform>
-    </ProjectConfiguration>
-    <ProjectConfiguration Include="Release|x64">
-      <Configuration>Release</Configuration>
-      <Platform>x64</Platform>
-    </ProjectConfiguration>
-    <ProjectConfiguration Include="AuditMode|ARM64">
-      <Configuration>AuditMode</Configuration>
-      <Platform>ARM64</Platform>
-    </ProjectConfiguration>
-    <ProjectConfiguration Include="Debug|ARM64">
-      <Configuration>Debug</Configuration>
-      <Platform>ARM64</Platform>
-    </ProjectConfiguration>
-    <ProjectConfiguration Include="Release|ARM64">
-      <Configuration>Release</Configuration>
-      <Platform>ARM64</Platform>
-    </ProjectConfiguration>
-  </ItemGroup>
-
-  <PropertyGroup Label="Globals">
-    <WindowsTargetPlatformVersion Condition="'$(WindowsTargetPlatformVersion)' == ''">10.0.18362.0</WindowsTargetPlatformVersion>
-  </PropertyGroup>
-
-  <!-- For ALL build types-->
-  <PropertyGroup Label="Configuration">
-    <PlatformToolset>ClangCl</PlatformToolset>
-    <CharacterSet>Unicode</CharacterSet>
-    <LinkIncremental>false</LinkIncremental>
-    <PreferredToolArchitecture>x64</PreferredToolArchitecture>
-  </PropertyGroup>
-
-  <ItemDefinitionGroup>
-    <ClCompile>
-      <PrecompiledHeader>Use</PrecompiledHeader>
-      <WarningLevel>Level4</WarningLevel>
-      <TreatSpecificWarningsAsErrors>4189;4100;4242;4389;4244</TreatSpecificWarningsAsErrors>
-      <!--<WarningLevel>EnableAllWarnings</WarningLevel>-->
-      <TreatWarningAsError>true</TreatWarningAsError>
-      <!-- disable warning on nameless structs (4201) -->
-      <DisableSpecificWarnings>4201;4312;4467;%(DisableSpecificWarnings)</DisableSpecificWarnings>
-      <PreprocessorDefinitions>_WINDOWS;EXTERNAL_BUILD;%(PreprocessorDefinitions)</PreprocessorDefinitions>
-      <SDLCheck>true</SDLCheck>
-      <PrecompiledHeaderFile>precomp.h</PrecompiledHeaderFile>
-      <ProgramDataBaseFileName>$(IntDir)$(TargetName).pdb</ProgramDataBaseFileName>
-      <DebugInformationFormat>ProgramDatabase</DebugInformationFormat>
-      <AdditionalIncludeDirectories>$(SolutionDir)\src\inc;$(SolutionDir)\dep;$(SolutionDir)\dep\Console;$(SolutionDir)\dep\Win32K;$(SolutionDir)\dep\gsl\include;$(SolutionDir)\dep\wil\include;$(SolutionDir)\oss\chromium;$(SolutionDir)\oss\fmt\include;$(SolutionDir)\oss\dynamic_bitset;$(SolutionDir)\oss\libpopcnt;$(SolutionDir)\oss\interval_tree;%(AdditionalIncludeDirectories);</AdditionalIncludeDirectories>
-      <MultiProcessorCompilation>true</MultiProcessorCompilation>
-      <MinimalRebuild>false</MinimalRebuild>
-      <RuntimeTypeInfo>false</RuntimeTypeInfo>
-<<<<<<< HEAD
-      <AdditionalOptions>/std:c++17 /utf-8 -Wno-error=defaulted-function-deleted -Wno-error=overloaded-virtual -Wno-error=sign-compare -Wno-error=microsoft-goto -Wno-error=unknown-pragmas -Wno-error=microsoft-sealed -Wno-error=inconsistent-missing-override -Wno-error=extra-tokens -Wno-error=missing-field-initializers -Wno-error=unused-variable -Wno-error=ignored-qualifiers -Wno-error=c++11-narrowing -Wno-error=pragma-pack -Wno-error=nonportable-include-path -Wno-error=microsoft-include -Wno-error=reorder-ctor -Wno-error=unused-parameter -Wno-error=microsoft-exception-spec -Wno-error=missing-braces -Wno-error=switch %(AdditionalOptions)</AdditionalOptions>
-=======
-      <LanguageStandard>stdcpp17</LanguageStandard>
-      <AdditionalOptions>/utf-8 %(AdditionalOptions)</AdditionalOptions>
->>>>>>> 048f8d50
-      <ControlFlowGuard>Guard</ControlFlowGuard>
-    </ClCompile>
-    <ResourceCompile>
-      <PreprocessorDefinitions>EXTERNAL_BUILD;_UNICODE;UNICODE;%(PreprocessorDefinitions)</PreprocessorDefinitions>
-    </ResourceCompile>
-    <Link>
-      <ProgramDatabaseFile>$(OutDir)$(TargetName)FullPDB.pdb</ProgramDatabaseFile>
-      <SubSystem>Windows</SubSystem>
-      <SetChecksum>true</SetChecksum>
-    </Link>
-  </ItemDefinitionGroup>
-
-  <!-- For Debug ONLY -->
-  <PropertyGroup Condition="'$(Configuration)'=='Debug'" Label="Configuration">
-    <UseDebugLibraries>true</UseDebugLibraries>
-    <LinkIncremental>false</LinkIncremental>
-  </PropertyGroup>
-
-  <ItemDefinitionGroup Condition="'$(Configuration)'=='Debug'">
-    <ClCompile>
-      <Optimization>Disabled</Optimization>
-      <PreprocessorDefinitions>_DEBUG;DBG;%(PreprocessorDefinitions)</PreprocessorDefinitions>
-    </ClCompile>
-    <Link>
-      <GenerateDebugInformation>true</GenerateDebugInformation>
-    </Link>
-  </ItemDefinitionGroup>
-
-  <!-- For Release ONLY -->
-  <PropertyGroup Condition="'$(Configuration)'=='Release' Or '$(Configuration)'=='AuditMode'" Label="Configuration">
-    <UseDebugLibraries>false</UseDebugLibraries>
-    <WholeProgramOptimization>true</WholeProgramOptimization>
-  </PropertyGroup>
-
-  <ItemDefinitionGroup Condition="'$(Configuration)'=='Release' Or '$(Configuration)'=='AuditMode'">
-    <ClCompile>
-      <Optimization>MaxSpeed</Optimization>
-      <FunctionLevelLinking>true</FunctionLevelLinking>
-      <IntrinsicFunctions>true</IntrinsicFunctions>
-      <PreprocessorDefinitions>NDEBUG;%(PreprocessorDefinitions)</PreprocessorDefinitions>
-      <RuntimeTypeInfo>false</RuntimeTypeInfo>
-    </ClCompile>
-    <Link>
-      <EnableCOMDATFolding>true</EnableCOMDATFolding>
-      <OptimizeReferences>true</OptimizeReferences>
-    </Link>
-  </ItemDefinitionGroup>
-
-  <!-- For Win32 (x86) ONLY ... we use all defaults for AMD64. No def for those. -->
-  <ItemDefinitionGroup Condition="'$(Platform)'=='Win32'">
-    <ClCompile>
-      <PreprocessorDefinitions>WIN32;%(PreprocessorDefinitions)</PreprocessorDefinitions>
-    </ClCompile>
-  </ItemDefinitionGroup>
-
-  <!-- For our Audit mode -->
-  <PropertyGroup Condition="'$(Configuration)'=='AuditMode'">
-    <CodeAnalysisRuleSet>$(SolutionDir)\src\StaticAnalysis.ruleset</CodeAnalysisRuleSet>
-    <EnableCppCoreCheck>true</EnableCppCoreCheck>
-    <RunCodeAnalysis>true</RunCodeAnalysis>
-    <CAExcludePath>$(CAExcludePath);$(SolutionDir)\dep;$(SolutionDir)\oss;$(SolutionDir)\packages</CAExcludePath>
-    <OpenConsoleVcpkgConfiguration>Release</OpenConsoleVcpkgConfiguration>
-    <OpenConsoleTppVcpkgConfiguration>Release</OpenConsoleTppVcpkgConfiguration>
-  </PropertyGroup>
-  <ItemDefinitionGroup Condition="'$(Configuration)'=='AuditMode'">
-    <ClCompile>
-      <EnablePREfast>true</EnablePREfast>
-    </ClCompile>
-  </ItemDefinitionGroup>
-
-  <!-- Sanity check: Make sure the user followed the README and initialized git submodules. -->
-  <Target Name="EnsureSubmodulesExist" BeforeTargets="PrepareForBuild">
-    <PropertyGroup>
-      <ErrorText>This project references git submodule(s) that are missing on this computer. Use `git submodule update --init --recursive` to download them.  For more information, see https://github.com/microsoft/terminal#building-the-code. </ErrorText>
-    </PropertyGroup>
-    <Error Condition="!Exists('$(SolutionDir)\dep\wil') Or !Exists('$(SolutionDir)\dep\gsl')" Text="$([System.String]::Format('$(ErrorText)'))" />
-  </Target>
-</Project>
+<?xml version="1.0" encoding="utf-8"?>
+<Project DefaultTargets="Build" ToolsVersion="14.0" xmlns="http://schemas.microsoft.com/developer/msbuild/2003">
+  <!-- By default, binplace our output under the bin/ directory in the root of
+       the project. -->
+  <PropertyGroup>
+    <!-- We're controlling the output paths manually; do not let the rest of VS override them. -->
+    <GenerateProjectSpecificOutputFolder>false</GenerateProjectSpecificOutputFolder>
+
+    <OutDir>$(SolutionDir)bin\$(Platform)\$(Configuration)\</OutDir>
+    <!-- C++/WinRT projects get their own project-specific output directories. -->
+    <OutDir Condition="'$(OpenConsoleCppWinRTProject)'=='true'">$(SolutionDir)bin\$(Platform)\$(Configuration)\$(ProjectName)\</OutDir>
+    <OutputPath>$(OutDir)</OutputPath>
+
+    <IntDir>$(SolutionDir)obj\$(Platform)\$(Configuration)\$(ProjectName)\</IntDir>
+    <IntermediateOutputPath>$(IntDir)</IntermediateOutputPath>
+
+    <!-- Both pairs of OutDir/OutputPath and IntDir/IntermediateOutputPath must be set;
+         different parts of the project infrastructure use them (without rhyme or reason.) -->
+  </PropertyGroup>
+
+  <PropertyGroup>
+    <!-- This one is always set so that non-redirected projects can depend on it. -->
+    <OpenConsoleCommonOutDir>$(SolutionDir)bin\$(Platform)\$(Configuration)\</OpenConsoleCommonOutDir>
+  </PropertyGroup>
+
+  <Import Project="$(VCTargetsPath)\Microsoft.Cpp.Default.props" />
+
+  <ItemGroup Label="ProjectConfigurations">
+  <ProjectConfiguration Include="AuditMode|Win32">
+      <Configuration>AuditMode</Configuration>
+      <Platform>Win32</Platform>
+    </ProjectConfiguration>
+    <ProjectConfiguration Include="Debug|Win32">
+      <Configuration>Debug</Configuration>
+      <Platform>Win32</Platform>
+    </ProjectConfiguration>
+    <ProjectConfiguration Include="Release|Win32">
+      <Configuration>Release</Configuration>
+      <Platform>Win32</Platform>
+    </ProjectConfiguration>
+    <ProjectConfiguration Include="AuditMode|x64">
+      <Configuration>AuditMode</Configuration>
+      <Platform>x64</Platform>
+    </ProjectConfiguration>
+    <ProjectConfiguration Include="Debug|x64">
+      <Configuration>Debug</Configuration>
+      <Platform>x64</Platform>
+    </ProjectConfiguration>
+    <ProjectConfiguration Include="Release|x64">
+      <Configuration>Release</Configuration>
+      <Platform>x64</Platform>
+    </ProjectConfiguration>
+    <ProjectConfiguration Include="AuditMode|ARM64">
+      <Configuration>AuditMode</Configuration>
+      <Platform>ARM64</Platform>
+    </ProjectConfiguration>
+    <ProjectConfiguration Include="Debug|ARM64">
+      <Configuration>Debug</Configuration>
+      <Platform>ARM64</Platform>
+    </ProjectConfiguration>
+    <ProjectConfiguration Include="Release|ARM64">
+      <Configuration>Release</Configuration>
+      <Platform>ARM64</Platform>
+    </ProjectConfiguration>
+  </ItemGroup>
+
+  <PropertyGroup Label="Globals">
+    <WindowsTargetPlatformVersion Condition="'$(WindowsTargetPlatformVersion)' == ''">10.0.18362.0</WindowsTargetPlatformVersion>
+  </PropertyGroup>
+
+  <!-- For ALL build types-->
+  <PropertyGroup Label="Configuration">
+    <PlatformToolset>ClangCl</PlatformToolset>
+    <CharacterSet>Unicode</CharacterSet>
+    <LinkIncremental>false</LinkIncremental>
+    <PreferredToolArchitecture>x64</PreferredToolArchitecture>
+  </PropertyGroup>
+
+  <ItemDefinitionGroup>
+    <ClCompile>
+      <PrecompiledHeader>Use</PrecompiledHeader>
+      <WarningLevel>Level4</WarningLevel>
+      <TreatSpecificWarningsAsErrors>4189;4100;4242;4389;4244</TreatSpecificWarningsAsErrors>
+      <!--<WarningLevel>EnableAllWarnings</WarningLevel>-->
+      <TreatWarningAsError>true</TreatWarningAsError>
+      <!-- disable warning on nameless structs (4201) -->
+      <DisableSpecificWarnings>4201;4312;4467;%(DisableSpecificWarnings)</DisableSpecificWarnings>
+      <PreprocessorDefinitions>_WINDOWS;EXTERNAL_BUILD;%(PreprocessorDefinitions)</PreprocessorDefinitions>
+      <SDLCheck>true</SDLCheck>
+      <PrecompiledHeaderFile>precomp.h</PrecompiledHeaderFile>
+      <ProgramDataBaseFileName>$(IntDir)$(TargetName).pdb</ProgramDataBaseFileName>
+      <DebugInformationFormat>ProgramDatabase</DebugInformationFormat>
+      <AdditionalIncludeDirectories>$(SolutionDir)\src\inc;$(SolutionDir)\dep;$(SolutionDir)\dep\Console;$(SolutionDir)\dep\Win32K;$(SolutionDir)\dep\gsl\include;$(SolutionDir)\dep\wil\include;$(SolutionDir)\oss\chromium;$(SolutionDir)\oss\fmt\include;$(SolutionDir)\oss\dynamic_bitset;$(SolutionDir)\oss\libpopcnt;$(SolutionDir)\oss\interval_tree;%(AdditionalIncludeDirectories);</AdditionalIncludeDirectories>
+      <MultiProcessorCompilation>true</MultiProcessorCompilation>
+      <MinimalRebuild>false</MinimalRebuild>
+      <RuntimeTypeInfo>false</RuntimeTypeInfo>
+      <LanguageStandard>stdcpp17</LanguageStandard>
+      <AdditionalOptions>/utf-8 -Wno-error=defaulted-function-deleted -Wno-error=overloaded-virtual -Wno-error=sign-compare -Wno-error=microsoft-goto -Wno-error=unknown-pragmas -Wno-error=microsoft-sealed -Wno-error=inconsistent-missing-override -Wno-error=extra-tokens -Wno-error=missing-field-initializers -Wno-error=unused-variable -Wno-error=ignored-qualifiers -Wno-error=c++11-narrowing -Wno-error=pragma-pack -Wno-error=nonportable-include-path -Wno-error=microsoft-include -Wno-error=reorder-ctor -Wno-error=unused-parameter -Wno-error=microsoft-exception-spec -Wno-error=missing-braces -Wno-error=switch %(AdditionalOptions)</AdditionalOptions>
+      <ControlFlowGuard>Guard</ControlFlowGuard>
+    </ClCompile>
+    <ResourceCompile>
+      <PreprocessorDefinitions>EXTERNAL_BUILD;_UNICODE;UNICODE;%(PreprocessorDefinitions)</PreprocessorDefinitions>
+    </ResourceCompile>
+    <Link>
+      <ProgramDatabaseFile>$(OutDir)$(TargetName)FullPDB.pdb</ProgramDatabaseFile>
+      <SubSystem>Windows</SubSystem>
+      <SetChecksum>true</SetChecksum>
+    </Link>
+  </ItemDefinitionGroup>
+
+  <!-- For Debug ONLY -->
+  <PropertyGroup Condition="'$(Configuration)'=='Debug'" Label="Configuration">
+    <UseDebugLibraries>true</UseDebugLibraries>
+    <LinkIncremental>false</LinkIncremental>
+  </PropertyGroup>
+
+  <ItemDefinitionGroup Condition="'$(Configuration)'=='Debug'">
+    <ClCompile>
+      <Optimization>Disabled</Optimization>
+      <PreprocessorDefinitions>_DEBUG;DBG;%(PreprocessorDefinitions)</PreprocessorDefinitions>
+    </ClCompile>
+    <Link>
+      <GenerateDebugInformation>true</GenerateDebugInformation>
+    </Link>
+  </ItemDefinitionGroup>
+
+  <!-- For Release ONLY -->
+  <PropertyGroup Condition="'$(Configuration)'=='Release' Or '$(Configuration)'=='AuditMode'" Label="Configuration">
+    <UseDebugLibraries>false</UseDebugLibraries>
+    <WholeProgramOptimization>true</WholeProgramOptimization>
+  </PropertyGroup>
+
+  <ItemDefinitionGroup Condition="'$(Configuration)'=='Release' Or '$(Configuration)'=='AuditMode'">
+    <ClCompile>
+      <Optimization>MaxSpeed</Optimization>
+      <FunctionLevelLinking>true</FunctionLevelLinking>
+      <IntrinsicFunctions>true</IntrinsicFunctions>
+      <PreprocessorDefinitions>NDEBUG;%(PreprocessorDefinitions)</PreprocessorDefinitions>
+      <RuntimeTypeInfo>false</RuntimeTypeInfo>
+    </ClCompile>
+    <Link>
+      <EnableCOMDATFolding>true</EnableCOMDATFolding>
+      <OptimizeReferences>true</OptimizeReferences>
+    </Link>
+  </ItemDefinitionGroup>
+
+  <!-- For Win32 (x86) ONLY ... we use all defaults for AMD64. No def for those. -->
+  <ItemDefinitionGroup Condition="'$(Platform)'=='Win32'">
+    <ClCompile>
+      <PreprocessorDefinitions>WIN32;%(PreprocessorDefinitions)</PreprocessorDefinitions>
+    </ClCompile>
+  </ItemDefinitionGroup>
+
+  <!-- For our Audit mode -->
+  <PropertyGroup Condition="'$(Configuration)'=='AuditMode'">
+    <CodeAnalysisRuleSet>$(SolutionDir)\src\StaticAnalysis.ruleset</CodeAnalysisRuleSet>
+    <EnableCppCoreCheck>true</EnableCppCoreCheck>
+    <RunCodeAnalysis>true</RunCodeAnalysis>
+    <CAExcludePath>$(CAExcludePath);$(SolutionDir)\dep;$(SolutionDir)\oss;$(SolutionDir)\packages</CAExcludePath>
+    <OpenConsoleVcpkgConfiguration>Release</OpenConsoleVcpkgConfiguration>
+    <OpenConsoleTppVcpkgConfiguration>Release</OpenConsoleTppVcpkgConfiguration>
+  </PropertyGroup>
+  <ItemDefinitionGroup Condition="'$(Configuration)'=='AuditMode'">
+    <ClCompile>
+      <EnablePREfast>true</EnablePREfast>
+    </ClCompile>
+  </ItemDefinitionGroup>
+
+  <!-- Sanity check: Make sure the user followed the README and initialized git submodules. -->
+  <Target Name="EnsureSubmodulesExist" BeforeTargets="PrepareForBuild">
+    <PropertyGroup>
+      <ErrorText>This project references git submodule(s) that are missing on this computer. Use `git submodule update --init --recursive` to download them.  For more information, see https://github.com/microsoft/terminal#building-the-code. </ErrorText>
+    </PropertyGroup>
+    <Error Condition="!Exists('$(SolutionDir)\dep\wil') Or !Exists('$(SolutionDir)\dep\gsl')" Text="$([System.String]::Format('$(ErrorText)'))" />
+  </Target>
+</Project>