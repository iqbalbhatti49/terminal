// Copyright (c) Microsoft Corporation.
// Licensed under the MIT license.

#include "pch.h"
#include "Terminal.hpp"
#include <DefaultSettings.h>

using namespace Microsoft::Terminal::Core;
using namespace Microsoft::Console::Types;
using namespace Microsoft::Console::Render;

Viewport Terminal::GetViewport() noexcept
{
    return _GetVisibleViewport();
}

COORD Terminal::GetTextBufferEndPosition() const noexcept
{
    // We use the end line of mutableViewport as the end
    // of the text buffer, it always moves with the written
    // text
    COORD endPosition{ _GetMutableViewport().Width() - 1, gsl::narrow<short>(ViewEndIndex()) };
    return endPosition;
}

const TextBuffer& Terminal::GetTextBuffer() noexcept
{
    return _activeBuffer();
}

const FontInfo& Terminal::GetFontInfo() noexcept
{
    return _fontInfo;
}

void Terminal::SetFontInfo(const FontInfo& fontInfo)
{
    _fontInfo = fontInfo;
}

COORD Terminal::GetCursorPosition() const noexcept
{
    const auto& cursor = _activeBuffer().GetCursor();
    return cursor.GetPosition();
}

bool Terminal::IsCursorVisible() const noexcept
{
    const auto& cursor = _activeBuffer().GetCursor();
    return cursor.IsVisible() && !cursor.IsPopupShown();
}

bool Terminal::IsCursorOn() const noexcept
{
    const auto& cursor = _activeBuffer().GetCursor();
    return cursor.IsOn();
}

ULONG Terminal::GetCursorPixelWidth() const noexcept
{
    return 1;
}

ULONG Terminal::GetCursorHeight() const noexcept
{
    return _activeBuffer().GetCursor().GetSize();
}

CursorType Terminal::GetCursorStyle() const noexcept
{
    return _activeBuffer().GetCursor().GetType();
}

bool Terminal::IsCursorDoubleWidth() const
{
    const auto position = _activeBuffer().GetCursor().GetPosition();
    TextBufferTextIterator it(TextBufferCellIterator(_activeBuffer(), position));
    return IsGlyphFullWidth(*it);
}

const std::vector<RenderOverlay> Terminal::GetOverlays() const noexcept
{
    return {};
}

const bool Terminal::IsGridLineDrawingAllowed() noexcept
{
    return true;
}

const std::wstring Microsoft::Terminal::Core::Terminal::GetHyperlinkUri(uint16_t id) const noexcept
{
    return _activeBuffer().GetHyperlinkUriFromId(id);
}

const std::wstring Microsoft::Terminal::Core::Terminal::GetHyperlinkCustomId(uint16_t id) const noexcept
{
    return _activeBuffer().GetCustomIdFromId(id);
}

// Method Description:
// - Gets the regex pattern ids of a location
// Arguments:
// - The location
// Return value:
// - The pattern IDs of the location
const std::vector<size_t> Terminal::GetPatternId(const COORD location) const noexcept
{
    // Look through our interval tree for this location
    const auto intervals = _patternIntervalTree.findOverlapping(til::point{ location.X + 1, location.Y }, til::point{ location });
    if (intervals.size() == 0)
    {
        return {};
    }
    else
    {
        std::vector<size_t> result{};
        for (const auto& interval : intervals)
        {
            result.emplace_back(interval.value);
        }
        return result;
    }
    return {};
}

std::pair<COLORREF, COLORREF> Terminal::GetAttributeColors(const TextAttribute& attr) const noexcept
{
    return _renderSettings.GetAttributeColors(attr);
}

std::vector<Microsoft::Console::Types::Viewport> Terminal::GetSelectionRects() noexcept
try
{
    std::vector<Viewport> result;

    for (const auto& lineRect : _GetSelectionRects())
    {
        result.emplace_back(Viewport::FromInclusive(lineRect));
    }

    return result;
}
catch (...)
{
    LOG_CAUGHT_EXCEPTION();
    return {};
}

void Terminal::SelectNewRegion(const COORD coordStart, const COORD coordEnd)
{
#pragma warning(push)
#pragma warning(disable : 26496) // cpp core checks wants these const, but they're decremented below.
    COORD realCoordStart = coordStart;
    COORD realCoordEnd = coordEnd;
#pragma warning(pop)

    bool notifyScrollChange = false;
    if (coordStart.Y < _VisibleStartIndex())
    {
        // recalculate the scrollOffset
        _scrollOffset = ViewStartIndex() - coordStart.Y;
        notifyScrollChange = true;
    }
    else if (coordEnd.Y > _VisibleEndIndex())
    {
        // recalculate the scrollOffset, note that if the found text is
        // beneath the current visible viewport, it may be within the
        // current mutableViewport and the scrollOffset will be smaller
        // than 0
        _scrollOffset = std::max(0, ViewStartIndex() - coordStart.Y);
        notifyScrollChange = true;
    }

    if (notifyScrollChange)
    {
<<<<<<< HEAD
        _activeBuffer().GetRenderTarget().TriggerScroll();
=======
        _buffer->TriggerScroll();
>>>>>>> ee83081b
        _NotifyScrollEvent();
    }

    realCoordStart.Y -= gsl::narrow<short>(_VisibleStartIndex());
    realCoordEnd.Y -= gsl::narrow<short>(_VisibleStartIndex());

    SetSelectionAnchor(realCoordStart);
    SetSelectionEnd(realCoordEnd, SelectionExpansion::Char);
}

const std::wstring_view Terminal::GetConsoleTitle() const noexcept
try
{
    if (_title.has_value())
    {
        return _title.value();
    }
    return _startingTitle;
}
catch (...)
{
    LOG_CAUGHT_EXCEPTION();
    return {};
}

// Method Description:
// - Lock the terminal for reading the contents of the buffer. Ensures that the
//      contents of the terminal won't be changed in the middle of a paint
//      operation.
//   Callers should make sure to also call Terminal::UnlockConsole once
//      they're done with any querying they need to do.
void Terminal::LockConsole() noexcept
{
    _readWriteLock.lock();
#ifndef NDEBUG
    _lastLocker = GetCurrentThreadId();
#endif
}

// Method Description:
// - Unlocks the terminal after a call to Terminal::LockConsole.
void Terminal::UnlockConsole() noexcept
{
    _readWriteLock.unlock();
}

const bool Terminal::IsUiaDataInitialized() const noexcept
{
    // GH#11135: Windows Terminal needs to create and return an automation peer
    // when a screen reader requests it. However, the terminal might not be fully
    // initialized yet. So we use this to check if any crucial components of
    // UiaData are not yet initialized.
    return !!_mainBuffer;
}
<|MERGE_RESOLUTION|>--- conflicted
+++ resolved
@@ -1,235 +1,231 @@
-// Copyright (c) Microsoft Corporation.
-// Licensed under the MIT license.
-
-#include "pch.h"
-#include "Terminal.hpp"
-#include <DefaultSettings.h>
-
-using namespace Microsoft::Terminal::Core;
-using namespace Microsoft::Console::Types;
-using namespace Microsoft::Console::Render;
-
-Viewport Terminal::GetViewport() noexcept
-{
-    return _GetVisibleViewport();
-}
-
-COORD Terminal::GetTextBufferEndPosition() const noexcept
-{
-    // We use the end line of mutableViewport as the end
-    // of the text buffer, it always moves with the written
-    // text
-    COORD endPosition{ _GetMutableViewport().Width() - 1, gsl::narrow<short>(ViewEndIndex()) };
-    return endPosition;
-}
-
-const TextBuffer& Terminal::GetTextBuffer() noexcept
-{
-    return _activeBuffer();
-}
-
-const FontInfo& Terminal::GetFontInfo() noexcept
-{
-    return _fontInfo;
-}
-
-void Terminal::SetFontInfo(const FontInfo& fontInfo)
-{
-    _fontInfo = fontInfo;
-}
-
-COORD Terminal::GetCursorPosition() const noexcept
-{
-    const auto& cursor = _activeBuffer().GetCursor();
-    return cursor.GetPosition();
-}
-
-bool Terminal::IsCursorVisible() const noexcept
-{
-    const auto& cursor = _activeBuffer().GetCursor();
-    return cursor.IsVisible() && !cursor.IsPopupShown();
-}
-
-bool Terminal::IsCursorOn() const noexcept
-{
-    const auto& cursor = _activeBuffer().GetCursor();
-    return cursor.IsOn();
-}
-
-ULONG Terminal::GetCursorPixelWidth() const noexcept
-{
-    return 1;
-}
-
-ULONG Terminal::GetCursorHeight() const noexcept
-{
-    return _activeBuffer().GetCursor().GetSize();
-}
-
-CursorType Terminal::GetCursorStyle() const noexcept
-{
-    return _activeBuffer().GetCursor().GetType();
-}
-
-bool Terminal::IsCursorDoubleWidth() const
-{
-    const auto position = _activeBuffer().GetCursor().GetPosition();
-    TextBufferTextIterator it(TextBufferCellIterator(_activeBuffer(), position));
-    return IsGlyphFullWidth(*it);
-}
-
-const std::vector<RenderOverlay> Terminal::GetOverlays() const noexcept
-{
-    return {};
-}
-
-const bool Terminal::IsGridLineDrawingAllowed() noexcept
-{
-    return true;
-}
-
-const std::wstring Microsoft::Terminal::Core::Terminal::GetHyperlinkUri(uint16_t id) const noexcept
-{
-    return _activeBuffer().GetHyperlinkUriFromId(id);
-}
-
-const std::wstring Microsoft::Terminal::Core::Terminal::GetHyperlinkCustomId(uint16_t id) const noexcept
-{
-    return _activeBuffer().GetCustomIdFromId(id);
-}
-
-// Method Description:
-// - Gets the regex pattern ids of a location
-// Arguments:
-// - The location
-// Return value:
-// - The pattern IDs of the location
-const std::vector<size_t> Terminal::GetPatternId(const COORD location) const noexcept
-{
-    // Look through our interval tree for this location
-    const auto intervals = _patternIntervalTree.findOverlapping(til::point{ location.X + 1, location.Y }, til::point{ location });
-    if (intervals.size() == 0)
-    {
-        return {};
-    }
-    else
-    {
-        std::vector<size_t> result{};
-        for (const auto& interval : intervals)
-        {
-            result.emplace_back(interval.value);
-        }
-        return result;
-    }
-    return {};
-}
-
-std::pair<COLORREF, COLORREF> Terminal::GetAttributeColors(const TextAttribute& attr) const noexcept
-{
-    return _renderSettings.GetAttributeColors(attr);
-}
-
-std::vector<Microsoft::Console::Types::Viewport> Terminal::GetSelectionRects() noexcept
-try
-{
-    std::vector<Viewport> result;
-
-    for (const auto& lineRect : _GetSelectionRects())
-    {
-        result.emplace_back(Viewport::FromInclusive(lineRect));
-    }
-
-    return result;
-}
-catch (...)
-{
-    LOG_CAUGHT_EXCEPTION();
-    return {};
-}
-
-void Terminal::SelectNewRegion(const COORD coordStart, const COORD coordEnd)
-{
-#pragma warning(push)
-#pragma warning(disable : 26496) // cpp core checks wants these const, but they're decremented below.
-    COORD realCoordStart = coordStart;
-    COORD realCoordEnd = coordEnd;
-#pragma warning(pop)
-
-    bool notifyScrollChange = false;
-    if (coordStart.Y < _VisibleStartIndex())
-    {
-        // recalculate the scrollOffset
-        _scrollOffset = ViewStartIndex() - coordStart.Y;
-        notifyScrollChange = true;
-    }
-    else if (coordEnd.Y > _VisibleEndIndex())
-    {
-        // recalculate the scrollOffset, note that if the found text is
-        // beneath the current visible viewport, it may be within the
-        // current mutableViewport and the scrollOffset will be smaller
-        // than 0
-        _scrollOffset = std::max(0, ViewStartIndex() - coordStart.Y);
-        notifyScrollChange = true;
-    }
-
-    if (notifyScrollChange)
-    {
-<<<<<<< HEAD
-        _activeBuffer().GetRenderTarget().TriggerScroll();
-=======
-        _buffer->TriggerScroll();
->>>>>>> ee83081b
-        _NotifyScrollEvent();
-    }
-
-    realCoordStart.Y -= gsl::narrow<short>(_VisibleStartIndex());
-    realCoordEnd.Y -= gsl::narrow<short>(_VisibleStartIndex());
-
-    SetSelectionAnchor(realCoordStart);
-    SetSelectionEnd(realCoordEnd, SelectionExpansion::Char);
-}
-
-const std::wstring_view Terminal::GetConsoleTitle() const noexcept
-try
-{
-    if (_title.has_value())
-    {
-        return _title.value();
-    }
-    return _startingTitle;
-}
-catch (...)
-{
-    LOG_CAUGHT_EXCEPTION();
-    return {};
-}
-
-// Method Description:
-// - Lock the terminal for reading the contents of the buffer. Ensures that the
-//      contents of the terminal won't be changed in the middle of a paint
-//      operation.
-//   Callers should make sure to also call Terminal::UnlockConsole once
-//      they're done with any querying they need to do.
-void Terminal::LockConsole() noexcept
-{
-    _readWriteLock.lock();
-#ifndef NDEBUG
-    _lastLocker = GetCurrentThreadId();
-#endif
-}
-
-// Method Description:
-// - Unlocks the terminal after a call to Terminal::LockConsole.
-void Terminal::UnlockConsole() noexcept
-{
-    _readWriteLock.unlock();
-}
-
-const bool Terminal::IsUiaDataInitialized() const noexcept
-{
-    // GH#11135: Windows Terminal needs to create and return an automation peer
-    // when a screen reader requests it. However, the terminal might not be fully
-    // initialized yet. So we use this to check if any crucial components of
-    // UiaData are not yet initialized.
-    return !!_mainBuffer;
-}
+// Copyright (c) Microsoft Corporation.
+// Licensed under the MIT license.
+
+#include "pch.h"
+#include "Terminal.hpp"
+#include <DefaultSettings.h>
+
+using namespace Microsoft::Terminal::Core;
+using namespace Microsoft::Console::Types;
+using namespace Microsoft::Console::Render;
+
+Viewport Terminal::GetViewport() noexcept
+{
+    return _GetVisibleViewport();
+}
+
+COORD Terminal::GetTextBufferEndPosition() const noexcept
+{
+    // We use the end line of mutableViewport as the end
+    // of the text buffer, it always moves with the written
+    // text
+    COORD endPosition{ _GetMutableViewport().Width() - 1, gsl::narrow<short>(ViewEndIndex()) };
+    return endPosition;
+}
+
+const TextBuffer& Terminal::GetTextBuffer() noexcept
+{
+    return _activeBuffer();
+}
+
+const FontInfo& Terminal::GetFontInfo() noexcept
+{
+    return _fontInfo;
+}
+
+void Terminal::SetFontInfo(const FontInfo& fontInfo)
+{
+    _fontInfo = fontInfo;
+}
+
+COORD Terminal::GetCursorPosition() const noexcept
+{
+    const auto& cursor = _activeBuffer().GetCursor();
+    return cursor.GetPosition();
+}
+
+bool Terminal::IsCursorVisible() const noexcept
+{
+    const auto& cursor = _activeBuffer().GetCursor();
+    return cursor.IsVisible() && !cursor.IsPopupShown();
+}
+
+bool Terminal::IsCursorOn() const noexcept
+{
+    const auto& cursor = _activeBuffer().GetCursor();
+    return cursor.IsOn();
+}
+
+ULONG Terminal::GetCursorPixelWidth() const noexcept
+{
+    return 1;
+}
+
+ULONG Terminal::GetCursorHeight() const noexcept
+{
+    return _activeBuffer().GetCursor().GetSize();
+}
+
+CursorType Terminal::GetCursorStyle() const noexcept
+{
+    return _activeBuffer().GetCursor().GetType();
+}
+
+bool Terminal::IsCursorDoubleWidth() const
+{
+    const auto position = _activeBuffer().GetCursor().GetPosition();
+    TextBufferTextIterator it(TextBufferCellIterator(_activeBuffer(), position));
+    return IsGlyphFullWidth(*it);
+}
+
+const std::vector<RenderOverlay> Terminal::GetOverlays() const noexcept
+{
+    return {};
+}
+
+const bool Terminal::IsGridLineDrawingAllowed() noexcept
+{
+    return true;
+}
+
+const std::wstring Microsoft::Terminal::Core::Terminal::GetHyperlinkUri(uint16_t id) const noexcept
+{
+    return _activeBuffer().GetHyperlinkUriFromId(id);
+}
+
+const std::wstring Microsoft::Terminal::Core::Terminal::GetHyperlinkCustomId(uint16_t id) const noexcept
+{
+    return _activeBuffer().GetCustomIdFromId(id);
+}
+
+// Method Description:
+// - Gets the regex pattern ids of a location
+// Arguments:
+// - The location
+// Return value:
+// - The pattern IDs of the location
+const std::vector<size_t> Terminal::GetPatternId(const COORD location) const noexcept
+{
+    // Look through our interval tree for this location
+    const auto intervals = _patternIntervalTree.findOverlapping(til::point{ location.X + 1, location.Y }, til::point{ location });
+    if (intervals.size() == 0)
+    {
+        return {};
+    }
+    else
+    {
+        std::vector<size_t> result{};
+        for (const auto& interval : intervals)
+        {
+            result.emplace_back(interval.value);
+        }
+        return result;
+    }
+    return {};
+}
+
+std::pair<COLORREF, COLORREF> Terminal::GetAttributeColors(const TextAttribute& attr) const noexcept
+{
+    return _renderSettings.GetAttributeColors(attr);
+}
+
+std::vector<Microsoft::Console::Types::Viewport> Terminal::GetSelectionRects() noexcept
+try
+{
+    std::vector<Viewport> result;
+
+    for (const auto& lineRect : _GetSelectionRects())
+    {
+        result.emplace_back(Viewport::FromInclusive(lineRect));
+    }
+
+    return result;
+}
+catch (...)
+{
+    LOG_CAUGHT_EXCEPTION();
+    return {};
+}
+
+void Terminal::SelectNewRegion(const COORD coordStart, const COORD coordEnd)
+{
+#pragma warning(push)
+#pragma warning(disable : 26496) // cpp core checks wants these const, but they're decremented below.
+    COORD realCoordStart = coordStart;
+    COORD realCoordEnd = coordEnd;
+#pragma warning(pop)
+
+    bool notifyScrollChange = false;
+    if (coordStart.Y < _VisibleStartIndex())
+    {
+        // recalculate the scrollOffset
+        _scrollOffset = ViewStartIndex() - coordStart.Y;
+        notifyScrollChange = true;
+    }
+    else if (coordEnd.Y > _VisibleEndIndex())
+    {
+        // recalculate the scrollOffset, note that if the found text is
+        // beneath the current visible viewport, it may be within the
+        // current mutableViewport and the scrollOffset will be smaller
+        // than 0
+        _scrollOffset = std::max(0, ViewStartIndex() - coordStart.Y);
+        notifyScrollChange = true;
+    }
+
+    if (notifyScrollChange)
+    {
+        _activeBuffer().TriggerScroll();
+        _NotifyScrollEvent();
+    }
+
+    realCoordStart.Y -= gsl::narrow<short>(_VisibleStartIndex());
+    realCoordEnd.Y -= gsl::narrow<short>(_VisibleStartIndex());
+
+    SetSelectionAnchor(realCoordStart);
+    SetSelectionEnd(realCoordEnd, SelectionExpansion::Char);
+}
+
+const std::wstring_view Terminal::GetConsoleTitle() const noexcept
+try
+{
+    if (_title.has_value())
+    {
+        return _title.value();
+    }
+    return _startingTitle;
+}
+catch (...)
+{
+    LOG_CAUGHT_EXCEPTION();
+    return {};
+}
+
+// Method Description:
+// - Lock the terminal for reading the contents of the buffer. Ensures that the
+//      contents of the terminal won't be changed in the middle of a paint
+//      operation.
+//   Callers should make sure to also call Terminal::UnlockConsole once
+//      they're done with any querying they need to do.
+void Terminal::LockConsole() noexcept
+{
+    _readWriteLock.lock();
+#ifndef NDEBUG
+    _lastLocker = GetCurrentThreadId();
+#endif
+}
+
+// Method Description:
+// - Unlocks the terminal after a call to Terminal::LockConsole.
+void Terminal::UnlockConsole() noexcept
+{
+    _readWriteLock.unlock();
+}
+
+const bool Terminal::IsUiaDataInitialized() const noexcept
+{
+    // GH#11135: Windows Terminal needs to create and return an automation peer
+    // when a screen reader requests it. However, the terminal might not be fully
+    // initialized yet. So we use this to check if any crucial components of
+    // UiaData are not yet initialized.
+    return !!_mainBuffer;
+}