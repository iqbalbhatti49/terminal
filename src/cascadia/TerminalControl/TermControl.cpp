// Copyright (c) Microsoft Corporation.
// Licensed under the MIT license.

#include "pch.h"
#include "TermControl.h"

#include <unicode.hpp>
#include <Utf16Parser.hpp>
#include <LibraryResources.h>

#include "TermControlAutomationPeer.h"
#include "../../types/inc/GlyphWidth.hpp"
#include "../../renderer/atlas/AtlasEngine.h"

#include "TermControl.g.cpp"

using namespace ::Microsoft::Console::Types;
using namespace ::Microsoft::Console::VirtualTerminal;
using namespace ::Microsoft::Terminal::Core;
using namespace winrt::Windows::Graphics::Display;
using namespace winrt::Windows::UI::Xaml;
using namespace winrt::Windows::UI::Xaml::Input;
using namespace winrt::Windows::UI::Xaml::Automation::Peers;
using namespace winrt::Windows::UI::Core;
using namespace winrt::Windows::UI::ViewManagement;
using namespace winrt::Windows::UI::Input;
using namespace winrt::Windows::System;
using namespace winrt::Windows::ApplicationModel::DataTransfer;

// The minimum delay between updates to the scroll bar's values.
// The updates are throttled to limit power usage.
constexpr const auto ScrollBarUpdateInterval = std::chrono::milliseconds(8);

// The minimum delay between updating the TSF input control.
// This is already throttled primarily in the ControlCore, with a timeout of 100ms. We're adding another smaller one here, as the (potentially x-proc) call will come in off the UI thread
constexpr const auto TsfRedrawInterval = std::chrono::milliseconds(8);

// The minimum delay between updating the locations of regex patterns
constexpr const auto UpdatePatternLocationsInterval = std::chrono::milliseconds(500);

// The minimum delay between emitting warning bells
constexpr const auto TerminalWarningBellInterval = std::chrono::milliseconds(1000);

DEFINE_ENUM_FLAG_OPERATORS(winrt::Microsoft::Terminal::Control::CopyFormat);

DEFINE_ENUM_FLAG_OPERATORS(winrt::Microsoft::Terminal::Control::MouseButtonState);

namespace winrt::Microsoft::Terminal::Control::implementation
{
    TermControl::TermControl(IControlSettings settings,
                             Control::IControlAppearance unfocusedAppearance,
                             TerminalConnection::ITerminalConnection connection) :
        _isInternalScrollBarUpdate{ false },
        _autoScrollVelocity{ 0 },
        _autoScrollingPointerPoint{ std::nullopt },
        _autoScrollTimer{},
        _lastAutoScrollUpdateTime{ std::nullopt },
        _cursorTimer{},
        _blinkTimer{},
        _searchBox{ nullptr }
    {
        InitializeComponent();

        _interactivity = winrt::make<implementation::ControlInteractivity>(settings, unfocusedAppearance, connection);
        _core = _interactivity.Core();

        // These events might all be triggered by the connection, but that
        // should be drained and closed before we complete destruction. So these
        // are safe.
        _core.ScrollPositionChanged({ this, &TermControl::_ScrollPositionChanged });
        _core.WarningBell({ this, &TermControl::_coreWarningBell });
        _core.CursorPositionChanged({ this, &TermControl::_CursorPositionChanged });

        // This event is specifically triggered by the renderer thread, a BG thread. Use a weak ref here.
        _core.RendererEnteredErrorState({ get_weak(), &TermControl::_RendererEnteredErrorState });

        // These callbacks can only really be triggered by UI interactions. So
        // they don't need weak refs - they can't be triggered unless we're
        // alive.
        _core.BackgroundColorChanged({ this, &TermControl::_coreBackgroundColorChanged });
        _core.FontSizeChanged({ this, &TermControl::_coreFontSizeChanged });
        _core.TransparencyChanged({ this, &TermControl::_coreTransparencyChanged });
        _core.RaiseNotice({ this, &TermControl::_coreRaisedNotice });
        _core.HoveredHyperlinkChanged({ this, &TermControl::_hoveredHyperlinkChanged });
        _core.FoundMatch({ this, &TermControl::_coreFoundMatch });
        _core.UpdateSelectionMarkers({ this, &TermControl::_updateSelectionMarkers });
        _core.OpenHyperlink({ this, &TermControl::_HyperlinkHandler });
        _interactivity.OpenHyperlink({ this, &TermControl::_HyperlinkHandler });
        _interactivity.ScrollPositionChanged({ this, &TermControl::_ScrollPositionChanged });

        // Initialize the terminal only once the swapchainpanel is loaded - that
        //      way, we'll be able to query the real pixel size it got on layout
        _layoutUpdatedRevoker = SwapChainPanel().LayoutUpdated(winrt::auto_revoke, [this](auto /*s*/, auto /*e*/) {
            // This event fires every time the layout changes, but it is always the last one to fire
            // in any layout change chain. That gives us great flexibility in finding the right point
            // at which to initialize our renderer (and our terminal).
            // Any earlier than the last layout update and we may not know the terminal's starting size.

            if (_InitializeTerminal())
            {
                // Only let this succeed once.
                _layoutUpdatedRevoker.revoke();
            }
        });

        // Get our dispatcher. This will get us the same dispatcher as
        // TermControl::Dispatcher().
        auto dispatcher = winrt::Windows::System::DispatcherQueue::GetForCurrentThread();

        // These three throttled functions are triggered by terminal output and interact with the UI.
        // Since Close() is the point after which we are removed from the UI, but before the
        // destructor has run, we MUST check control->_IsClosing() before actually doing anything.
        _playWarningBell = std::make_shared<ThrottledFuncLeading>(
            dispatcher,
            TerminalWarningBellInterval,
            [weakThis = get_weak()]() {
                if (auto control{ weakThis.get() }; !control->_IsClosing())
                {
                    control->_WarningBellHandlers(*control, nullptr);
                }
            });

        _updateScrollBar = std::make_shared<ThrottledFuncTrailing<ScrollBarUpdate>>(
            dispatcher,
            ScrollBarUpdateInterval,
            [weakThis = get_weak()](const auto& update) {
                if (auto control{ weakThis.get() }; !control->_IsClosing())
                {
                    control->_throttledUpdateScrollbar(update);
                }
            });

        static constexpr auto AutoScrollUpdateInterval = std::chrono::microseconds(static_cast<int>(1.0 / 30.0 * 1000000));
        _autoScrollTimer.Interval(AutoScrollUpdateInterval);
        _autoScrollTimer.Tick({ this, &TermControl::_UpdateAutoScroll });

        _ApplyUISettings();
    }

    void TermControl::_throttledUpdateScrollbar(const ScrollBarUpdate& update)
    {
        // Assumptions:
        // * we're already not closing
        // * caller already checked weak ptr to make sure we're still alive

        _isInternalScrollBarUpdate = true;

        auto scrollBar = ScrollBar();
        if (update.newValue)
        {
            scrollBar.Value(*update.newValue);
        }
        scrollBar.Maximum(update.newMaximum);
        scrollBar.Minimum(update.newMinimum);
        scrollBar.ViewportSize(update.newViewportSize);
        // scroll one full screen worth at a time when the scroll bar is clicked
        scrollBar.LargeChange(std::max(update.newViewportSize - 1, 0.));

        _isInternalScrollBarUpdate = false;

        if (_showMarksInScrollbar)
        {
            // Update scrollbar marks
            ScrollBarCanvas().Children().Clear();
            const auto marks{ _core.ScrollMarks() };
            const auto fullHeight{ ScrollBarCanvas().ActualHeight() };
            const auto totalBufferRows{ update.newMaximum + update.newViewportSize };

            for (const auto m : marks)
            {
                Windows::UI::Xaml::Shapes::Rectangle r;
                Media::SolidColorBrush brush{};
                // Sneaky: technically, a mark doesn't need to have a color set,
                // it might want to just use the color from the palette for that
                // kind of mark. Fortunately, ControlCore is kind enough to
                // pre-evaluate that for us, and shove the real value into the
                // Color member, regardless if the mark has a literal value set.
                brush.Color(static_cast<til::color>(m.Color.Color));
                r.Fill(brush);
                r.Width(16.0f / 3.0f); // pip width - 1/3rd of the scrollbar width.
                r.Height(2);
                const auto markRow = m.Start.Y;
                const auto fractionalHeight = markRow / totalBufferRows;
                const auto relativePos = fractionalHeight * fullHeight;
                ScrollBarCanvas().Children().Append(r);
                Windows::UI::Xaml::Controls::Canvas::SetTop(r, relativePos);
            }
        }
    }

    // Method Description:
    // - Loads the search box from the xaml UI and focuses it.
    void TermControl::CreateSearchBoxControl()
    {
        // Lazy load the search box control.
        if (auto loadedSearchBox{ FindName(L"SearchBox") })
        {
            if (auto searchBox{ loadedSearchBox.try_as<::winrt::Microsoft::Terminal::Control::SearchBoxControl>() })
            {
                // get at its private implementation
                _searchBox.copy_from(winrt::get_self<implementation::SearchBoxControl>(searchBox));
                _searchBox->Visibility(Visibility::Visible);

                // If a text is selected inside terminal, use it to populate the search box.
                // If the search box already contains a value, it will be overridden.
                if (_core.HasSelection())
                {
                    // Currently we populate the search box only if a single line is selected.
                    // Empirically, multi-line selection works as well on sample scenarios,
                    // but since code paths differ, extra work is required to ensure correctness.
                    auto bufferText = _core.SelectedText(true);
                    if (bufferText.Size() == 1)
                    {
                        const auto selectedLine{ bufferText.GetAt(0) };
                        _searchBox->PopulateTextbox(selectedLine);
                    }
                }

                _searchBox->SetFocusOnTextbox();
            }
        }
    }

    void TermControl::SearchMatch(const bool goForward)
    {
        if (_IsClosing())
        {
            return;
        }
        if (!_searchBox)
        {
            CreateSearchBoxControl();
        }
        else
        {
            _core.Search(_searchBox->TextBox().Text(), goForward, false);
        }
    }

    // Method Description:
    // Find if search box text edit currently is in focus
    // Return Value:
    // - true, if search box text edit is in focus
    bool TermControl::SearchBoxEditInFocus() const
    {
        if (!_searchBox)
        {
            return false;
        }

        return _searchBox->TextBox().FocusState() == FocusState::Keyboard;
    }

    // Method Description:
    // - Search text in text buffer. This is triggered if the user click
    //   search button or press enter.
    // Arguments:
    // - text: the text to search
    // - goForward: boolean that represents if the current search direction is forward
    // - caseSensitive: boolean that represents if the current search is case sensitive
    // Return Value:
    // - <none>
    void TermControl::_Search(const winrt::hstring& text,
                              const bool goForward,
                              const bool caseSensitive)
    {
        _core.Search(text, goForward, caseSensitive);
    }

    // Method Description:
    // - The handler for the close button or pressing "Esc" when focusing on the
    //   search dialog.
    // Arguments:
    // - IInspectable: not used
    // - RoutedEventArgs: not used
    // Return Value:
    // - <none>
    void TermControl::_CloseSearchBoxControl(const winrt::Windows::Foundation::IInspectable& /*sender*/,
                                             const RoutedEventArgs& /*args*/)
    {
        _searchBox->Visibility(Visibility::Collapsed);

        // Set focus back to terminal control
        this->Focus(FocusState::Programmatic);
    }

    winrt::fire_and_forget TermControl::UpdateControlSettings(IControlSettings settings)
    {
        return UpdateControlSettings(settings, _core.UnfocusedAppearance());
    }
    // Method Description:
    // - Given Settings having been updated, applies the settings to the current terminal.
    // Return Value:
    // - <none>
    winrt::fire_and_forget TermControl::UpdateControlSettings(IControlSettings settings, IControlAppearance unfocusedAppearance)
    {
        auto weakThis{ get_weak() };

        // Dispatch a call to the UI thread to apply the new settings to the
        // terminal.
        co_await wil::resume_foreground(Dispatcher());

        _core.UpdateSettings(settings, unfocusedAppearance);

        _UpdateSettingsFromUIThread();

        _UpdateAppearanceFromUIThread(_focused ? _core.FocusedAppearance() : _core.UnfocusedAppearance());
    }

    // Method Description:
    // - Dispatches a call to the UI thread and updates the appearance
    // Arguments:
    // - newAppearance: the new appearance to set
    winrt::fire_and_forget TermControl::UpdateAppearance(IControlAppearance newAppearance)
    {
        // Dispatch a call to the UI thread
        co_await wil::resume_foreground(Dispatcher());

        _UpdateAppearanceFromUIThread(newAppearance);
    }

    // Method Description:
    // - Updates the settings of the current terminal.
    // - This method is separate from UpdateSettings because there is an apparent optimizer
    //   issue that causes one of our hstring -> wstring_view conversions to result in garbage,
    //   but only from a coroutine context. See GH#8723.
    // - INVARIANT: This method must be called from the UI thread.
    // Arguments:
    // - newSettings: the new settings to set
    void TermControl::_UpdateSettingsFromUIThread()
    {
        if (_IsClosing())
        {
            return;
        }

        // Update our control settings
        _ApplyUISettings();
    }

    // Method Description:
    // - Updates the appearance
    // - INVARIANT: This method must be called from the UI thread.
    // Arguments:
    // - newAppearance: the new appearance to set
    void TermControl::_UpdateAppearanceFromUIThread(Control::IControlAppearance newAppearance)
    {
        if (_IsClosing())
        {
            return;
        }

        _SetBackgroundImage(newAppearance);

        // Update our control settings
        const auto bg = newAppearance.DefaultBackground();

        // In the future, this might need to be changed to a
        // _InitializeBackgroundBrush call instead, because we may need to
        // switch from a solid color brush to an acrylic one.
        _changeBackgroundColor(bg);

        // Update selection markers
        Windows::UI::Xaml::Media::SolidColorBrush cursorColorBrush{ til::color{ newAppearance.CursorColor() } };
        SelectionStartMarker().Fill(cursorColorBrush);
        SelectionEndMarker().Fill(cursorColorBrush);

        // Set TSF Foreground
        Media::SolidColorBrush foregroundBrush{};
        if (_core.Settings().UseBackgroundImageForWindow())
        {
            foregroundBrush.Color(Windows::UI::Colors::Transparent());
        }
        else
        {
            foregroundBrush.Color(static_cast<til::color>(newAppearance.DefaultForeground()));
        }
        TSFInputControl().Foreground(foregroundBrush);

        _core.ApplyAppearance(_focused);
    }

    // Method Description:
    // - Writes the given sequence as input to the active terminal connection,
    // Arguments:
    // - wstr: the string of characters to write to the terminal connection.
    // Return Value:
    // - <none>
    void TermControl::SendInput(const winrt::hstring& wstr)
    {
        PreviewInput(L"");
        _core.SendInput(wstr);
    }
    void TermControl::ClearBuffer(Control::ClearBufferType clearType)
    {
        _core.ClearBuffer(clearType);
    }

    void TermControl::ToggleShaderEffects()
    {
        _core.ToggleShaderEffects();
    }

    // Method Description:
    // - Style our UI elements based on the values in our settings, and set up
    //   other control-specific settings. This method will be called whenever
    //   the settings are reloaded.
    //   * Calls _InitializeBackgroundBrush to set up the Xaml brush responsible
    //     for the control's background
    //   * Calls _BackgroundColorChanged to style the background of the control
    // - Core settings will be passed to the terminal in _InitializeTerminal
    // Arguments:
    // - <none>
    // Return Value:
    // - <none>
    void TermControl::_ApplyUISettings()
    {
        _InitializeBackgroundBrush();

        // settings might be out-of-proc in the future
        auto settings{ _core.Settings() };

        // Apply padding as swapChainPanel's margin
        const auto newMargin = ParseThicknessFromPadding(settings.Padding());
        SwapChainPanel().Margin(newMargin);

        TSFInputControl().Margin(newMargin);

        // Apply settings for scrollbar
        if (settings.ScrollState() == ScrollbarState::Hidden)
        {
            // In the scenario where the user has turned off the OS setting to automatically hide scrollbars, the
            // Terminal scrollbar would still be visible; so, we need to set the control's visibility accordingly to
            // achieve the intended effect.
            ScrollBar().IndicatorMode(Controls::Primitives::ScrollingIndicatorMode::None);
            ScrollBar().Visibility(Visibility::Collapsed);
            ScrollMarksGrid().Visibility(Visibility::Collapsed);
        }
        else // (default or Visible)
        {
            // Default behavior
            ScrollBar().IndicatorMode(Controls::Primitives::ScrollingIndicatorMode::MouseIndicator);
            ScrollBar().Visibility(Visibility::Visible);
            ScrollMarksGrid().Visibility(Visibility::Visible);
        }

        _interactivity.UpdateSettings();
        if (_automationPeer)
        {
            _automationPeer.SetControlPadding(Core::Padding{ newMargin.Left,
                                                             newMargin.Top,
                                                             newMargin.Right,
                                                             newMargin.Bottom });
        }

        _showMarksInScrollbar = settings.ShowMarks();
        // Clear out all the current marks
        ScrollBarCanvas().Children().Clear();
        // When we hot reload the settings, the core will send us a scrollbar
        // update. If we enabled scrollbar marks, then great, when we handle
        // that message, we'll redraw them.
    }

    // Method Description:
    // - Sets background image and applies its settings (stretch, opacity and alignment)
    // - Checks path validity
    // Arguments:
    // - newAppearance
    // Return Value:
    // - <none>
    void TermControl::_SetBackgroundImage(const IControlAppearance& newAppearance)
    {
        if (newAppearance.BackgroundImage().empty() || _core.Settings().UseBackgroundImageForWindow())
        {
            BackgroundImage().Source(nullptr);
            return;
        }

        Windows::Foundation::Uri imageUri{ nullptr };
        try
        {
            imageUri = Windows::Foundation::Uri{ newAppearance.BackgroundImage() };
        }
        catch (...)
        {
            LOG_CAUGHT_EXCEPTION();
            BackgroundImage().Source(nullptr);
            return;
        }

        // Check if the image brush is already pointing to the image
        // in the modified settings; if it isn't (or isn't there),
        // set a new image source for the brush
        auto imageSource = BackgroundImage().Source().try_as<Media::Imaging::BitmapImage>();

        if (imageSource == nullptr ||
            imageSource.UriSource() == nullptr ||
            !imageSource.UriSource().Equals(imageUri))
        {
            // Note that BitmapImage handles the image load asynchronously,
            // which is especially important since the image
            // may well be both large and somewhere out on the
            // internet.
            Media::Imaging::BitmapImage image(imageUri);
            BackgroundImage().Source(image);
        }

        // Apply stretch, opacity and alignment settings
        BackgroundImage().Stretch(newAppearance.BackgroundImageStretchMode());
        BackgroundImage().Opacity(newAppearance.BackgroundImageOpacity());
        BackgroundImage().HorizontalAlignment(newAppearance.BackgroundImageHorizontalAlignment());
        BackgroundImage().VerticalAlignment(newAppearance.BackgroundImageVerticalAlignment());
    }

    // Method Description:
    // - Set up each layer's brush used to display the control's background.
    // - Respects the settings for acrylic, background image and opacity from
    //   _settings.
    //   * If acrylic is not enabled, setup a solid color background, otherwise
    //       use bgcolor as acrylic's tint
    // - Avoids image flickering and acrylic brush redraw if settings are changed
    //   but the appropriate brush is still in place.
    // Arguments:
    // - <none>
    // Return Value:
    // - <none>
    void TermControl::_InitializeBackgroundBrush()
    {
        auto settings{ _core.Settings() };
        auto bgColor = til::color{ _core.FocusedAppearance().DefaultBackground() };

        auto transparentBg = settings.UseBackgroundImageForWindow();
        if (transparentBg)
        {
            bgColor = Windows::UI::Colors::Transparent();
        }
        // GH#11743: Make sure to use the Core's current UseAcrylic value, not
        // the one from the settings. The Core's runtime UseAcrylic may have
        // changed from what was in the original settings.
        if (_core.UseAcrylic() && !transparentBg)
        {
            // See if we've already got an acrylic background brush
            // to avoid the flicker when setting up a new one
            auto acrylic = RootGrid().Background().try_as<Media::AcrylicBrush>();

            // Instantiate a brush if there's not already one there
            if (acrylic == nullptr)
            {
                acrylic = Media::AcrylicBrush{};
                acrylic.BackgroundSource(Media::AcrylicBackgroundSource::HostBackdrop);
            }

            // see GH#1082: Initialize background color so we don't get a
            // fade/flash when _BackgroundColorChanged is called
            acrylic.FallbackColor(bgColor);
            acrylic.TintColor(bgColor);

            // Apply brush settings
            acrylic.TintOpacity(_core.Opacity());

            // Apply brush to control if it's not already there
            if (RootGrid().Background() != acrylic)
            {
                RootGrid().Background(acrylic);
            }
        }
        else
        {
            Media::SolidColorBrush solidColor{};
            solidColor.Opacity(_core.Opacity());
            solidColor.Color(bgColor);

            RootGrid().Background(solidColor);
        }

        BackgroundBrush(RootGrid().Background());
    }

    // Method Description:
    // - Handler for the core's BackgroundColorChanged event. Updates the color
    //   of our background brush to match.
    // - Hops over to the UI thread to do this work.
    // Arguments:
    // <unused>
    // Return Value:
    // - <none>
    winrt::fire_and_forget TermControl::_coreBackgroundColorChanged(const IInspectable& /*sender*/,
                                                                    const IInspectable& /*args*/)
    {
        auto weakThis{ get_weak() };
        co_await wil::resume_foreground(Dispatcher());
        if (auto control{ weakThis.get() })
        {
            til::color newBgColor{ _core.BackgroundColor() };
            _changeBackgroundColor(newBgColor);
        }
    }

    // Method Description:
    // - Update the color of the background brush we're using. This does _not_
    //   update the opacity, or what type of brush it is.
    // - INVARIANT: This needs to be called on the UI thread.
    // Arguments:
    // - bg: the new color to use as the background color.
    void TermControl::_changeBackgroundColor(til::color bg)
    {
        auto transparent_bg = _core.Settings().UseBackgroundImageForWindow();
        if (transparent_bg)
        {
            bg = Windows::UI::Colors::Transparent();
        }

        if (auto acrylic = RootGrid().Background().try_as<Media::AcrylicBrush>())
        {
            acrylic.FallbackColor(bg);
            acrylic.TintColor(bg);
        }
        else if (auto solidColor = RootGrid().Background().try_as<Media::SolidColorBrush>())
        {
            solidColor.Color(bg);
        }

        BackgroundBrush(RootGrid().Background());

        // Don't use the normal BackgroundBrush() Observable Property setter
        // here. (e.g. `BackgroundBrush()`). The one from the macro will
        // automatically ignore changes where the value doesn't _actually_
        // change. In our case, most of the time when changing the colors of the
        // background, the _Brush_ itself doesn't change, we simply change the
        // Color() of the brush. This results in the event not getting bubbled
        // up.
        //
        // Firing it manually makes sure it does.
        _BackgroundBrush = RootGrid().Background();
        _PropertyChangedHandlers(*this, Windows::UI::Xaml::Data::PropertyChangedEventArgs{ L"BackgroundBrush" });
    }

    // Method Description:
    // - Update the opacity of the background brush we're using. This does _not_
    //   update the color, or what type of brush it is.
    // - INVARIANT: This needs to be called on the UI thread.
    void TermControl::_changeBackgroundOpacity()
    {
        const auto opacity{ _core.Opacity() };
        const auto useAcrylic{ _core.UseAcrylic() };

        // GH#11743, #11619: If we're changing whether or not acrylic is used,
        // then just entirely reinitialize the brush. The primary way that this
        // happens is on Windows 10, where we need to enable acrylic when the
        // user asks for <100% opacity. Even when we remove this Windows 10
        // fallback, we may still need this for something like changing if
        // acrylic is enabled at runtime (GH#2531)
        if (auto acrylic = RootGrid().Background().try_as<Media::AcrylicBrush>())
        {
            if (!useAcrylic)
            {
                _InitializeBackgroundBrush();
                return;
            }
            acrylic.TintOpacity(opacity);
        }
        else if (auto solidColor = RootGrid().Background().try_as<Media::SolidColorBrush>())
        {
            if (useAcrylic)
            {
                _InitializeBackgroundBrush();
                return;
            }
            solidColor.Opacity(opacity);
        }
    }

    TermControl::~TermControl()
    {
        Close();
    }

    // Method Description:
    // - Creates an automation peer for the Terminal Control, enabling accessibility on our control.
    // Arguments:
    // - None
    // Return Value:
    // - The automation peer for our control
    Windows::UI::Xaml::Automation::Peers::AutomationPeer TermControl::OnCreateAutomationPeer()
    {
        // MSFT 33353327: We're purposefully not using _initializedTerminal to ensure we're fully initialized.
        // Doing so makes us return nullptr when XAML requests an automation peer.
        // Instead, we need to give XAML an automation peer, then fix it later.
        if (!_IsClosing())
        {
            // create a custom automation peer with this code pattern:
            // (https://docs.microsoft.com/en-us/windows/uwp/design/accessibility/custom-automation-peers)
            if (const auto& interactivityAutoPeer{ _interactivity.OnCreateAutomationPeer() })
            {
                const auto margins{ SwapChainPanel().Margin() };
                const Core::Padding padding{ margins.Left,
                                             margins.Top,
                                             margins.Right,
                                             margins.Bottom };
                _automationPeer = winrt::make<implementation::TermControlAutomationPeer>(this, padding, interactivityAutoPeer);
                return _automationPeer;
            }
        }
        return nullptr;
    }

    // This is needed for TermControlAutomationPeer. We probably could find a
    // clever way around asking the core for this.
    til::point TermControl::GetFontSize() const
    {
        return { til::math::rounding, _core.FontSize().Width, _core.FontSize().Height };
    }

    const Windows::UI::Xaml::Thickness TermControl::GetPadding()
    {
        return SwapChainPanel().Margin();
    }

    TerminalConnection::ConnectionState TermControl::ConnectionState() const
    {
        return _core.ConnectionState();
    }

    winrt::fire_and_forget TermControl::RenderEngineSwapChainChanged(IInspectable /*sender*/, IInspectable /*args*/)
    {
        // This event is only registered during terminal initialization,
        // so we don't need to check _initializedTerminal.
        // We also don't lock for things that come back from the renderer.
        auto weakThis{ get_weak() };

        co_await wil::resume_foreground(Dispatcher());

        if (auto control{ weakThis.get() })
        {
            const auto chainHandle = reinterpret_cast<HANDLE>(control->_core.SwapChainHandle());
            _AttachDxgiSwapChainToXaml(chainHandle);
        }
    }

    // Method Description:
    // - Called when the renderer triggers a warning. It might do this when it
    //   fails to find a shader file, or fails to compile a shader. We'll take
    //   that renderer warning, and display a dialog to the user with and
    //   appropriate error message. WE'll display the dialog with our
    //   RaiseNotice event.
    // Arguments:
    // - hr: an  HRESULT describing the warning
    // Return Value:
    // - <none>
    winrt::fire_and_forget TermControl::_RendererWarning(IInspectable /*sender*/,
                                                         Control::RendererWarningArgs args)
    {
        const auto hr = static_cast<HRESULT>(args.Result());

        auto weakThis{ get_weak() };
        co_await wil::resume_foreground(Dispatcher());

        if (auto control{ weakThis.get() })
        {
            winrt::hstring message;
            if (HRESULT_FROM_WIN32(ERROR_FILE_NOT_FOUND) == hr ||
                HRESULT_FROM_WIN32(ERROR_PATH_NOT_FOUND) == hr)
            {
                message = { fmt::format(std::wstring_view{ RS_(L"PixelShaderNotFound") },
                                        (_focused ? _core.FocusedAppearance() : _core.UnfocusedAppearance()).PixelShaderPath()) };
            }
            else if (D2DERR_SHADER_COMPILE_FAILED == hr)
            {
                message = { fmt::format(std::wstring_view{ RS_(L"PixelShaderCompileFailed") }) };
            }
            else
            {
                message = { fmt::format(std::wstring_view{ RS_(L"UnexpectedRendererError") },
                                        hr) };
            }

            auto noticeArgs = winrt::make<NoticeEventArgs>(NoticeLevel::Warning, std::move(message));
            control->_RaiseNoticeHandlers(*control, std::move(noticeArgs));
        }
    }

    void TermControl::_AttachDxgiSwapChainToXaml(HANDLE swapChainHandle)
    {
        auto nativePanel = SwapChainPanel().as<ISwapChainPanelNative2>();
        nativePanel->SetSwapChainHandle(swapChainHandle);
    }

    bool TermControl::_InitializeTerminal()
    {
        if (_initializedTerminal)
        {
            return false;
        }

        const auto panelWidth = SwapChainPanel().ActualWidth();
        const auto panelHeight = SwapChainPanel().ActualHeight();
        const auto panelScaleX = SwapChainPanel().CompositionScaleX();
        const auto panelScaleY = SwapChainPanel().CompositionScaleY();

        const auto windowWidth = panelWidth * panelScaleX;
        const auto windowHeight = panelHeight * panelScaleY;

        if (windowWidth == 0 || windowHeight == 0)
        {
            return false;
        }

        // IMPORTANT! Set this callback up sooner rather than later. If we do it
        // after Enable, then it'll be possible to paint the frame once
        // _before_ the warning handler is set up, and then warnings from
        // the first paint will be ignored!
        _core.RendererWarning({ get_weak(), &TermControl::_RendererWarning });

        const auto coreInitialized = _core.Initialize(panelWidth,
                                                      panelHeight,
                                                      panelScaleX);
        if (!coreInitialized)
        {
            return false;
        }
        _interactivity.Initialize();

        _AttachDxgiSwapChainToXaml(reinterpret_cast<HANDLE>(_core.SwapChainHandle()));

        // Tell the DX Engine to notify us when the swap chain changes. We do
        // this after we initially set the swapchain so as to avoid unnecessary
        // callbacks (and locking problems)
        _core.SwapChainChanged({ get_weak(), &TermControl::RenderEngineSwapChainChanged });

        // !! LOAD BEARING !!
        // Make sure you enable painting _AFTER_ calling _AttachDxgiSwapChainToXaml
        //
        // If you EnablePainting first, then you almost certainly won't have any
        // problems when running in Debug. However, in Release, you'll run into
        // issues where the Renderer starts trying to paint before we've
        // actually attached the swapchain to anything, and the DxEngine is not
        // prepared to handle that.
        _core.EnablePainting();

        auto bufferHeight = _core.BufferHeight();

        ScrollBar().Maximum(bufferHeight - bufferHeight);
        ScrollBar().Minimum(0);
        ScrollBar().Value(0);
        ScrollBar().ViewportSize(bufferHeight);
        ScrollBar().LargeChange(std::max(bufferHeight - 1, 0)); // scroll one "screenful" at a time when the scroll bar is clicked

        // Set up blinking cursor
        int blinkTime = GetCaretBlinkTime();
        if (blinkTime != INFINITE)
        {
            // Create a timer
            DispatcherTimer cursorTimer;
            cursorTimer.Interval(std::chrono::milliseconds(blinkTime));
            cursorTimer.Tick({ get_weak(), &TermControl::_CursorTimerTick });
            _cursorTimer.emplace(std::move(cursorTimer));
            // As of GH#6586, don't start the cursor timer immediately, and
            // don't show the cursor initially. We'll show the cursor and start
            // the timer when the control is first focused.
            //
            // As of GH#11411, turn on the cursor if we've already been marked
            // as focused. We suspect that it's possible for the Focused event
            // to fire before the LayoutUpdated. In that case, the
            // _GotFocusHandler would mark us _focused, but find that a
            // _cursorTimer doesn't exist, and it would never turn on the
            // cursor. To mitigate, we'll initialize the cursor's 'on' state
            // with `_focused` here.
            _core.CursorOn(_focused);
        }
        else
        {
            // The user has disabled cursor blinking
            _cursorTimer = std::nullopt;
        }

        // Set up blinking attributes
        auto animationsEnabled = TRUE;
        SystemParametersInfoW(SPI_GETCLIENTAREAANIMATION, 0, &animationsEnabled, 0);
        if (animationsEnabled && blinkTime != INFINITE)
        {
            // Create a timer
            DispatcherTimer blinkTimer;
            blinkTimer.Interval(std::chrono::milliseconds(blinkTime));
            blinkTimer.Tick({ get_weak(), &TermControl::_BlinkTimerTick });
            blinkTimer.Start();
            _blinkTimer.emplace(std::move(blinkTimer));
        }
        else
        {
            // The user has disabled blinking
            _blinkTimer = std::nullopt;
        }

        // Now that the renderer is set up, update the appearance for initialization
        _UpdateAppearanceFromUIThread(_core.FocusedAppearance());

        _initializedTerminal = true;

        // MSFT 33353327: If the AutomationPeer was created before we were done initializing,
        // make sure it's properly set up now.
        if (_automationPeer)
        {
            _automationPeer.UpdateControlBounds();
            const auto margins{ GetPadding() };
            _automationPeer.SetControlPadding(Core::Padding{ margins.Left,
                                                             margins.Top,
                                                             margins.Right,
                                                             margins.Bottom });
        }

        // Likewise, run the event handlers outside of lock (they could
        // be reentrant)
        _InitializedHandlers(*this, nullptr);
        return true;
    }

    void TermControl::_CharacterHandler(const winrt::Windows::Foundation::IInspectable& /*sender*/,
                                        const Input::CharacterReceivedRoutedEventArgs& e)
    {
        if (_IsClosing())
        {
            return;
        }

        _HidePointerCursorHandlers(*this, nullptr);

        const auto ch = e.Character();
        const auto keyStatus = e.KeyStatus();
        const auto scanCode = gsl::narrow_cast<WORD>(keyStatus.ScanCode);
        auto modifiers = _GetPressedModifierKeys();

        if (keyStatus.IsExtendedKey)
        {
            modifiers |= ControlKeyStates::EnhancedKey;
        }

        const auto handled = _core.SendCharEvent(ch, scanCode, modifiers);
        e.Handled(handled);
    }

    // Method Description:
    // - Manually handles key events for certain keys that can't be passed to us
    //   normally. Namely, the keys we're concerned with are F7 down and Alt up.
    // Return value:
    // - Whether the key was handled.
    bool TermControl::OnDirectKeyEvent(const uint32_t vkey, const uint8_t scanCode, const bool down)
    {
        // Short-circuit isReadOnly check to avoid warning dialog
        if (_core.IsInReadOnlyMode())
        {
            return false;
        }

        const auto modifiers{ _GetPressedModifierKeys() };
        auto handled = false;

        if (vkey == VK_MENU && !down)
        {
            // Manually generate an Alt KeyUp event into the key bindings or terminal.
            //   This is required as part of GH#6421.
            (void)_TrySendKeyEvent(VK_MENU, scanCode, modifiers, false);
            handled = true;
        }
        else if ((vkey == VK_F7 || vkey == VK_SPACE) && down)
        {
            // Manually generate an F7 event into the key bindings or terminal.
            //   This is required as part of GH#638.
            // Or do so for alt+space; only send to terminal when explicitly unbound
            //  That is part of #GH7125
            auto bindings{ _core.Settings().KeyBindings() };
            auto isUnbound = false;
            const KeyChord kc = {
                modifiers.IsCtrlPressed(),
                modifiers.IsAltPressed(),
                modifiers.IsShiftPressed(),
                modifiers.IsWinPressed(),
                gsl::narrow_cast<WORD>(vkey),
                0
            };

            if (bindings)
            {
                handled = bindings.TryKeyChord(kc);

                if (!handled)
                {
                    isUnbound = bindings.IsKeyChordExplicitlyUnbound(kc);
                }
            }

            const auto sendToTerminal = vkey == VK_F7 || (vkey == VK_SPACE && isUnbound);

            if (!handled && sendToTerminal)
            {
                // _TrySendKeyEvent pretends it didn't handle F7 for some unknown reason.
                (void)_TrySendKeyEvent(gsl::narrow_cast<WORD>(vkey), scanCode, modifiers, true);
                // GH#6438: Note that we're _not_ sending the key up here - that'll
                // get passed through XAML to our KeyUp handler normally.
                handled = true;
            }
        }
        return handled;
    }

    void TermControl::_KeyDownHandler(const winrt::Windows::Foundation::IInspectable& /*sender*/,
                                      const Input::KeyRoutedEventArgs& e)
    {
        _KeyHandler(e, true);
    }

    void TermControl::_KeyUpHandler(const winrt::Windows::Foundation::IInspectable& /*sender*/,
                                    const Input::KeyRoutedEventArgs& e)
    {
        _KeyHandler(e, false);
    }

    void TermControl::_KeyHandler(const Input::KeyRoutedEventArgs& e, const bool keyDown)
    {
        // If the current focused element is a child element of searchbox,
        // we do not send this event up to terminal
        if (_searchBox && _searchBox->ContainsFocus())
        {
            return;
        }

        const auto keyStatus = e.KeyStatus();
        const auto vkey = gsl::narrow_cast<WORD>(e.OriginalKey());
        const auto scanCode = gsl::narrow_cast<WORD>(keyStatus.ScanCode);
        auto modifiers = _GetPressedModifierKeys();

        if (keyStatus.IsExtendedKey)
        {
            modifiers |= ControlKeyStates::EnhancedKey;
        }

        // GH#11076:
        // For some weird reason we sometimes receive a WM_KEYDOWN
        // message without vkey or scanCode if a user drags a tab.
        // The KeyChord constructor has a debug assertion ensuring that all KeyChord
        // either have a valid vkey/scanCode. This is important, because this prevents
        // accidental insertion of invalid KeyChords into classes like ActionMap.
        if (!vkey && !scanCode)
        {
            e.Handled(true);
            return;
        }

        // Mark the event as handled and do nothing if we're closing, or the key
        // was the Windows key.
        //
        // NOTE: for key combos like CTRL + C, two events are fired (one for
        // CTRL, one for 'C'). Since it's possible the terminal is in
        // win32-input-mode, then we'll send all these keystrokes to the
        // terminal - it's smart enough to ignore the keys it doesn't care
        // about.
        if (_IsClosing() || vkey == VK_LWIN || vkey == VK_RWIN)
        {
            e.Handled(true);
            return;
        }

        // Short-circuit isReadOnly check to avoid warning dialog
        if (_core.IsInReadOnlyMode())
        {
            e.Handled(!keyDown || _TryHandleKeyBinding(vkey, scanCode, modifiers));
            return;
        }

        // Alt-Numpad# input will send us a character once the user releases
        // Alt, so we should be ignoring the individual keydowns. The character
        // will be sent through the TSFInputControl. See GH#1401 for more
        // details
        if (modifiers.IsAltPressed() &&
            (vkey >= VK_NUMPAD0 && vkey <= VK_NUMPAD9))
        {
            e.Handled(true);
            return;
        }

        // GH#2235: Terminal::Settings hasn't been modified to differentiate
        // between AltGr and Ctrl+Alt yet.
        // -> Don't check for key bindings if this is an AltGr key combination.
        //
        // GH#4999: Only process keybindings on the keydown. If we don't check
        // this at all, we'll process the keybinding twice. If we only process
        // keybindings on the keyUp, then we'll still send the keydown to the
        // connected terminal application, and something like ctrl+shift+T will
        // emit a ^T to the pipe.
        if (!modifiers.IsAltGrPressed() && keyDown && _TryHandleKeyBinding(vkey, scanCode, modifiers))
        {
            e.Handled(true);
            return;
        }

        if (_TrySendKeyEvent(vkey, scanCode, modifiers, keyDown))
        {
            e.Handled(true);
            return;
        }

        // Manually prevent keyboard navigation with tab. We want to send tab to
        // the terminal, and we don't want to be able to escape focus of the
        // control with tab.
        e.Handled(vkey == VK_TAB);
    }

    // Method Description:
    // - Attempt to handle this key combination as a key binding
    // Arguments:
    // - vkey: The vkey of the key pressed.
    // - scanCode: The scan code of the key pressed.
    // - modifiers: The ControlKeyStates representing the modifier key states.
    bool TermControl::_TryHandleKeyBinding(const WORD vkey, const WORD scanCode, ::Microsoft::Terminal::Core::ControlKeyStates modifiers) const
    {
        // TODO: GH#5000
        // The Core owning the keybindings is weird. That's for sure. In the
        // future, we may want to pass the keybindings into the control
        // separately, so the control can have a pointer to an in-proc
        // Keybindings object, rather than routing through the ControlCore.
        // (see GH#5000)
        auto bindings = _core.Settings().KeyBindings();
        if (!bindings)
        {
            return false;
        }

        auto success = bindings.TryKeyChord({
            modifiers.IsCtrlPressed(),
            modifiers.IsAltPressed(),
            modifiers.IsShiftPressed(),
            modifiers.IsWinPressed(),
            vkey,
            scanCode,
        });
        if (!success)
        {
            return false;
        }

        // Let's assume the user has bound the dead key "^" to a sendInput command that sends "b".
        // If the user presses the two keys "^a" it'll produce "bâ", despite us marking the key event as handled.
        // The following is used to manually "consume" such dead keys and clear them from the keyboard state.
        _ClearKeyboardState(vkey, scanCode);
        return true;
    }

    // Method Description:
    // - Discards currently pressed dead keys.
    // Arguments:
    // - vkey: The vkey of the key pressed.
    // - scanCode: The scan code of the key pressed.
    void TermControl::_ClearKeyboardState(const WORD vkey, const WORD scanCode) noexcept
    {
        std::array<BYTE, 256> keyState;
        if (!GetKeyboardState(keyState.data()))
        {
            return;
        }

        // As described in "Sometimes you *want* to interfere with the keyboard's state buffer":
        //   http://archives.miloush.net/michkap/archive/2006/09/10/748775.html
        // > "The key here is to keep trying to pass stuff to ToUnicode until -1 is not returned."
        std::array<wchar_t, 16> buffer;
        while (ToUnicodeEx(vkey, scanCode, keyState.data(), buffer.data(), gsl::narrow_cast<int>(buffer.size()), 0b1, nullptr) < 0)
        {
        }
    }

    // Method Description:
    // - Send this particular key event to the terminal.
    //   See Terminal::SendKeyEvent for more information.
    // - Clears the current selection.
    // - Makes the cursor briefly visible during typing.
    // Arguments:
    // - vkey: The vkey of the key pressed.
    // - scanCode: The scan code of the key pressed.
    // - states: The Microsoft::Terminal::Core::ControlKeyStates representing the modifier key states.
    // - keyDown: If true, the key was pressed, otherwise the key was released.
    bool TermControl::_TrySendKeyEvent(const WORD vkey,
                                       const WORD scanCode,
                                       const ControlKeyStates modifiers,
                                       const bool keyDown)
    {
        const auto window = CoreWindow::GetForCurrentThread();

        if (vkey == VK_ESCAPE ||
            vkey == VK_RETURN)
        {
            TSFInputControl().ClearBuffer();
        }

        // If the terminal translated the key, mark the event as handled.
        // This will prevent the system from trying to get the character out
        // of it and sending us a CharacterReceived event.
        const auto handled = vkey ?
                                 _core.TrySendKeyEvent(vkey,
                                                       scanCode,
                                                       modifiers,
                                                       keyDown) :
                                 true;

        if (vkey && keyDown && _automationPeer)
        {
            get_self<TermControlAutomationPeer>(_automationPeer)->RecordKeyEvent(vkey);
        }

        if (_cursorTimer)
        {
            // Manually show the cursor when a key is pressed. Restarting
            // the timer prevents flickering.
            _core.CursorOn(_core.SelectionMode() != SelectionInteractionMode::Mark);
            _cursorTimer->Start();
        }

        return handled;
    }

    // Method Description:
    // - handle a tap event by taking focus
    // Arguments:
    // - sender: the XAML element responding to the tap event
    // - args: event data
    void TermControl::_TappedHandler(const IInspectable& /*sender*/, const TappedRoutedEventArgs& e)
    {
        Focus(FocusState::Pointer);
        e.Handled(true);
    }

    // Method Description:
    // - handle a mouse click event. Begin selection process.
    // Arguments:
    // - sender: the XAML element responding to the pointer input
    // - args: event data
    void TermControl::_PointerPressedHandler(const Windows::Foundation::IInspectable& sender,
                                             const Input::PointerRoutedEventArgs& args)
    {
        if (_IsClosing())
        {
            return;
        }

        _RestorePointerCursorHandlers(*this, nullptr);

        _CapturePointer(sender, args);

        const auto ptr = args.Pointer();
        const auto point = args.GetCurrentPoint(*this);
        const auto type = ptr.PointerDeviceType();

        // We also TryShow in GotFocusHandler, but this call is specifically
        // for the case where the Terminal is in focus but the user closed the
        // on-screen keyboard. This lets the user simply tap on the terminal
        // again to bring it up.
        InputPane::GetForCurrentView().TryShow();

        if (!_focused)
        {
            Focus(FocusState::Pointer);
        }

        // Mark that this pointer event actually started within our bounds.
        // We'll need this later, for PointerMoved events.
        _pointerPressedInBounds = true;

        if (type == Windows::Devices::Input::PointerDeviceType::Touch)
        {
            const auto contactRect = point.Properties().ContactRect();
            auto anchor = til::point{ til::math::rounding, contactRect.X, contactRect.Y };
            _interactivity.TouchPressed(anchor.to_core_point());
        }
        else
        {
            const auto cursorPosition = point.Position();
            _interactivity.PointerPressed(TermControl::GetPressedMouseButtons(point),
                                          TermControl::GetPointerUpdateKind(point),
                                          point.Timestamp(),
                                          ControlKeyStates{ args.KeyModifiers() },
                                          _toTerminalOrigin(cursorPosition).to_core_point());
        }

        args.Handled(true);
    }

    // Method Description:
    // - handle a mouse moved event. Specifically handling mouse drag to update selection process.
    // Arguments:
    // - sender: not used
    // - args: event data
    void TermControl::_PointerMovedHandler(const Windows::Foundation::IInspectable& /*sender*/,
                                           const Input::PointerRoutedEventArgs& args)
    {
        if (_IsClosing())
        {
            return;
        }

        _RestorePointerCursorHandlers(*this, nullptr);

        const auto ptr = args.Pointer();
        const auto point = args.GetCurrentPoint(*this);
        const auto cursorPosition = point.Position();
        const auto pixelPosition = _toTerminalOrigin(cursorPosition);
        const auto type = ptr.PointerDeviceType();

        if (!_focused && _core.Settings().FocusFollowMouse())
        {
            _FocusFollowMouseRequestedHandlers(*this, nullptr);
        }

        if (type == Windows::Devices::Input::PointerDeviceType::Mouse ||
            type == Windows::Devices::Input::PointerDeviceType::Pen)
        {
            _interactivity.PointerMoved(TermControl::GetPressedMouseButtons(point),
                                        TermControl::GetPointerUpdateKind(point),
                                        ControlKeyStates(args.KeyModifiers()),
                                        _focused,
                                        pixelPosition.to_core_point(),
                                        _pointerPressedInBounds);

            // GH#9109 - Only start an auto-scroll when the drag actually
            // started within our bounds. Otherwise, someone could start a drag
            // outside the terminal control, drag into the padding, and trick us
            // into starting to scroll.
            if (_focused && _pointerPressedInBounds && point.Properties().IsLeftButtonPressed())
            {
                // We want to find the distance relative to the bounds of the
                // SwapChainPanel, not the entire control. If they drag out of
                // the bounds of the text, into the padding, we still what that
                // to auto-scroll
                const auto cursorBelowBottomDist = cursorPosition.Y - SwapChainPanel().Margin().Top - SwapChainPanel().ActualHeight();
                const auto cursorAboveTopDist = -1 * cursorPosition.Y + SwapChainPanel().Margin().Top;

                constexpr auto MinAutoScrollDist = 2.0; // Arbitrary value
                auto newAutoScrollVelocity = 0.0;
                if (cursorBelowBottomDist > MinAutoScrollDist)
                {
                    newAutoScrollVelocity = _GetAutoScrollSpeed(cursorBelowBottomDist);
                }
                else if (cursorAboveTopDist > MinAutoScrollDist)
                {
                    newAutoScrollVelocity = -1.0 * _GetAutoScrollSpeed(cursorAboveTopDist);
                }

                if (newAutoScrollVelocity != 0)
                {
                    _TryStartAutoScroll(point, newAutoScrollVelocity);
                }
                else
                {
                    _TryStopAutoScroll(ptr.PointerId());
                }
            }
        }
        else if (type == Windows::Devices::Input::PointerDeviceType::Touch)
        {
            const auto contactRect = point.Properties().ContactRect();
            til::point newTouchPoint{ til::math::rounding, contactRect.X, contactRect.Y };

            _interactivity.TouchMoved(newTouchPoint.to_core_point(), _focused);
        }

        args.Handled(true);
    }

    // Method Description:
    // - Event handler for the PointerReleased event. We use this to de-anchor
    //   touch events, to stop scrolling via touch.
    // Arguments:
    // - sender: the XAML element responding to the pointer input
    // - args: event data
    void TermControl::_PointerReleasedHandler(const Windows::Foundation::IInspectable& sender,
                                              const Input::PointerRoutedEventArgs& args)
    {
        if (_IsClosing())
        {
            return;
        }

        _pointerPressedInBounds = false;

        const auto ptr = args.Pointer();
        const auto point = args.GetCurrentPoint(*this);
        const auto cursorPosition = point.Position();
        const auto pixelPosition = _toTerminalOrigin(cursorPosition);
        const auto type = ptr.PointerDeviceType();

        _ReleasePointerCapture(sender, args);

        if (type == Windows::Devices::Input::PointerDeviceType::Mouse ||
            type == Windows::Devices::Input::PointerDeviceType::Pen)
        {
            _interactivity.PointerReleased(TermControl::GetPressedMouseButtons(point),
                                           TermControl::GetPointerUpdateKind(point),
                                           ControlKeyStates(args.KeyModifiers()),
                                           pixelPosition.to_core_point());
        }
        else if (type == Windows::Devices::Input::PointerDeviceType::Touch)
        {
            _interactivity.TouchReleased();
        }

        _TryStopAutoScroll(ptr.PointerId());

        args.Handled(true);
    }

    // Method Description:
    // - Event handler for the PointerWheelChanged event. This is raised in
    //   response to mouse wheel changes. Depending upon what modifier keys are
    //   pressed, different actions will take place.
    // - Primarily just takes the data from the PointerRoutedEventArgs and uses
    //   it to call _DoMouseWheel, see _DoMouseWheel for more details.
    // Arguments:
    // - args: the event args containing information about t`he mouse wheel event.
    void TermControl::_MouseWheelHandler(const Windows::Foundation::IInspectable& /*sender*/,
                                         const Input::PointerRoutedEventArgs& args)
    {
        if (_IsClosing())
        {
            return;
        }

        _RestorePointerCursorHandlers(*this, nullptr);

        const auto point = args.GetCurrentPoint(*this);
        // GH#10329 - we don't need to handle horizontal scrolls. Only vertical ones.
        // So filter out the horizontal ones.
        if (point.Properties().IsHorizontalMouseWheel())
        {
            return;
        }

        auto result = _interactivity.MouseWheel(ControlKeyStates{ args.KeyModifiers() },
                                                point.Properties().MouseWheelDelta(),
                                                _toTerminalOrigin(point.Position()).to_core_point(),
                                                TermControl::GetPressedMouseButtons(point));
        if (result)
        {
            args.Handled(true);
        }
    }

    // Method Description:
    // - This is part of the solution to GH#979
    // - Manually handle a scrolling event. This is used to help support
    //   scrolling on devices where the touchpad doesn't correctly handle
    //   scrolling inactive windows.
    // Arguments:
    // - location: the location of the mouse during this event. This location is
    //   relative to the origin of the control
    // - delta: the mouse wheel delta that triggered this event.
    // - state: the state for each of the mouse buttons individually (pressed/unpressed)
    bool TermControl::OnMouseWheel(const Windows::Foundation::Point location,
                                   const int32_t delta,
                                   const bool leftButtonDown,
                                   const bool midButtonDown,
                                   const bool rightButtonDown)
    {
        const auto modifiers = _GetPressedModifierKeys();

        Control::MouseButtonState state{};
        WI_SetFlagIf(state, Control::MouseButtonState::IsLeftButtonDown, leftButtonDown);
        WI_SetFlagIf(state, Control::MouseButtonState::IsMiddleButtonDown, midButtonDown);
        WI_SetFlagIf(state, Control::MouseButtonState::IsRightButtonDown, rightButtonDown);

        return _interactivity.MouseWheel(modifiers, delta, _toTerminalOrigin(location).to_core_point(), state);
    }

    // Method Description:
    // - Called in response to the core's TransparencyChanged event. We'll use
    //   this to update our background brush.
    // - The Core should have already updated the TintOpacity and UseAcrylic
    //   properties in the _settings->
    // Arguments:
    // - <unused>
    // Return Value:
    // - <none>
    winrt::fire_and_forget TermControl::_coreTransparencyChanged(IInspectable /*sender*/,
                                                                 Control::TransparencyChangedEventArgs /*args*/)
    {
        co_await wil::resume_foreground(Dispatcher());
        try
        {
            _changeBackgroundOpacity();
        }
        CATCH_LOG();
    }

    // Method Description:
    // - Reset the font size of the terminal to its default size.
    // Arguments:
    // - none
    void TermControl::ResetFontSize()
    {
        _core.ResetFontSize();
    }

    // Method Description:
    // - Adjust the font size of the terminal control.
    // Arguments:
    // - fontSizeDelta: The amount to increase or decrease the font size by.
    void TermControl::AdjustFontSize(int fontSizeDelta)
    {
        _core.AdjustFontSize(fontSizeDelta);
    }

    void TermControl::_ScrollbarChangeHandler(const Windows::Foundation::IInspectable& /*sender*/,
                                              const Controls::Primitives::RangeBaseValueChangedEventArgs& args)
    {
        if (_isInternalScrollBarUpdate || _IsClosing())
        {
            // The update comes from ourselves, more specifically from the
            // terminal. So we don't have to update the terminal because it
            // already knows.
            return;
        }

        const auto newValue = args.NewValue();
        _interactivity.UpdateScrollbar(newValue);

        // User input takes priority over terminal events so cancel
        // any pending scroll bar update if the user scrolls.
        _updateScrollBar->ModifyPending([](auto& update) {
            update.newValue.reset();
        });
    }

    // Method Description:
    // - captures the pointer so that none of the other XAML elements respond to pointer events
    // Arguments:
    // - sender: XAML element that is interacting with pointer
    // - args: pointer data (i.e.: mouse, touch)
    // Return Value:
    // - true if we successfully capture the pointer, false otherwise.
    bool TermControl::_CapturePointer(const Windows::Foundation::IInspectable& sender, const Windows::UI::Xaml::Input::PointerRoutedEventArgs& args)
    {
        IUIElement uielem;
        if (sender.try_as(uielem))
        {
            uielem.CapturePointer(args.Pointer());
            return true;
        }
        return false;
    }

    // Method Description:
    // - releases the captured pointer because we're done responding to XAML pointer events
    // Arguments:
    // - sender: XAML element that is interacting with pointer
    // - args: pointer data (i.e.: mouse, touch)
    // Return Value:
    // - true if we release capture of the pointer, false otherwise.
    bool TermControl::_ReleasePointerCapture(const Windows::Foundation::IInspectable& sender, const Windows::UI::Xaml::Input::PointerRoutedEventArgs& args)
    {
        IUIElement uielem;
        if (sender.try_as(uielem))
        {
            uielem.ReleasePointerCapture(args.Pointer());
            return true;
        }
        return false;
    }

    // Method Description:
    // - Starts new pointer related auto scroll behavior, or continues existing one.
    //      Does nothing when there is already auto scroll associated with another pointer.
    // Arguments:
    // - pointerPoint: info about pointer that causes auto scroll. Pointer's position
    //      is later used to update selection.
    // - scrollVelocity: target velocity of scrolling in characters / sec
    void TermControl::_TryStartAutoScroll(const Windows::UI::Input::PointerPoint& pointerPoint, const double scrollVelocity)
    {
        // Allow only one pointer at the time
        if (!_autoScrollingPointerPoint ||
            _autoScrollingPointerPoint->PointerId() == pointerPoint.PointerId())
        {
            _autoScrollingPointerPoint = pointerPoint;
            _autoScrollVelocity = scrollVelocity;

            // If this is first time the auto scroll update is about to be called,
            //      kick-start it by initializing its time delta as if it started now
            if (!_lastAutoScrollUpdateTime)
            {
                _lastAutoScrollUpdateTime = std::chrono::high_resolution_clock::now();
            }

            // Apparently this check is not necessary but greatly improves performance
            if (!_autoScrollTimer.IsEnabled())
            {
                _autoScrollTimer.Start();
            }
        }
    }

    // Method Description:
    // - Stops auto scroll if it's active and is associated with supplied pointer id.
    // Arguments:
    // - pointerId: id of pointer for which to stop auto scroll
    void TermControl::_TryStopAutoScroll(const uint32_t pointerId)
    {
        if (_autoScrollingPointerPoint &&
            pointerId == _autoScrollingPointerPoint->PointerId())
        {
            _autoScrollingPointerPoint = std::nullopt;
            _autoScrollVelocity = 0;
            _lastAutoScrollUpdateTime = std::nullopt;

            // Apparently this check is not necessary but greatly improves performance
            if (_autoScrollTimer.IsEnabled())
            {
                _autoScrollTimer.Stop();
            }
        }
    }

    // Method Description:
    // - Called continuously to gradually scroll viewport when user is mouse
    //   selecting outside it (to 'follow' the cursor).
    // Arguments:
    // - none
    void TermControl::_UpdateAutoScroll(const Windows::Foundation::IInspectable& /* sender */,
                                        const Windows::Foundation::IInspectable& /* e */)
    {
        if (_autoScrollVelocity != 0)
        {
            const auto timeNow = std::chrono::high_resolution_clock::now();

            if (_lastAutoScrollUpdateTime)
            {
                static constexpr auto microSecPerSec = 1000000.0;
                const auto deltaTime = std::chrono::duration_cast<std::chrono::microseconds>(timeNow - *_lastAutoScrollUpdateTime).count() / microSecPerSec;
                ScrollBar().Value(ScrollBar().Value() + _autoScrollVelocity * deltaTime);

                if (_autoScrollingPointerPoint)
                {
                    _SetEndSelectionPointAtCursor(_autoScrollingPointerPoint->Position());
                }
            }

            _lastAutoScrollUpdateTime = timeNow;
        }
    }

    // Method Description:
    // - Event handler for the GotFocus event. This is used to...
    //   - enable accessibility notifications for this TermControl
    //   - start blinking the cursor when the window is focused
    //   - update the number of lines to scroll to the value set in the system
    void TermControl::_GotFocusHandler(const Windows::Foundation::IInspectable& /* sender */,
                                       const RoutedEventArgs& /* args */)
    {
        if (_IsClosing())
        {
            return;
        }

        _focused = true;

        InputPane::GetForCurrentView().TryShow();

        // GH#5421: Enable the UiaEngine before checking for the SearchBox
        // That way, new selections are notified to automation clients.
        // The _uiaEngine lives in _interactivity, so call into there to enable it.
        _interactivity.GotFocus();

        // If the searchbox is focused, we don't want TSFInputControl to think
        // it has focus so it doesn't intercept IME input. We also don't want the
        // terminal's cursor to start blinking. So, we'll just return quickly here.
        if (_searchBox && _searchBox->ContainsFocus())
        {
            return;
        }

        if (TSFInputControl() != nullptr)
        {
            TSFInputControl().NotifyFocusEnter();
        }

        if (_cursorTimer)
        {
            // When the terminal focuses, show the cursor immediately
            _core.CursorOn(_core.SelectionMode() != SelectionInteractionMode::Mark);
            _cursorTimer->Start();
        }

        if (_blinkTimer)
        {
            _blinkTimer->Start();
        }

        // Only update the appearance here if an unfocused config exists - if an
        // unfocused config does not exist then we never would have switched
        // appearances anyway so there's no need to switch back upon gaining
        // focus
        if (_core.HasUnfocusedAppearance())
        {
            UpdateAppearance(_core.FocusedAppearance());
        }
    }

    // Method Description:
    // - Event handler for the LostFocus event. This is used to...
    //   - disable accessibility notifications for this TermControl
    //   - hide and stop blinking the cursor when the window loses focus.
    void TermControl::_LostFocusHandler(const Windows::Foundation::IInspectable& /* sender */,
                                        const RoutedEventArgs& /* args */)
    {
        if (_IsClosing())
        {
            return;
        }

        _RestorePointerCursorHandlers(*this, nullptr);

        _focused = false;

        // This will disable the accessibility notifications, because the
        // UiaEngine lives in ControlInteractivity
        _interactivity.LostFocus();

        if (TSFInputControl() != nullptr)
        {
            TSFInputControl().NotifyFocusLeave();
        }

        if (_cursorTimer)
        {
            _cursorTimer->Stop();
            _core.CursorOn(false);
        }

        if (_blinkTimer)
        {
            _blinkTimer->Stop();
        }

        // Check if there is an unfocused config we should set the appearance to
        // upon losing focus
        if (_core.HasUnfocusedAppearance())
        {
            UpdateAppearance(_core.UnfocusedAppearance());
        }
    }

    // Method Description:
    // - Triggered when the swapchain changes size. We use this to resize the
    //      terminal buffers to match the new visible size.
    // Arguments:
    // - e: a SizeChangedEventArgs with the new dimensions of the SwapChainPanel
    void TermControl::_SwapChainSizeChanged(const winrt::Windows::Foundation::IInspectable& /*sender*/,
                                            const SizeChangedEventArgs& e)
    {
        if (!_initializedTerminal || _IsClosing())
        {
            return;
        }

        const auto newSize = e.NewSize();
        _core.SizeChanged(newSize.Width, newSize.Height);

        if (_automationPeer)
        {
            _automationPeer.UpdateControlBounds();
        }
    }

    // Method Description:
    // - Triggered when the swapchain changes DPI. When this happens, we're
    //   going to receive 3 events:
    //   - 1. First, a CompositionScaleChanged _for the original scale_. I don't
    //     know why this event happens first. **It also doesn't always happen.**
    //     However, when it does happen, it doesn't give us any useful
    //     information.
    //   - 2. Then, a SizeChanged. During that SizeChanged, either:
    //      - the CompositionScale will still be the original DPI. This happens
    //        when the control is visible as the DPI changes.
    //      - The CompositionScale will be the new DPI. This happens when the
    //        control wasn't focused as the window's DPI changed, so it only got
    //        these messages after XAML updated it's scaling.
    //   - 3. Finally, a CompositionScaleChanged with the _new_ DPI.
    //   - 4. We'll usually get another SizeChanged some time after this last
    //     ScaleChanged. This usually seems to happen after something triggers
    //     the UI to re-layout, like hovering over the scrollbar. This event
    //     doesn't reliably happen immediately after a scale change, so we can't
    //     depend on it (despite the fact that both the scale and size state is
    //     definitely correct in it)
    // - In the 3rd event, we're going to update our font size for the new DPI.
    //   At that point, we know how big the font should be for the new DPI, and
    //   how big the SwapChainPanel will be. If these sizes are different, we'll
    //   need to resize the buffer to fit in the new window.
    // Arguments:
    // - sender: The SwapChainPanel who's DPI changed. This is our _swapchainPanel.
    // - args: This param is unused in the CompositionScaleChanged event.
    void TermControl::_SwapChainScaleChanged(const Windows::UI::Xaml::Controls::SwapChainPanel& sender,
                                             const Windows::Foundation::IInspectable& /*args*/)
    {
        const auto scaleX = sender.CompositionScaleX();

        _core.ScaleChanged(scaleX);
    }

    // Method Description:
    // - Toggle the cursor on and off when called by the cursor blink timer.
    // Arguments:
    // - sender: not used
    // - e: not used
    void TermControl::_CursorTimerTick(const Windows::Foundation::IInspectable& /* sender */,
                                       const Windows::Foundation::IInspectable& /* e */)
    {
        if (!_IsClosing())
        {
            _core.BlinkCursor();
        }
    }

    // Method Description:
    // - Toggle the blinking rendition state when called by the blink timer.
    // Arguments:
    // - sender: not used
    // - e: not used
    void TermControl::_BlinkTimerTick(const Windows::Foundation::IInspectable& /* sender */,
                                      const Windows::Foundation::IInspectable& /* e */)
    {
        if (!_IsClosing())
        {
            _core.BlinkAttributeTick();
        }
    }

    // Method Description:
    // - Sets selection's end position to match supplied cursor position, e.g. while mouse dragging.
    // Arguments:
    // - cursorPosition: in pixels, relative to the origin of the control
    void TermControl::_SetEndSelectionPointAtCursor(const Windows::Foundation::Point& cursorPosition)
    {
        _interactivity.SetEndSelectionPoint(_toTerminalOrigin(cursorPosition).to_core_point());
    }

    // Method Description:
    // - Update the position and size of the scrollbar to match the given
    //      viewport top, viewport height, and buffer size.
    //   Additionally fires a ScrollPositionChanged event for anyone who's
    //      registered an event handler for us.
    // Arguments:
    // - viewTop: the top of the visible viewport, in rows. 0 indicates the top
    //      of the buffer.
    // - viewHeight: the height of the viewport in rows.
    // - bufferSize: the length of the buffer, in rows
    void TermControl::_ScrollPositionChanged(const IInspectable& /*sender*/,
                                             const Control::ScrollPositionChangedArgs& args)
    {
        ScrollBarUpdate update;
        const auto hiddenContent = args.BufferSize() - args.ViewHeight();
        update.newMaximum = hiddenContent;
        update.newMinimum = 0;
        update.newViewportSize = args.ViewHeight();
        update.newValue = args.ViewTop();

        _updateScrollBar->Run(update);

        // if a selection marker is already visible,
        // update the position of those markers
        if (SelectionStartMarker().Visibility() == Visibility::Visible || SelectionEndMarker().Visibility() == Visibility::Visible)
        {
            _updateSelectionMarkers(nullptr, winrt::make<UpdateSelectionMarkersEventArgs>(false));
        }
    }

    // Method Description:
    // - Tells TSFInputControl to redraw the Canvas/TextBlock so it'll update
    //   to be where the current cursor position is.
    // Arguments:
    // - N/A
    winrt::fire_and_forget TermControl::_CursorPositionChanged(const IInspectable& /*sender*/,
                                                               const IInspectable& /*args*/)
    {
        // Prior to GH#10187, this fired a trailing throttled func to update the
        // TSF canvas only every 100ms. Now, the throttling occurs on the
        // ControlCore side. If we're told to update the cursor position, we can
        // just go ahead and do it.
        // This can come in off the COM thread - hop back to the UI thread.
        auto weakThis{ get_weak() };
        co_await wil::resume_foreground(Dispatcher());
        if (auto control{ weakThis.get() }; !control->_IsClosing())
        {
            control->TSFInputControl().TryRedrawCanvas();
        }
    }

    hstring TermControl::Title()
    {
        return _core.Title();
    }

    hstring TermControl::GetProfileName() const
    {
        return _core.Settings().ProfileName();
    }

    hstring TermControl::WorkingDirectory() const
    {
        return _core.WorkingDirectory();
    }

    bool TermControl::BracketedPasteEnabled() const noexcept
    {
        return _core.BracketedPasteEnabled();
    }

    // Method Description:
    // - Given a copy-able selection, get the selected text from the buffer and send it to the
    //     Windows Clipboard (CascadiaWin32:main.cpp).
    // - CopyOnSelect does NOT clear the selection
    // Arguments:
    // - singleLine: collapse all of the text to one line
    // - formats: which formats to copy (defined by action's CopyFormatting arg). nullptr
    //             if we should defer which formats are copied to the global setting
    bool TermControl::CopySelectionToClipboard(bool singleLine, const Windows::Foundation::IReference<CopyFormat>& formats)
    {
        if (_IsClosing())
        {
            return false;
        }

        const auto successfulCopy = _interactivity.CopySelectionToClipboard(singleLine, formats);
        _core.ClearSelection();
        return successfulCopy;
    }

    // Method Description:
    // - Initiate a paste operation.
    void TermControl::PasteTextFromClipboard()
    {
        _interactivity.RequestPasteTextFromClipboard();
    }

    void TermControl::SelectAll()
    {
        _core.SelectAll();
    }

    bool TermControl::ToggleBlockSelection()
    {
        return _core.ToggleBlockSelection();
    }

    void TermControl::ToggleMarkMode()
    {
        _core.ToggleMarkMode();
    }

    bool TermControl::SwitchSelectionEndpoint()
    {
        return _core.SwitchSelectionEndpoint();
    }

    void TermControl::Close()
    {
        if (!_IsClosing())
        {
            _closing = true;

            _RestorePointerCursorHandlers(*this, nullptr);

            // Disconnect the TSF input control so it doesn't receive EditContext events.
            TSFInputControl().Close();
            _autoScrollTimer.Stop();

            _core.Close();
        }
    }

    // Method Description:
    // - Scrolls the viewport of the terminal and updates the scroll bar accordingly
    // Arguments:
    // - viewTop: the viewTop to scroll to
    void TermControl::ScrollViewport(int viewTop)
    {
        ScrollBar().Value(viewTop);
    }

    int TermControl::ScrollOffset() const
    {
        return _core.ScrollOffset();
    }

    // Function Description:
    // - Gets the height of the terminal in lines of text
    // Return Value:
    // - The height of the terminal in lines of text
    int TermControl::ViewHeight() const
    {
        return _core.ViewHeight();
    }

    int TermControl::BufferHeight() const
    {
        return _core.BufferHeight();
    }

    // Function Description:
    // - Determines how much space (in pixels) an app would need to reserve to
    //   create a control with the settings stored in the settings param. This
    //   accounts for things like the font size and face, the initialRows and
    //   initialCols, and scrollbar visibility. The returned sized is based upon
    //   the provided DPI value
    // Arguments:
    // - settings: A IControlSettings with the settings to get the pixel size of.
    // - dpi: The DPI we should create the terminal at. This affects things such
    //   as font size, scrollbar and other control scaling, etc. Make sure the
    //   caller knows what monitor the control is about to appear on.
    // Return Value:
    // - a size containing the requested dimensions in pixels.
    winrt::Windows::Foundation::Size TermControl::GetProposedDimensions(const IControlSettings& settings, const uint32_t dpi)
    {
        // If the settings have negative or zero row or column counts, ignore those counts.
        // (The lower TerminalCore layer also has upper bounds as well, but at this layer
        //  we may eventually impose different ones depending on how many pixels we can address.)
        const auto cols = ::base::saturated_cast<float>(std::max(settings.InitialCols(), 1));
        const auto rows = ::base::saturated_cast<float>(std::max(settings.InitialRows(), 1));

        const winrt::Windows::Foundation::Size initialSize{ cols, rows };

        return GetProposedDimensions(settings, dpi, initialSize);
    }

    // Function Description:
    // - Determines how much space (in pixels) an app would need to reserve to
    //   create a control with the settings stored in the settings param. This
    //   accounts for things like the font size and face, the initialRows and
    //   initialCols, and scrollbar visibility. The returned sized is based upon
    //   the provided DPI value
    // Arguments:
    // - initialSizeInChars: The size to get the proposed dimensions for.
    // - fontHeight: The font height to use to calculate the proposed size for.
    // - fontWeight: The font weight to use to calculate the proposed size for.
    // - fontFace: The font name to use to calculate the proposed size for.
    // - scrollState: The ScrollbarState to use to calculate the proposed size for.
    // - padding: The padding to use to calculate the proposed size for.
    // - dpi: The DPI we should create the terminal at. This affects things such
    //   as font size, scrollbar and other control scaling, etc. Make sure the
    //   caller knows what monitor the control is about to appear on.
    // Return Value:
    // - a size containing the requested dimensions in pixels.
    winrt::Windows::Foundation::Size TermControl::GetProposedDimensions(const IControlSettings& settings, const uint32_t dpi, const winrt::Windows::Foundation::Size& initialSizeInChars)
    {
        const auto cols = ::base::saturated_cast<int>(initialSizeInChars.Width);
        const auto rows = ::base::saturated_cast<int>(initialSizeInChars.Height);
        const auto fontSize = settings.FontSize();
        const auto fontWeight = settings.FontWeight();
        const auto fontFace = settings.FontFace();
        const auto scrollState = settings.ScrollState();
        const auto padding = settings.Padding();

        // Initialize our font information.
        // The font width doesn't terribly matter, we'll only be using the
        //      height to look it up
        // The other params here also largely don't matter.
        //      The family is only used to determine if the font is truetype or
        //      not, but DX doesn't use that info at all.
        //      The Codepage is additionally not actually used by the DX engine at all.
        FontInfo actualFont = { fontFace, 0, fontWeight.Weight, { 0, fontSize }, CP_UTF8, false };
        FontInfoDesired desiredFont = { actualFont };

        // Create a DX engine and initialize it with our font and DPI. We'll
        // then use it to measure how much space the requested rows and columns
        // will take up.
        // TODO: MSFT:21254947 - use a static function to do this instead of
        // instantiating a DxEngine/AtlasEngine.
        // GH#10211 - UNDER NO CIRCUMSTANCE should this fail. If it does, the
        // whole app will crash instantaneously on launch, which is no good.
        double scale;
        if (Feature_AtlasEngine::IsEnabled() && settings.UseAtlasEngine())
        {
            auto engine = std::make_unique<::Microsoft::Console::Render::AtlasEngine>();
            LOG_IF_FAILED(engine->UpdateDpi(dpi));
            LOG_IF_FAILED(engine->UpdateFont(desiredFont, actualFont));
            scale = engine->GetScaling();
        }
        else
        {
            auto engine = std::make_unique<::Microsoft::Console::Render::DxEngine>();
            LOG_IF_FAILED(engine->UpdateDpi(dpi));
            LOG_IF_FAILED(engine->UpdateFont(desiredFont, actualFont));
            scale = engine->GetScaling();
        }

        const auto actualFontSize = actualFont.GetSize();

        // UWP XAML scrollbars aren't guaranteed to be the same size as the
        // ComCtl scrollbars, but it's certainly close enough.
        const auto scrollbarSize = GetSystemMetricsForDpi(SM_CXVSCROLL, dpi);

        double width = cols * actualFontSize.X;

        // Reserve additional space if scrollbar is intended to be visible
        if (scrollState == ScrollbarState::Visible)
        {
            width += scrollbarSize;
        }

        double height = rows * actualFontSize.Y;
        const auto thickness = ParseThicknessFromPadding(padding);
        // GH#2061 - make sure to account for the size the padding _will be_ scaled to
        width += scale * (thickness.Left + thickness.Right);
        height += scale * (thickness.Top + thickness.Bottom);

        return { gsl::narrow_cast<float>(width), gsl::narrow_cast<float>(height) };
    }

    // Method Description:
    // - Get the size of a single character of this control. The size is in
    //   DIPs. If you need it in _pixels_, you'll need to multiply by the
    //   current display scaling.
    // Arguments:
    // - <none>
    // Return Value:
    // - The dimensions of a single character of this control, in DIPs
    winrt::Windows::Foundation::Size TermControl::CharacterDimensions() const
    {
        return _core.FontSize();
    }

    // Method Description:
    // - Get the absolute minimum size that this control can be resized to and
    //   still have 1x1 character visible. This includes the space needed for
    //   the scrollbar and the padding.
    // Arguments:
    // - <none>
    // Return Value:
    // - The minimum size that this terminal control can be resized to and still
    //   have a visible character.
    winrt::Windows::Foundation::Size TermControl::MinimumSize()
    {
        if (_initializedTerminal)
        {
            const auto fontSize = _core.FontSize();
            double width = fontSize.Width;
            double height = fontSize.Height;
            // Reserve additional space if scrollbar is intended to be visible
            if (_core.Settings().ScrollState() == ScrollbarState::Visible)
            {
                width += ScrollBar().ActualWidth();
            }

            // Account for the size of any padding
            const auto padding = GetPadding();
            width += padding.Left + padding.Right;
            height += padding.Top + padding.Bottom;

            return { gsl::narrow_cast<float>(width), gsl::narrow_cast<float>(height) };
        }
        else
        {
            // If the terminal hasn't been initialized yet, then the font size will
            // have dimensions {1, fontSize.Y}, which can mess with consumers of
            // this method. In that case, we'll need to pre-calculate the font
            // width, before we actually have a renderer or swapchain.
            const winrt::Windows::Foundation::Size minSize{ 1, 1 };
            const auto scaleFactor = DisplayInformation::GetForCurrentView().RawPixelsPerViewPixel();
            const auto dpi = ::base::saturated_cast<uint32_t>(USER_DEFAULT_SCREEN_DPI * scaleFactor);
            return GetProposedDimensions(_core.Settings(), dpi, minSize);
        }
    }

    // Method Description:
    // - Adjusts given dimension (width or height) so that it aligns to the character grid.
    //   The snap is always downward.
    // Arguments:
    // - widthOrHeight: if true operates on width, otherwise on height
    // - dimension: a dimension (width or height) to be snapped
    // Return Value:
    // - A dimension that would be aligned to the character grid.
    float TermControl::SnapDimensionToGrid(const bool widthOrHeight, const float dimension)
    {
        const auto fontSize = _core.FontSize();
        const auto fontDimension = widthOrHeight ? fontSize.Width : fontSize.Height;

        const auto padding = GetPadding();
        auto nonTerminalArea = gsl::narrow_cast<float>(widthOrHeight ?
                                                           padding.Left + padding.Right :
                                                           padding.Top + padding.Bottom);

        if (widthOrHeight && _core.Settings().ScrollState() == ScrollbarState::Visible)
        {
            nonTerminalArea += gsl::narrow_cast<float>(ScrollBar().ActualWidth());
        }

        const auto gridSize = dimension - nonTerminalArea;
        const auto cells = static_cast<int>(gridSize / fontDimension);
        return cells * fontDimension + nonTerminalArea;
    }

    // Method Description:
    // - Forwards window visibility changing event down into the control core
    //   to eventually let the hosting PTY know whether the window is visible or
    //   not (which can be relevant to `::GetConsoleWindow()` calls.)
    // Arguments:
    // - showOrHide: Show is true; hide is false.
    // Return Value:
    // - <none>
    void TermControl::WindowVisibilityChanged(const bool showOrHide)
    {
        _core.WindowVisibilityChanged(showOrHide);
    }

    // Method Description:
    // - Create XAML Thickness object based on padding props provided.
    //   Used for controlling the TermControl XAML Grid container's Padding prop.
    // Arguments:
    // - padding: 2D padding values
    //      Single Double value provides uniform padding
    //      Two Double values provide isometric horizontal & vertical padding
    //      Four Double values provide independent padding for 4 sides of the bounding rectangle
    // Return Value:
    // - Windows::UI::Xaml::Thickness object
    Windows::UI::Xaml::Thickness TermControl::ParseThicknessFromPadding(const hstring padding)
    {
        const auto singleCharDelim = L',';
        std::wstringstream tokenStream(padding.c_str());
        std::wstring token;
        uint8_t paddingPropIndex = 0;
        std::array<double, 4> thicknessArr = {};
        size_t* idx = nullptr;

        // Get padding values till we run out of delimiter separated values in the stream
        //  or we hit max number of allowable values (= 4) for the bounding rectangle
        // Non-numeral values detected will default to 0
        // std::getline will not throw exception unless flags are set on the wstringstream
        // std::stod will throw invalid_argument exception if the input is an invalid double value
        // std::stod will throw out_of_range exception if the input value is more than DBL_MAX
        try
        {
            for (; std::getline(tokenStream, token, singleCharDelim) && (paddingPropIndex < thicknessArr.size()); paddingPropIndex++)
            {
                // std::stod internally calls wcstod which handles whitespace prefix (which is ignored)
                //  & stops the scan when first char outside the range of radix is encountered
                // We'll be permissive till the extent that stod function allows us to be by default
                // Ex. a value like 100.3#535w2 will be read as 100.3, but ;df25 will fail
                thicknessArr[paddingPropIndex] = std::stod(token, idx);
            }
        }
        catch (...)
        {
            // If something goes wrong, even if due to a single bad padding value, we'll reset the index & return default 0 padding
            paddingPropIndex = 0;
            LOG_CAUGHT_EXCEPTION();
        }

        switch (paddingPropIndex)
        {
        case 1:
            return ThicknessHelper::FromUniformLength(thicknessArr[0]);
        case 2:
            return ThicknessHelper::FromLengths(thicknessArr[0], thicknessArr[1], thicknessArr[0], thicknessArr[1]);
        // No case for paddingPropIndex = 3, since it's not a norm to provide just Left, Top & Right padding values leaving out Bottom
        case 4:
            return ThicknessHelper::FromLengths(thicknessArr[0], thicknessArr[1], thicknessArr[2], thicknessArr[3]);
        default:
            return Thickness();
        }
    }

    // Method Description:
    // - Get the modifier keys that are currently pressed. This can be used to
    //   find out which modifiers (ctrl, alt, shift) are pressed in events that
    //   don't necessarily include that state.
    // Return Value:
    // - The Microsoft::Terminal::Core::ControlKeyStates representing the modifier key states.
    ControlKeyStates TermControl::_GetPressedModifierKeys() noexcept
    {
        const auto window = CoreWindow::GetForCurrentThread();
        // DONT USE
        //      != CoreVirtualKeyStates::None
        // OR
        //      == CoreVirtualKeyStates::Down
        // Sometimes with the key down, the state is Down | Locked.
        // Sometimes with the key up, the state is Locked.
        // IsFlagSet(Down) is the only correct solution.

        struct KeyModifier
        {
            VirtualKey vkey;
            ControlKeyStates flags;
        };

        constexpr std::array<KeyModifier, 7> modifiers{ {
            { VirtualKey::RightMenu, ControlKeyStates::RightAltPressed },
            { VirtualKey::LeftMenu, ControlKeyStates::LeftAltPressed },
            { VirtualKey::RightControl, ControlKeyStates::RightCtrlPressed },
            { VirtualKey::LeftControl, ControlKeyStates::LeftCtrlPressed },
            { VirtualKey::Shift, ControlKeyStates::ShiftPressed },
            { VirtualKey::RightWindows, ControlKeyStates::RightWinPressed },
            { VirtualKey::LeftWindows, ControlKeyStates::LeftWinPressed },
        } };

        ControlKeyStates flags;

        for (const auto& mod : modifiers)
        {
            const auto state = window.GetKeyState(mod.vkey);
            const auto isDown = WI_IsFlagSet(state, CoreVirtualKeyStates::Down);

            if (isDown)
            {
                flags |= mod.flags;
            }
        }

        constexpr std::array<KeyModifier, 3> modalities{ {
            { VirtualKey::CapitalLock, ControlKeyStates::CapslockOn },
            { VirtualKey::NumberKeyLock, ControlKeyStates::NumlockOn },
            { VirtualKey::Scroll, ControlKeyStates::ScrolllockOn },
        } };

        for (const auto& mod : modalities)
        {
            const auto state = window.GetKeyState(mod.vkey);
            const auto isLocked = WI_IsFlagSet(state, CoreVirtualKeyStates::Locked);

            if (isLocked)
            {
                flags |= mod.flags;
            }
        }

        return flags;
    }

    // Method Description:
    // - Gets the corresponding viewport pixel position for the cursor
    //    by excluding the padding.
    // Arguments:
    // - cursorPosition: the (x,y) position of a given cursor (i.e.: mouse cursor).
    //    NOTE: origin (0,0) is top-left.
    // Return Value:
    // - the corresponding viewport terminal position (in pixels) for the given Point parameter
    const til::point TermControl::_toTerminalOrigin(winrt::Windows::Foundation::Point cursorPosition)
    {
        // cursorPosition is DIPs, relative to SwapChainPanel origin
        const til::point cursorPosInDIPs{ til::math::rounding, cursorPosition };
        const til::size marginsInDips{ til::math::rounding, GetPadding().Left, GetPadding().Top };

        // This point is the location of the cursor within the actual grid of characters, in DIPs
        const auto relativeToMarginInDIPs = cursorPosInDIPs - marginsInDips;

        // Convert it to pixels
        const auto scale = SwapChainPanel().CompositionScaleX();
        const til::point relativeToMarginInPixels{
            til::math::flooring,
            relativeToMarginInDIPs.x * scale,
            relativeToMarginInDIPs.y * scale,
        };

        return relativeToMarginInPixels;
    }

    // Method Description:
    // - Composition Completion handler for the TSFInputControl that
    //   handles writing text out to TerminalConnection
    // Arguments:
    // - text: the text to write to TerminalConnection
    // Return Value:
    // - <none>
    void TermControl::_CompositionCompleted(winrt::hstring text)
    {
        if (_IsClosing())
        {
            return;
        }

        _core.SendInput(text);
    }

    // Method Description:
    // - CurrentCursorPosition handler for the TSFInputControl that
    //   handles returning current cursor position.
    // Arguments:
    // - eventArgs: event for storing the current cursor position
    // Return Value:
    // - <none>
    void TermControl::_CurrentCursorPositionHandler(const IInspectable& /*sender*/,
                                                    const CursorPositionEventArgs& eventArgs)
    {
        if (!_initializedTerminal)
        {
            // fake it
            eventArgs.CurrentPosition({ 0, 0 });
            return;
        }

        const auto cursorPos = _core.CursorPosition();
        eventArgs.CurrentPosition({ static_cast<float>(cursorPos.X), static_cast<float>(cursorPos.Y) });
    }

    // Method Description:
    // - FontInfo handler for the TSFInputControl that
    //   handles returning current font information
    // Arguments:
    // - eventArgs: event for storing the current font information
    // Return Value:
    // - <none>
    void TermControl::_FontInfoHandler(const IInspectable& /*sender*/,
                                       const FontInfoEventArgs& eventArgs)
    {
        eventArgs.FontSize(CharacterDimensions());
        eventArgs.FontFace(_core.FontFaceName());
        ::winrt::Windows::UI::Text::FontWeight weight;
        weight.Weight = _core.FontWeight();
        eventArgs.FontWeight(weight);
    }

    // Method Description:
    // - Calculates speed of single axis of auto scrolling. It has to allow for both
    //      fast and precise selection.
    // Arguments:
    // - cursorDistanceFromBorder: distance from viewport border to cursor, in pixels. Must be non-negative.
    // Return Value:
    // - positive speed in characters / sec
    double TermControl::_GetAutoScrollSpeed(double cursorDistanceFromBorder) const
    {
        // The numbers below just feel well, feel free to change.
        // TODO: Maybe account for space beyond border that user has available
        return std::pow(cursorDistanceFromBorder, 2.0) / 25.0 + 2.0;
    }

    // Method Description:
    // - Async handler for the "Drop" event. If a file was dropped onto our
    //   root, we'll try to get the path of the file dropped onto us, and write
    //   the full path of the file to our terminal connection. Like conhost, if
    //   the path contains a space, we'll wrap the path in quotes.
    // - Unlike conhost, if multiple files are dropped onto the terminal, we'll
    //   write all the paths to the terminal, separated by spaces.
    // Arguments:
    // - e: The DragEventArgs from the Drop event
    // Return Value:
    // - <none>
    winrt::fire_and_forget TermControl::_DragDropHandler(Windows::Foundation::IInspectable /*sender*/,
                                                         DragEventArgs e)
    {
        if (_IsClosing())
        {
            co_return;
        }

        if (e.DataView().Contains(StandardDataFormats::ApplicationLink()))
        {
            try
            {
                auto link{ co_await e.DataView().GetApplicationLinkAsync() };
                _core.PasteText(link.AbsoluteUri());
            }
            CATCH_LOG();
        }
        else if (e.DataView().Contains(StandardDataFormats::WebLink()))
        {
            try
            {
                auto link{ co_await e.DataView().GetWebLinkAsync() };
                _core.PasteText(link.AbsoluteUri());
            }
            CATCH_LOG();
        }
        else if (e.DataView().Contains(StandardDataFormats::Text()))
        {
            try
            {
                auto text{ co_await e.DataView().GetTextAsync() };
                _core.PasteText(text);
            }
            CATCH_LOG();
        }
        // StorageItem must be last. Some applications put hybrid data format items
        // in a drop message and we'll eat a crash when we request them.
        // Those applications usually include Text as well, so having storage items
        // last makes sure we'll hit text before getting to them.
        else if (e.DataView().Contains(StandardDataFormats::StorageItems()))
        {
            Windows::Foundation::Collections::IVectorView<Windows::Storage::IStorageItem> items;
            try
            {
                items = co_await e.DataView().GetStorageItemsAsync();
            }
            CATCH_LOG();

            if (items.Size() > 0)
            {
                std::wstring allPaths;
                for (auto item : items)
                {
                    // Join the paths with spaces
                    if (!allPaths.empty())
                    {
                        allPaths += L" ";
                    }

                    std::wstring fullPath{ item.Path() };

                    // Fix path for WSL
                    // In the fullness of time, we should likely plumb this up
                    // to the TerminalApp layer, and have it make the decision
                    // if this control should have it's path mangled (and do the
                    // mangling), rather than exposing the source concept to the
                    // Control layer.
                    //
                    // However, it's likely that the control layer may need to
                    // know about the source anyways in the future, to support
                    // GH#3158
                    if (_interactivity.ManglePathsForWsl())
                    {
                        std::replace(fullPath.begin(), fullPath.end(), L'\\', L'/');

                        if (fullPath.size() >= 2 && fullPath.at(1) == L':')
                        {
                            // C:/foo/bar -> Cc/foo/bar
                            fullPath.at(1) = til::tolower_ascii(fullPath.at(0));
                            // Cc/foo/bar -> /mnt/c/foo/bar
                            fullPath.replace(0, 1, L"/mnt/");
                        }
                        else
                        {
                            static constexpr std::wstring_view wslPathPrefixes[] = { L"//wsl.localhost/", L"//wsl$/" };
                            for (auto prefix : wslPathPrefixes)
                            {
                                if (til::starts_with(fullPath, prefix))
                                {
                                    if (const auto idx = fullPath.find(L'/', prefix.size()); idx != std::wstring::npos)
                                    {
                                        // //wsl.localhost/Ubuntu-18.04/foo/bar -> /foo/bar
                                        fullPath.erase(0, idx);
                                    }
                                    else
                                    {
                                        // //wsl.localhost/Ubuntu-18.04 -> /
                                        fullPath = L"/";
                                    }
                                    break;
                                }
                            }
                        }
                    }

                    const auto containsSpaces = std::find(fullPath.begin(),
                                                          fullPath.end(),
                                                          L' ') != fullPath.end();

                    if (containsSpaces)
                    {
                        fullPath.insert(0, L"\"");
                        fullPath += L"\"";
                    }

                    allPaths += fullPath;
                }

                _core.PasteText(winrt::hstring{ allPaths });
            }
        }
    }

    // Method Description:
    // - Handle the DragOver event. We'll signal that the drag operation we
    //   support is the "copy" operation, and we'll also customize the
    //   appearance of the drag-drop UI, by removing the preview and setting a
    //   custom caption. For more information, see
    //   https://docs.microsoft.com/en-us/windows/uwp/design/input/drag-and-drop#customize-the-ui
    // Arguments:
    // - e: The DragEventArgs from the DragOver event
    // Return Value:
    // - <none>
    void TermControl::_DragOverHandler(const Windows::Foundation::IInspectable& /*sender*/,
                                       const DragEventArgs& e)
    {
        if (_IsClosing())
        {
            return;
        }

        // We can only handle drag/dropping StorageItems (files) and plain Text
        // currently. If the format on the clipboard is anything else, returning
        // early here will prevent the drag/drop from doing anything.
        if (!(e.DataView().Contains(StandardDataFormats::StorageItems()) ||
              e.DataView().Contains(StandardDataFormats::Text())))
        {
            return;
        }

        // Make sure to set the AcceptedOperation, so that we can later receive the path in the Drop event
        e.AcceptedOperation(DataPackageOperation::Copy);

        // Sets custom UI text
        if (e.DataView().Contains(StandardDataFormats::StorageItems()))
        {
            e.DragUIOverride().Caption(RS_(L"DragFileCaption"));
        }
        else if (e.DataView().Contains(StandardDataFormats::Text()))
        {
            e.DragUIOverride().Caption(RS_(L"DragTextCaption"));
        }

        // Sets if the caption is visible
        e.DragUIOverride().IsCaptionVisible(true);
        // Sets if the dragged content is visible
        e.DragUIOverride().IsContentVisible(false);
        // Sets if the glyph is visible
        e.DragUIOverride().IsGlyphVisible(false);
    }

    // Method description:
    // - Checks if the uri is valid and sends an event if so
    // Arguments:
    // - The uri
    winrt::fire_and_forget TermControl::_HyperlinkHandler(IInspectable /*sender*/,
                                                          Control::OpenHyperlinkEventArgs args)
    {
        // Save things we need to resume later.
        auto strongThis{ get_strong() };

        // Pop the rest of this function to the tail of the UI thread
        // Just in case someone was holding a lock when they called us and
        // the handlers decide to do something that take another lock
        // (like ShellExecute pumping our messaging thread...GH#7994)
        co_await Dispatcher();

        _OpenHyperlinkHandlers(*strongThis, args);
    }

    // Method Description:
    // - Produces the error dialog that notifies the user that rendering cannot proceed.
    winrt::fire_and_forget TermControl::_RendererEnteredErrorState(IInspectable /*sender*/,
                                                                   IInspectable /*args*/)
    {
        auto strongThis{ get_strong() };
        co_await Dispatcher(); // pop up onto the UI thread

        if (auto loadedUiElement{ FindName(L"RendererFailedNotice") })
        {
            if (auto uiElement{ loadedUiElement.try_as<::winrt::Windows::UI::Xaml::UIElement>() })
            {
                uiElement.Visibility(Visibility::Visible);
            }
        }
    }

    // Method Description:
    // - Responds to the Click event on the button that will re-enable the renderer.
    void TermControl::_RenderRetryButton_Click(const IInspectable& /*sender*/, const IInspectable& /*args*/)
    {
        // It's already loaded if we get here, so just hide it.
        RendererFailedNotice().Visibility(Visibility::Collapsed);
        _core.ResumeRendering();
    }

    IControlSettings TermControl::Settings() const
    {
        // TODO: GH#5000
        // We still need this in a couple places:
        // - Pane.cpp uses this for parsing out the StartingTitle, Commandline,
        //   etc for Pane::GetTerminalArgsForPane.
        // - TerminalTab::_CreateToolTipTitle uses the ProfileName for the
        //   tooltip for the tab.
        //
        // These both happen on the UI thread right now. In the future, when we
        // have to hop across the process boundary to get at the core settings,
        // it may make sense to cache these values inside the TermControl
        // itself, so it can do the hop once when it's first setup, rather than
        // when it's needed by the UI thread.
        return _core.Settings();
    }

    Windows::Foundation::IReference<winrt::Windows::UI::Color> TermControl::TabColor() noexcept
    {
        // NOTE TO FUTURE READERS: TabColor is down in the Core for the
        // hypothetical future where we allow an application to set the tab
        // color with VT sequences like they're currently allowed to with the
        // title.
        return _core.TabColor();
    }

    // Method Description:
    // - Gets the internal taskbar state value
    // Return Value:
    // - The taskbar state of this control
    const uint64_t TermControl::TaskbarState() const noexcept
    {
        return _core.TaskbarState();
    }

    // Method Description:
    // - Gets the internal taskbar progress value
    // Return Value:
    // - The taskbar progress of this control
    const uint64_t TermControl::TaskbarProgress() const noexcept
    {
        return _core.TaskbarProgress();
    }

    void TermControl::BellLightOn()
    {
        // Initialize the animation if it does not exist
        // We only initialize here instead of in the ctor because depending on the bell style setting,
        // we may never need this animation
        if (!_bellLightAnimation)
        {
            _bellLightAnimation = Window::Current().Compositor().CreateScalarKeyFrameAnimation();
            // Add key frames and a duration to our bell light animation
            _bellLightAnimation.InsertKeyFrame(0.0, 2.0);
            _bellLightAnimation.InsertKeyFrame(1.0, 1.0);
            _bellLightAnimation.Duration(winrt::Windows::Foundation::TimeSpan(std::chrono::milliseconds(TerminalWarningBellInterval)));
        }

        // Similar to the animation, only initialize the timer here
        if (!_bellLightTimer)
        {
            _bellLightTimer = {};
            _bellLightTimer.Interval(std::chrono::milliseconds(TerminalWarningBellInterval));
            _bellLightTimer.Tick({ get_weak(), &TermControl::_BellLightOff });
        }

        Windows::Foundation::Numerics::float2 zeroSize{ 0, 0 };
        // If the grid has 0 size or if the bell timer is
        // already active, do nothing
        if (RootGrid().ActualSize() != zeroSize && !_bellLightTimer.IsEnabled())
        {
            // Start the timer, when the timer ticks we switch off the light
            _bellLightTimer.Start();

            // Switch on the light and animate the intensity to fade out
            VisualBellLight::SetIsTarget(RootGrid(), true);
            BellLight().CompositionLight().StartAnimation(L"Intensity", _bellLightAnimation);
        }
    }

    void TermControl::_BellLightOff(const Windows::Foundation::IInspectable& /* sender */,
                                    const Windows::Foundation::IInspectable& /* e */)
    {
        if (_bellLightTimer)
        {
            // Stop the timer and switch off the light
            _bellLightTimer.Stop();

            if (!_IsClosing())
            {
                VisualBellLight::SetIsTarget(RootGrid(), false);
            }
        }
    }

    // Method Description:
    // - Checks whether the control is in a read-only mode (in this mode node input is sent to connection).
    // Return Value:
    // - True if the mode is read-only
    bool TermControl::ReadOnly() const noexcept
    {
        return _core.IsInReadOnlyMode();
    }

    // Method Description:
    // - Toggles the read-only flag, raises event describing the value change
    void TermControl::ToggleReadOnly()
    {
        _core.ToggleReadOnlyMode();
        _ReadOnlyChangedHandlers(*this, winrt::box_value(_core.IsInReadOnlyMode()));
    }

    // Method Description:
    // - Handle a mouse exited event, specifically clearing last hovered cell
    // and removing selection from hyper link if exists
    // Arguments:
    // - sender: not used
    // - args: event data
    void TermControl::_PointerExitedHandler(const Windows::Foundation::IInspectable& /*sender*/,
                                            const Windows::UI::Xaml::Input::PointerRoutedEventArgs& /*e*/)
    {
        _core.ClearHoveredCell();
    }

    winrt::fire_and_forget TermControl::_hoveredHyperlinkChanged(IInspectable /*sender*/,
                                                                 IInspectable /*args*/)
    {
        auto weakThis{ get_weak() };
        co_await wil::resume_foreground(Dispatcher());
        if (auto self{ weakThis.get() })
        {
            auto lastHoveredCell = _core.HoveredCell();
            if (lastHoveredCell)
            {
                const auto uriText = _core.HoveredUriText();
                if (!uriText.empty())
                {
                    const auto panel = SwapChainPanel();
                    const auto scale = panel.CompositionScaleX();
                    const auto offset = panel.ActualOffset();

                    // Update the tooltip with the URI
                    HoveredUri().Text(uriText);

                    // Set the border thickness so it covers the entire cell
                    const auto charSizeInPixels = CharacterDimensions();
                    const auto htInDips = charSizeInPixels.Height / scale;
                    const auto wtInDips = charSizeInPixels.Width / scale;
                    const Thickness newThickness{ wtInDips, htInDips, 0, 0 };
                    HyperlinkTooltipBorder().BorderThickness(newThickness);

                    // Compute the location of the top left corner of the cell in DIPS
                    const til::point locationInDIPs{ _toPosInDips(lastHoveredCell.Value()) };

                    // Move the border to the top left corner of the cell
                    OverlayCanvas().SetLeft(HyperlinkTooltipBorder(), locationInDIPs.x - offset.x);
                    OverlayCanvas().SetTop(HyperlinkTooltipBorder(), locationInDIPs.y - offset.y);
                }
            }
        }
    }

    winrt::fire_and_forget TermControl::_updateSelectionMarkers(IInspectable /*sender*/, Control::UpdateSelectionMarkersEventArgs args)
    {
        auto weakThis{ get_weak() };
        co_await resume_foreground(Dispatcher());
        if (weakThis.get() && args)
        {
            if (_core.HasSelection() && !args.ClearMarkers())
            {
                // retrieve all of the necessary selection marker data
                // from the TerminalCore layer under one lock to improve performance
                const auto markerData{ _core.SelectionInfo() };

                // lambda helper function that can be used to display a selection marker
                // - targetEnd: if true, target the "end" selection marker. Otherwise, target "start".
                auto displayMarker = [&](bool targetEnd) {
                    const auto flipMarker{ targetEnd ? markerData.EndAtRightBoundary : markerData.StartAtLeftBoundary };
                    const auto& marker{ targetEnd ? SelectionEndMarker() : SelectionStartMarker() };

                    // Ensure the marker is oriented properly
                    // (i.e. if start is at the beginning of the buffer, it should be flipped)
                    auto transform{ marker.RenderTransform().as<Windows::UI::Xaml::Media::ScaleTransform>() };
                    transform.ScaleX(std::abs(transform.ScaleX()) * (flipMarker ? -1.0 : 1.0));
                    marker.RenderTransform(transform);

                    // Compute the location of the top left corner of the cell in DIPS
                    auto terminalPos{ targetEnd ? markerData.EndPos : markerData.StartPos };
                    if (flipMarker)
                    {
                        // When we flip the marker, a negative scaling makes us be one cell-width to the left.
                        // Add one to the viewport pos' x-coord to fix that.
                        terminalPos.X += 1;
                    }
                    const til::point locationInDIPs{ _toPosInDips(terminalPos) };

                    // Move the marker to the top left corner of the cell
                    SelectionCanvas().SetLeft(marker,
                                              (locationInDIPs.x - SwapChainPanel().ActualOffset().x));
                    SelectionCanvas().SetTop(marker,
                                             (locationInDIPs.y - SwapChainPanel().ActualOffset().y));
                    marker.Visibility(Visibility::Visible);
                };

                // show/update selection markers
                // figure out which endpoint to move, get it and the relevant icon (hide the other icon)
                const auto movingEnd{ WI_IsFlagSet(markerData.Endpoint, SelectionEndpointTarget::End) };
                const auto selectionAnchor{ movingEnd ? markerData.EndPos : markerData.StartPos };
                const auto& marker{ movingEnd ? SelectionEndMarker() : SelectionStartMarker() };
                const auto& otherMarker{ movingEnd ? SelectionStartMarker() : SelectionEndMarker() };
                if (selectionAnchor.Y < 0 || selectionAnchor.Y >= _core.ViewHeight())
                {
                    // if the endpoint is outside of the viewport,
                    // just hide the markers
                    marker.Visibility(Visibility::Collapsed);
                    otherMarker.Visibility(Visibility::Collapsed);
                    co_return;
                }
                else if (WI_AreAllFlagsSet(markerData.Endpoint, SelectionEndpointTarget::Start | SelectionEndpointTarget::End))
                {
                    // display both markers
                    displayMarker(true);
                    displayMarker(false);
                }
                else
                {
                    // display one marker,
                    // but hide the other
                    displayMarker(movingEnd);
                    otherMarker.Visibility(Visibility::Collapsed);
                }
            }
            else
            {
                // hide selection markers
                SelectionStartMarker().Visibility(Visibility::Collapsed);
                SelectionEndMarker().Visibility(Visibility::Collapsed);
            }
        }
    }

    til::point TermControl::_toPosInDips(const Core::Point terminalCellPos)
    {
        const til::point terminalPos{ terminalCellPos };
        const til::size marginsInDips{ til::math::rounding, GetPadding().Left, GetPadding().Top };
        const til::size fontSize{ til::math::rounding, _core.FontSize() };
        const til::point posInPixels{ terminalPos * fontSize };
        const auto scale{ SwapChainPanel().CompositionScaleX() };
        const til::point posInDIPs{ til::math::flooring, posInPixels.x / scale, posInPixels.y / scale };
        return posInDIPs + marginsInDips;
    }

    void TermControl::_coreFontSizeChanged(const int fontWidth,
                                           const int fontHeight,
                                           const bool isInitialChange)
    {
        // scale the selection markers to be the size of a cell
        auto scaleMarker = [fontWidth, fontHeight, dpiScale{ SwapChainPanel().CompositionScaleX() }](const Windows::UI::Xaml::Shapes::Path& shape) {
            // The selection markers were designed to be 5x14 in size,
            // so use those dimensions below for the scaling
            const auto scaleX = fontWidth / 5.0 / dpiScale;
            const auto scaleY = fontHeight / 14.0 / dpiScale;

            Windows::UI::Xaml::Media::ScaleTransform transform;
            transform.ScaleX(scaleX);
            transform.ScaleY(scaleY);
            shape.RenderTransform(transform);

            // now hide the shape
            shape.Visibility(Visibility::Collapsed);
        };
        scaleMarker(SelectionStartMarker());
        scaleMarker(SelectionEndMarker());

        // Don't try to inspect the core here. The Core is raising this while
        // it's holding its write lock. If the handlers calls back to some
        // method on the TermControl on the same thread, and that _method_ calls
        // to ControlCore, we might be in danger of deadlocking.
        _FontSizeChangedHandlers(fontWidth, fontHeight, isInitialChange);
    }

    void TermControl::_coreRaisedNotice(const IInspectable& /*sender*/,
                                        const Control::NoticeEventArgs& eventArgs)
    {
        // Don't try to inspect the core here. The Core might be raising this
        // while it's holding its write lock. If the handlers calls back to some
        // method on the TermControl on the same thread, and _that_ method calls
        // to ControlCore, we might be in danger of deadlocking.
        _RaiseNoticeHandlers(*this, eventArgs);
    }

    Control::MouseButtonState TermControl::GetPressedMouseButtons(const winrt::Windows::UI::Input::PointerPoint point)
    {
        Control::MouseButtonState state{};
        WI_SetFlagIf(state, Control::MouseButtonState::IsLeftButtonDown, point.Properties().IsLeftButtonPressed());
        WI_SetFlagIf(state, Control::MouseButtonState::IsMiddleButtonDown, point.Properties().IsMiddleButtonPressed());
        WI_SetFlagIf(state, Control::MouseButtonState::IsRightButtonDown, point.Properties().IsRightButtonPressed());
        return state;
    }

    unsigned int TermControl::GetPointerUpdateKind(const winrt::Windows::UI::Input::PointerPoint point)
    {
        const auto props = point.Properties();

        // Which mouse button changed state (and how)
        unsigned int uiButton{};
        switch (props.PointerUpdateKind())
        {
        case winrt::Windows::UI::Input::PointerUpdateKind::LeftButtonPressed:
            uiButton = WM_LBUTTONDOWN;
            break;
        case winrt::Windows::UI::Input::PointerUpdateKind::LeftButtonReleased:
            uiButton = WM_LBUTTONUP;
            break;
        case winrt::Windows::UI::Input::PointerUpdateKind::MiddleButtonPressed:
            uiButton = WM_MBUTTONDOWN;
            break;
        case winrt::Windows::UI::Input::PointerUpdateKind::MiddleButtonReleased:
            uiButton = WM_MBUTTONUP;
            break;
        case winrt::Windows::UI::Input::PointerUpdateKind::RightButtonPressed:
            uiButton = WM_RBUTTONDOWN;
            break;
        case winrt::Windows::UI::Input::PointerUpdateKind::RightButtonReleased:
            uiButton = WM_RBUTTONUP;
            break;
        default:
            uiButton = WM_MOUSEMOVE;
        }

        return uiButton;
    }

    void TermControl::_coreWarningBell(const IInspectable& /*sender*/, const IInspectable& /*args*/)
    {
        _playWarningBell->Run();
    }

    hstring TermControl::ReadEntireBuffer() const
    {
        return _core.ReadEntireBuffer();
    }

    Core::Scheme TermControl::ColorScheme() const noexcept
    {
        return _core.ColorScheme();
    }

    void TermControl::ColorScheme(const Core::Scheme& scheme) const noexcept
    {
        _core.ColorScheme(scheme);
    }

    void TermControl::AdjustOpacity(const double opacity, const bool relative)
    {
        _core.AdjustOpacity(opacity, relative);
    }

    // - You'd think this should just be "Opacity", but UIElement already
    //   defines an "Opacity", which we're actually not setting at all. We're
    //   not overriding or changing _that_ value. Callers that want the opacity
    //   set by the settings should call this instead.
    double TermControl::BackgroundOpacity() const
    {
        return _core.Opacity();
    }

    // Method Description:
    // - Called when the core raises a FoundMatch event. That's done in response
    //   to us starting a search query with ControlCore::Search.
    // - The args will tell us if there were or were not any results for that
    //   particular search. We'll use that to control what to announce to
    //   Narrator. When we have more elaborate search information to report, we
    //   may want to report that here. (see GH #3920)
    // Arguments:
    // - args: contains information about the results that were or were not found.
    // Return Value:
    // - <none>
    void TermControl::_coreFoundMatch(const IInspectable& /*sender*/, const Control::FoundResultsArgs& args)
    {
        if (auto automationPeer{ Automation::Peers::FrameworkElementAutomationPeer::FromElement(*this) })
        {
            automationPeer.RaiseNotificationEvent(
                Automation::Peers::AutomationNotificationKind::ActionCompleted,
                Automation::Peers::AutomationNotificationProcessing::ImportantMostRecent,
                args.FoundMatch() ? RS_(L"SearchBox_MatchesAvailable") : RS_(L"SearchBox_NoMatches"), // what to announce if results were found
                L"SearchBoxResultAnnouncement" /* unique name for this group of notifications */);
        }
    }

<<<<<<< HEAD
    void TermControl::OwningHwnd(uint64_t owner)
    {
        _core.OwningHwnd(owner);
    }

    uint64_t TermControl::OwningHwnd()
    {
        return _core.OwningHwnd();
    }

    void TermControl::AddMark(const Control::ScrollMark& mark)
    {
        _core.AddMark(mark);
    }
    void TermControl::ClearMark() { _core.ClearMark(); }
    void TermControl::ClearAllMarks() { _core.ClearAllMarks(); }
    void TermControl::ScrollToMark(const Control::ScrollToMarkDirection& direction) { _core.ScrollToMark(direction); }

    Windows::Foundation::Collections::IVector<Control::ScrollMark> TermControl::ScrollMarks() const
    {
        return _core.ScrollMarks();
=======
    Microsoft::Terminal::Core::Point TermControl::CursorPositionInDips()
    {
        // const auto cursorPosition{ _core.CursorPosition() };

        const til::point cursorPos{ _core.CursorPosition() };

        const til::size fontSize{ til::math::flooring, CharacterDimensions() };

        // Convert text buffer cursor position to client coordinate position
        // within the window. This point is in _pixels_
        const til::point clientCursorPos{ cursorPos * fontSize };

        // Get scale factor for view
        const double scaleFactor = DisplayInformation::GetForCurrentView().RawPixelsPerViewPixel();

        const til::point clientCursorInDips{ til::math::flooring, clientCursorPos.x / scaleFactor, clientCursorPos.y / scaleFactor };

        // + SwapChainPanel().Margin().Top
        auto padding{ GetPadding() };
        til::point relativeToOrigin{ til::math::flooring, 
            clientCursorInDips.x + padding.Left,
            clientCursorInDips.y + padding.Top
        };
        return relativeToOrigin.to_core_point();
    }

    Windows::Foundation::Collections::IVector<Control::MenuEntry> TermControl::MenuEntries() const
    {
        return _core.MenuEntries();
    }

    void TermControl::PreviewInput(const winrt::hstring& text)
    {
        TSFInputControl().ManuallyDisplayText(text);
>>>>>>> 84d68f08
    }

}
<|MERGE_RESOLUTION|>--- conflicted
+++ resolved
@@ -1,3104 +1,3102 @@
-// Copyright (c) Microsoft Corporation.
-// Licensed under the MIT license.
-
-#include "pch.h"
-#include "TermControl.h"
-
-#include <unicode.hpp>
-#include <Utf16Parser.hpp>
-#include <LibraryResources.h>
-
-#include "TermControlAutomationPeer.h"
-#include "../../types/inc/GlyphWidth.hpp"
-#include "../../renderer/atlas/AtlasEngine.h"
-
-#include "TermControl.g.cpp"
-
-using namespace ::Microsoft::Console::Types;
-using namespace ::Microsoft::Console::VirtualTerminal;
-using namespace ::Microsoft::Terminal::Core;
-using namespace winrt::Windows::Graphics::Display;
-using namespace winrt::Windows::UI::Xaml;
-using namespace winrt::Windows::UI::Xaml::Input;
-using namespace winrt::Windows::UI::Xaml::Automation::Peers;
-using namespace winrt::Windows::UI::Core;
-using namespace winrt::Windows::UI::ViewManagement;
-using namespace winrt::Windows::UI::Input;
-using namespace winrt::Windows::System;
-using namespace winrt::Windows::ApplicationModel::DataTransfer;
-
-// The minimum delay between updates to the scroll bar's values.
-// The updates are throttled to limit power usage.
-constexpr const auto ScrollBarUpdateInterval = std::chrono::milliseconds(8);
-
-// The minimum delay between updating the TSF input control.
-// This is already throttled primarily in the ControlCore, with a timeout of 100ms. We're adding another smaller one here, as the (potentially x-proc) call will come in off the UI thread
-constexpr const auto TsfRedrawInterval = std::chrono::milliseconds(8);
-
-// The minimum delay between updating the locations of regex patterns
-constexpr const auto UpdatePatternLocationsInterval = std::chrono::milliseconds(500);
-
-// The minimum delay between emitting warning bells
-constexpr const auto TerminalWarningBellInterval = std::chrono::milliseconds(1000);
-
-DEFINE_ENUM_FLAG_OPERATORS(winrt::Microsoft::Terminal::Control::CopyFormat);
-
-DEFINE_ENUM_FLAG_OPERATORS(winrt::Microsoft::Terminal::Control::MouseButtonState);
-
-namespace winrt::Microsoft::Terminal::Control::implementation
-{
-    TermControl::TermControl(IControlSettings settings,
-                             Control::IControlAppearance unfocusedAppearance,
-                             TerminalConnection::ITerminalConnection connection) :
-        _isInternalScrollBarUpdate{ false },
-        _autoScrollVelocity{ 0 },
-        _autoScrollingPointerPoint{ std::nullopt },
-        _autoScrollTimer{},
-        _lastAutoScrollUpdateTime{ std::nullopt },
-        _cursorTimer{},
-        _blinkTimer{},
-        _searchBox{ nullptr }
-    {
-        InitializeComponent();
-
-        _interactivity = winrt::make<implementation::ControlInteractivity>(settings, unfocusedAppearance, connection);
-        _core = _interactivity.Core();
-
-        // These events might all be triggered by the connection, but that
-        // should be drained and closed before we complete destruction. So these
-        // are safe.
-        _core.ScrollPositionChanged({ this, &TermControl::_ScrollPositionChanged });
-        _core.WarningBell({ this, &TermControl::_coreWarningBell });
-        _core.CursorPositionChanged({ this, &TermControl::_CursorPositionChanged });
-
-        // This event is specifically triggered by the renderer thread, a BG thread. Use a weak ref here.
-        _core.RendererEnteredErrorState({ get_weak(), &TermControl::_RendererEnteredErrorState });
-
-        // These callbacks can only really be triggered by UI interactions. So
-        // they don't need weak refs - they can't be triggered unless we're
-        // alive.
-        _core.BackgroundColorChanged({ this, &TermControl::_coreBackgroundColorChanged });
-        _core.FontSizeChanged({ this, &TermControl::_coreFontSizeChanged });
-        _core.TransparencyChanged({ this, &TermControl::_coreTransparencyChanged });
-        _core.RaiseNotice({ this, &TermControl::_coreRaisedNotice });
-        _core.HoveredHyperlinkChanged({ this, &TermControl::_hoveredHyperlinkChanged });
-        _core.FoundMatch({ this, &TermControl::_coreFoundMatch });
-        _core.UpdateSelectionMarkers({ this, &TermControl::_updateSelectionMarkers });
-        _core.OpenHyperlink({ this, &TermControl::_HyperlinkHandler });
-        _interactivity.OpenHyperlink({ this, &TermControl::_HyperlinkHandler });
-        _interactivity.ScrollPositionChanged({ this, &TermControl::_ScrollPositionChanged });
-
-        // Initialize the terminal only once the swapchainpanel is loaded - that
-        //      way, we'll be able to query the real pixel size it got on layout
-        _layoutUpdatedRevoker = SwapChainPanel().LayoutUpdated(winrt::auto_revoke, [this](auto /*s*/, auto /*e*/) {
-            // This event fires every time the layout changes, but it is always the last one to fire
-            // in any layout change chain. That gives us great flexibility in finding the right point
-            // at which to initialize our renderer (and our terminal).
-            // Any earlier than the last layout update and we may not know the terminal's starting size.
-
-            if (_InitializeTerminal())
-            {
-                // Only let this succeed once.
-                _layoutUpdatedRevoker.revoke();
-            }
-        });
-
-        // Get our dispatcher. This will get us the same dispatcher as
-        // TermControl::Dispatcher().
-        auto dispatcher = winrt::Windows::System::DispatcherQueue::GetForCurrentThread();
-
-        // These three throttled functions are triggered by terminal output and interact with the UI.
-        // Since Close() is the point after which we are removed from the UI, but before the
-        // destructor has run, we MUST check control->_IsClosing() before actually doing anything.
-        _playWarningBell = std::make_shared<ThrottledFuncLeading>(
-            dispatcher,
-            TerminalWarningBellInterval,
-            [weakThis = get_weak()]() {
-                if (auto control{ weakThis.get() }; !control->_IsClosing())
-                {
-                    control->_WarningBellHandlers(*control, nullptr);
-                }
-            });
-
-        _updateScrollBar = std::make_shared<ThrottledFuncTrailing<ScrollBarUpdate>>(
-            dispatcher,
-            ScrollBarUpdateInterval,
-            [weakThis = get_weak()](const auto& update) {
-                if (auto control{ weakThis.get() }; !control->_IsClosing())
-                {
-                    control->_throttledUpdateScrollbar(update);
-                }
-            });
-
-        static constexpr auto AutoScrollUpdateInterval = std::chrono::microseconds(static_cast<int>(1.0 / 30.0 * 1000000));
-        _autoScrollTimer.Interval(AutoScrollUpdateInterval);
-        _autoScrollTimer.Tick({ this, &TermControl::_UpdateAutoScroll });
-
-        _ApplyUISettings();
-    }
-
-    void TermControl::_throttledUpdateScrollbar(const ScrollBarUpdate& update)
-    {
-        // Assumptions:
-        // * we're already not closing
-        // * caller already checked weak ptr to make sure we're still alive
-
-        _isInternalScrollBarUpdate = true;
-
-        auto scrollBar = ScrollBar();
-        if (update.newValue)
-        {
-            scrollBar.Value(*update.newValue);
-        }
-        scrollBar.Maximum(update.newMaximum);
-        scrollBar.Minimum(update.newMinimum);
-        scrollBar.ViewportSize(update.newViewportSize);
-        // scroll one full screen worth at a time when the scroll bar is clicked
-        scrollBar.LargeChange(std::max(update.newViewportSize - 1, 0.));
-
-        _isInternalScrollBarUpdate = false;
-
-        if (_showMarksInScrollbar)
-        {
-            // Update scrollbar marks
-            ScrollBarCanvas().Children().Clear();
-            const auto marks{ _core.ScrollMarks() };
-            const auto fullHeight{ ScrollBarCanvas().ActualHeight() };
-            const auto totalBufferRows{ update.newMaximum + update.newViewportSize };
-
-            for (const auto m : marks)
-            {
-                Windows::UI::Xaml::Shapes::Rectangle r;
-                Media::SolidColorBrush brush{};
-                // Sneaky: technically, a mark doesn't need to have a color set,
-                // it might want to just use the color from the palette for that
-                // kind of mark. Fortunately, ControlCore is kind enough to
-                // pre-evaluate that for us, and shove the real value into the
-                // Color member, regardless if the mark has a literal value set.
-                brush.Color(static_cast<til::color>(m.Color.Color));
-                r.Fill(brush);
-                r.Width(16.0f / 3.0f); // pip width - 1/3rd of the scrollbar width.
-                r.Height(2);
-                const auto markRow = m.Start.Y;
-                const auto fractionalHeight = markRow / totalBufferRows;
-                const auto relativePos = fractionalHeight * fullHeight;
-                ScrollBarCanvas().Children().Append(r);
-                Windows::UI::Xaml::Controls::Canvas::SetTop(r, relativePos);
-            }
-        }
-    }
-
-    // Method Description:
-    // - Loads the search box from the xaml UI and focuses it.
-    void TermControl::CreateSearchBoxControl()
-    {
-        // Lazy load the search box control.
-        if (auto loadedSearchBox{ FindName(L"SearchBox") })
-        {
-            if (auto searchBox{ loadedSearchBox.try_as<::winrt::Microsoft::Terminal::Control::SearchBoxControl>() })
-            {
-                // get at its private implementation
-                _searchBox.copy_from(winrt::get_self<implementation::SearchBoxControl>(searchBox));
-                _searchBox->Visibility(Visibility::Visible);
-
-                // If a text is selected inside terminal, use it to populate the search box.
-                // If the search box already contains a value, it will be overridden.
-                if (_core.HasSelection())
-                {
-                    // Currently we populate the search box only if a single line is selected.
-                    // Empirically, multi-line selection works as well on sample scenarios,
-                    // but since code paths differ, extra work is required to ensure correctness.
-                    auto bufferText = _core.SelectedText(true);
-                    if (bufferText.Size() == 1)
-                    {
-                        const auto selectedLine{ bufferText.GetAt(0) };
-                        _searchBox->PopulateTextbox(selectedLine);
-                    }
-                }
-
-                _searchBox->SetFocusOnTextbox();
-            }
-        }
-    }
-
-    void TermControl::SearchMatch(const bool goForward)
-    {
-        if (_IsClosing())
-        {
-            return;
-        }
-        if (!_searchBox)
-        {
-            CreateSearchBoxControl();
-        }
-        else
-        {
-            _core.Search(_searchBox->TextBox().Text(), goForward, false);
-        }
-    }
-
-    // Method Description:
-    // Find if search box text edit currently is in focus
-    // Return Value:
-    // - true, if search box text edit is in focus
-    bool TermControl::SearchBoxEditInFocus() const
-    {
-        if (!_searchBox)
-        {
-            return false;
-        }
-
-        return _searchBox->TextBox().FocusState() == FocusState::Keyboard;
-    }
-
-    // Method Description:
-    // - Search text in text buffer. This is triggered if the user click
-    //   search button or press enter.
-    // Arguments:
-    // - text: the text to search
-    // - goForward: boolean that represents if the current search direction is forward
-    // - caseSensitive: boolean that represents if the current search is case sensitive
-    // Return Value:
-    // - <none>
-    void TermControl::_Search(const winrt::hstring& text,
-                              const bool goForward,
-                              const bool caseSensitive)
-    {
-        _core.Search(text, goForward, caseSensitive);
-    }
-
-    // Method Description:
-    // - The handler for the close button or pressing "Esc" when focusing on the
-    //   search dialog.
-    // Arguments:
-    // - IInspectable: not used
-    // - RoutedEventArgs: not used
-    // Return Value:
-    // - <none>
-    void TermControl::_CloseSearchBoxControl(const winrt::Windows::Foundation::IInspectable& /*sender*/,
-                                             const RoutedEventArgs& /*args*/)
-    {
-        _searchBox->Visibility(Visibility::Collapsed);
-
-        // Set focus back to terminal control
-        this->Focus(FocusState::Programmatic);
-    }
-
-    winrt::fire_and_forget TermControl::UpdateControlSettings(IControlSettings settings)
-    {
-        return UpdateControlSettings(settings, _core.UnfocusedAppearance());
-    }
-    // Method Description:
-    // - Given Settings having been updated, applies the settings to the current terminal.
-    // Return Value:
-    // - <none>
-    winrt::fire_and_forget TermControl::UpdateControlSettings(IControlSettings settings, IControlAppearance unfocusedAppearance)
-    {
-        auto weakThis{ get_weak() };
-
-        // Dispatch a call to the UI thread to apply the new settings to the
-        // terminal.
-        co_await wil::resume_foreground(Dispatcher());
-
-        _core.UpdateSettings(settings, unfocusedAppearance);
-
-        _UpdateSettingsFromUIThread();
-
-        _UpdateAppearanceFromUIThread(_focused ? _core.FocusedAppearance() : _core.UnfocusedAppearance());
-    }
-
-    // Method Description:
-    // - Dispatches a call to the UI thread and updates the appearance
-    // Arguments:
-    // - newAppearance: the new appearance to set
-    winrt::fire_and_forget TermControl::UpdateAppearance(IControlAppearance newAppearance)
-    {
-        // Dispatch a call to the UI thread
-        co_await wil::resume_foreground(Dispatcher());
-
-        _UpdateAppearanceFromUIThread(newAppearance);
-    }
-
-    // Method Description:
-    // - Updates the settings of the current terminal.
-    // - This method is separate from UpdateSettings because there is an apparent optimizer
-    //   issue that causes one of our hstring -> wstring_view conversions to result in garbage,
-    //   but only from a coroutine context. See GH#8723.
-    // - INVARIANT: This method must be called from the UI thread.
-    // Arguments:
-    // - newSettings: the new settings to set
-    void TermControl::_UpdateSettingsFromUIThread()
-    {
-        if (_IsClosing())
-        {
-            return;
-        }
-
-        // Update our control settings
-        _ApplyUISettings();
-    }
-
-    // Method Description:
-    // - Updates the appearance
-    // - INVARIANT: This method must be called from the UI thread.
-    // Arguments:
-    // - newAppearance: the new appearance to set
-    void TermControl::_UpdateAppearanceFromUIThread(Control::IControlAppearance newAppearance)
-    {
-        if (_IsClosing())
-        {
-            return;
-        }
-
-        _SetBackgroundImage(newAppearance);
-
-        // Update our control settings
-        const auto bg = newAppearance.DefaultBackground();
-
-        // In the future, this might need to be changed to a
-        // _InitializeBackgroundBrush call instead, because we may need to
-        // switch from a solid color brush to an acrylic one.
-        _changeBackgroundColor(bg);
-
-        // Update selection markers
-        Windows::UI::Xaml::Media::SolidColorBrush cursorColorBrush{ til::color{ newAppearance.CursorColor() } };
-        SelectionStartMarker().Fill(cursorColorBrush);
-        SelectionEndMarker().Fill(cursorColorBrush);
-
-        // Set TSF Foreground
-        Media::SolidColorBrush foregroundBrush{};
-        if (_core.Settings().UseBackgroundImageForWindow())
-        {
-            foregroundBrush.Color(Windows::UI::Colors::Transparent());
-        }
-        else
-        {
-            foregroundBrush.Color(static_cast<til::color>(newAppearance.DefaultForeground()));
-        }
-        TSFInputControl().Foreground(foregroundBrush);
-
-        _core.ApplyAppearance(_focused);
-    }
-
-    // Method Description:
-    // - Writes the given sequence as input to the active terminal connection,
-    // Arguments:
-    // - wstr: the string of characters to write to the terminal connection.
-    // Return Value:
-    // - <none>
-    void TermControl::SendInput(const winrt::hstring& wstr)
-    {
-        PreviewInput(L"");
-        _core.SendInput(wstr);
-    }
-    void TermControl::ClearBuffer(Control::ClearBufferType clearType)
-    {
-        _core.ClearBuffer(clearType);
-    }
-
-    void TermControl::ToggleShaderEffects()
-    {
-        _core.ToggleShaderEffects();
-    }
-
-    // Method Description:
-    // - Style our UI elements based on the values in our settings, and set up
-    //   other control-specific settings. This method will be called whenever
-    //   the settings are reloaded.
-    //   * Calls _InitializeBackgroundBrush to set up the Xaml brush responsible
-    //     for the control's background
-    //   * Calls _BackgroundColorChanged to style the background of the control
-    // - Core settings will be passed to the terminal in _InitializeTerminal
-    // Arguments:
-    // - <none>
-    // Return Value:
-    // - <none>
-    void TermControl::_ApplyUISettings()
-    {
-        _InitializeBackgroundBrush();
-
-        // settings might be out-of-proc in the future
-        auto settings{ _core.Settings() };
-
-        // Apply padding as swapChainPanel's margin
-        const auto newMargin = ParseThicknessFromPadding(settings.Padding());
-        SwapChainPanel().Margin(newMargin);
-
-        TSFInputControl().Margin(newMargin);
-
-        // Apply settings for scrollbar
-        if (settings.ScrollState() == ScrollbarState::Hidden)
-        {
-            // In the scenario where the user has turned off the OS setting to automatically hide scrollbars, the
-            // Terminal scrollbar would still be visible; so, we need to set the control's visibility accordingly to
-            // achieve the intended effect.
-            ScrollBar().IndicatorMode(Controls::Primitives::ScrollingIndicatorMode::None);
-            ScrollBar().Visibility(Visibility::Collapsed);
-            ScrollMarksGrid().Visibility(Visibility::Collapsed);
-        }
-        else // (default or Visible)
-        {
-            // Default behavior
-            ScrollBar().IndicatorMode(Controls::Primitives::ScrollingIndicatorMode::MouseIndicator);
-            ScrollBar().Visibility(Visibility::Visible);
-            ScrollMarksGrid().Visibility(Visibility::Visible);
-        }
-
-        _interactivity.UpdateSettings();
-        if (_automationPeer)
-        {
-            _automationPeer.SetControlPadding(Core::Padding{ newMargin.Left,
-                                                             newMargin.Top,
-                                                             newMargin.Right,
-                                                             newMargin.Bottom });
-        }
-
-        _showMarksInScrollbar = settings.ShowMarks();
-        // Clear out all the current marks
-        ScrollBarCanvas().Children().Clear();
-        // When we hot reload the settings, the core will send us a scrollbar
-        // update. If we enabled scrollbar marks, then great, when we handle
-        // that message, we'll redraw them.
-    }
-
-    // Method Description:
-    // - Sets background image and applies its settings (stretch, opacity and alignment)
-    // - Checks path validity
-    // Arguments:
-    // - newAppearance
-    // Return Value:
-    // - <none>
-    void TermControl::_SetBackgroundImage(const IControlAppearance& newAppearance)
-    {
-        if (newAppearance.BackgroundImage().empty() || _core.Settings().UseBackgroundImageForWindow())
-        {
-            BackgroundImage().Source(nullptr);
-            return;
-        }
-
-        Windows::Foundation::Uri imageUri{ nullptr };
-        try
-        {
-            imageUri = Windows::Foundation::Uri{ newAppearance.BackgroundImage() };
-        }
-        catch (...)
-        {
-            LOG_CAUGHT_EXCEPTION();
-            BackgroundImage().Source(nullptr);
-            return;
-        }
-
-        // Check if the image brush is already pointing to the image
-        // in the modified settings; if it isn't (or isn't there),
-        // set a new image source for the brush
-        auto imageSource = BackgroundImage().Source().try_as<Media::Imaging::BitmapImage>();
-
-        if (imageSource == nullptr ||
-            imageSource.UriSource() == nullptr ||
-            !imageSource.UriSource().Equals(imageUri))
-        {
-            // Note that BitmapImage handles the image load asynchronously,
-            // which is especially important since the image
-            // may well be both large and somewhere out on the
-            // internet.
-            Media::Imaging::BitmapImage image(imageUri);
-            BackgroundImage().Source(image);
-        }
-
-        // Apply stretch, opacity and alignment settings
-        BackgroundImage().Stretch(newAppearance.BackgroundImageStretchMode());
-        BackgroundImage().Opacity(newAppearance.BackgroundImageOpacity());
-        BackgroundImage().HorizontalAlignment(newAppearance.BackgroundImageHorizontalAlignment());
-        BackgroundImage().VerticalAlignment(newAppearance.BackgroundImageVerticalAlignment());
-    }
-
-    // Method Description:
-    // - Set up each layer's brush used to display the control's background.
-    // - Respects the settings for acrylic, background image and opacity from
-    //   _settings.
-    //   * If acrylic is not enabled, setup a solid color background, otherwise
-    //       use bgcolor as acrylic's tint
-    // - Avoids image flickering and acrylic brush redraw if settings are changed
-    //   but the appropriate brush is still in place.
-    // Arguments:
-    // - <none>
-    // Return Value:
-    // - <none>
-    void TermControl::_InitializeBackgroundBrush()
-    {
-        auto settings{ _core.Settings() };
-        auto bgColor = til::color{ _core.FocusedAppearance().DefaultBackground() };
-
-        auto transparentBg = settings.UseBackgroundImageForWindow();
-        if (transparentBg)
-        {
-            bgColor = Windows::UI::Colors::Transparent();
-        }
-        // GH#11743: Make sure to use the Core's current UseAcrylic value, not
-        // the one from the settings. The Core's runtime UseAcrylic may have
-        // changed from what was in the original settings.
-        if (_core.UseAcrylic() && !transparentBg)
-        {
-            // See if we've already got an acrylic background brush
-            // to avoid the flicker when setting up a new one
-            auto acrylic = RootGrid().Background().try_as<Media::AcrylicBrush>();
-
-            // Instantiate a brush if there's not already one there
-            if (acrylic == nullptr)
-            {
-                acrylic = Media::AcrylicBrush{};
-                acrylic.BackgroundSource(Media::AcrylicBackgroundSource::HostBackdrop);
-            }
-
-            // see GH#1082: Initialize background color so we don't get a
-            // fade/flash when _BackgroundColorChanged is called
-            acrylic.FallbackColor(bgColor);
-            acrylic.TintColor(bgColor);
-
-            // Apply brush settings
-            acrylic.TintOpacity(_core.Opacity());
-
-            // Apply brush to control if it's not already there
-            if (RootGrid().Background() != acrylic)
-            {
-                RootGrid().Background(acrylic);
-            }
-        }
-        else
-        {
-            Media::SolidColorBrush solidColor{};
-            solidColor.Opacity(_core.Opacity());
-            solidColor.Color(bgColor);
-
-            RootGrid().Background(solidColor);
-        }
-
-        BackgroundBrush(RootGrid().Background());
-    }
-
-    // Method Description:
-    // - Handler for the core's BackgroundColorChanged event. Updates the color
-    //   of our background brush to match.
-    // - Hops over to the UI thread to do this work.
-    // Arguments:
-    // <unused>
-    // Return Value:
-    // - <none>
-    winrt::fire_and_forget TermControl::_coreBackgroundColorChanged(const IInspectable& /*sender*/,
-                                                                    const IInspectable& /*args*/)
-    {
-        auto weakThis{ get_weak() };
-        co_await wil::resume_foreground(Dispatcher());
-        if (auto control{ weakThis.get() })
-        {
-            til::color newBgColor{ _core.BackgroundColor() };
-            _changeBackgroundColor(newBgColor);
-        }
-    }
-
-    // Method Description:
-    // - Update the color of the background brush we're using. This does _not_
-    //   update the opacity, or what type of brush it is.
-    // - INVARIANT: This needs to be called on the UI thread.
-    // Arguments:
-    // - bg: the new color to use as the background color.
-    void TermControl::_changeBackgroundColor(til::color bg)
-    {
-        auto transparent_bg = _core.Settings().UseBackgroundImageForWindow();
-        if (transparent_bg)
-        {
-            bg = Windows::UI::Colors::Transparent();
-        }
-
-        if (auto acrylic = RootGrid().Background().try_as<Media::AcrylicBrush>())
-        {
-            acrylic.FallbackColor(bg);
-            acrylic.TintColor(bg);
-        }
-        else if (auto solidColor = RootGrid().Background().try_as<Media::SolidColorBrush>())
-        {
-            solidColor.Color(bg);
-        }
-
-        BackgroundBrush(RootGrid().Background());
-
-        // Don't use the normal BackgroundBrush() Observable Property setter
-        // here. (e.g. `BackgroundBrush()`). The one from the macro will
-        // automatically ignore changes where the value doesn't _actually_
-        // change. In our case, most of the time when changing the colors of the
-        // background, the _Brush_ itself doesn't change, we simply change the
-        // Color() of the brush. This results in the event not getting bubbled
-        // up.
-        //
-        // Firing it manually makes sure it does.
-        _BackgroundBrush = RootGrid().Background();
-        _PropertyChangedHandlers(*this, Windows::UI::Xaml::Data::PropertyChangedEventArgs{ L"BackgroundBrush" });
-    }
-
-    // Method Description:
-    // - Update the opacity of the background brush we're using. This does _not_
-    //   update the color, or what type of brush it is.
-    // - INVARIANT: This needs to be called on the UI thread.
-    void TermControl::_changeBackgroundOpacity()
-    {
-        const auto opacity{ _core.Opacity() };
-        const auto useAcrylic{ _core.UseAcrylic() };
-
-        // GH#11743, #11619: If we're changing whether or not acrylic is used,
-        // then just entirely reinitialize the brush. The primary way that this
-        // happens is on Windows 10, where we need to enable acrylic when the
-        // user asks for <100% opacity. Even when we remove this Windows 10
-        // fallback, we may still need this for something like changing if
-        // acrylic is enabled at runtime (GH#2531)
-        if (auto acrylic = RootGrid().Background().try_as<Media::AcrylicBrush>())
-        {
-            if (!useAcrylic)
-            {
-                _InitializeBackgroundBrush();
-                return;
-            }
-            acrylic.TintOpacity(opacity);
-        }
-        else if (auto solidColor = RootGrid().Background().try_as<Media::SolidColorBrush>())
-        {
-            if (useAcrylic)
-            {
-                _InitializeBackgroundBrush();
-                return;
-            }
-            solidColor.Opacity(opacity);
-        }
-    }
-
-    TermControl::~TermControl()
-    {
-        Close();
-    }
-
-    // Method Description:
-    // - Creates an automation peer for the Terminal Control, enabling accessibility on our control.
-    // Arguments:
-    // - None
-    // Return Value:
-    // - The automation peer for our control
-    Windows::UI::Xaml::Automation::Peers::AutomationPeer TermControl::OnCreateAutomationPeer()
-    {
-        // MSFT 33353327: We're purposefully not using _initializedTerminal to ensure we're fully initialized.
-        // Doing so makes us return nullptr when XAML requests an automation peer.
-        // Instead, we need to give XAML an automation peer, then fix it later.
-        if (!_IsClosing())
-        {
-            // create a custom automation peer with this code pattern:
-            // (https://docs.microsoft.com/en-us/windows/uwp/design/accessibility/custom-automation-peers)
-            if (const auto& interactivityAutoPeer{ _interactivity.OnCreateAutomationPeer() })
-            {
-                const auto margins{ SwapChainPanel().Margin() };
-                const Core::Padding padding{ margins.Left,
-                                             margins.Top,
-                                             margins.Right,
-                                             margins.Bottom };
-                _automationPeer = winrt::make<implementation::TermControlAutomationPeer>(this, padding, interactivityAutoPeer);
-                return _automationPeer;
-            }
-        }
-        return nullptr;
-    }
-
-    // This is needed for TermControlAutomationPeer. We probably could find a
-    // clever way around asking the core for this.
-    til::point TermControl::GetFontSize() const
-    {
-        return { til::math::rounding, _core.FontSize().Width, _core.FontSize().Height };
-    }
-
-    const Windows::UI::Xaml::Thickness TermControl::GetPadding()
-    {
-        return SwapChainPanel().Margin();
-    }
-
-    TerminalConnection::ConnectionState TermControl::ConnectionState() const
-    {
-        return _core.ConnectionState();
-    }
-
-    winrt::fire_and_forget TermControl::RenderEngineSwapChainChanged(IInspectable /*sender*/, IInspectable /*args*/)
-    {
-        // This event is only registered during terminal initialization,
-        // so we don't need to check _initializedTerminal.
-        // We also don't lock for things that come back from the renderer.
-        auto weakThis{ get_weak() };
-
-        co_await wil::resume_foreground(Dispatcher());
-
-        if (auto control{ weakThis.get() })
-        {
-            const auto chainHandle = reinterpret_cast<HANDLE>(control->_core.SwapChainHandle());
-            _AttachDxgiSwapChainToXaml(chainHandle);
-        }
-    }
-
-    // Method Description:
-    // - Called when the renderer triggers a warning. It might do this when it
-    //   fails to find a shader file, or fails to compile a shader. We'll take
-    //   that renderer warning, and display a dialog to the user with and
-    //   appropriate error message. WE'll display the dialog with our
-    //   RaiseNotice event.
-    // Arguments:
-    // - hr: an  HRESULT describing the warning
-    // Return Value:
-    // - <none>
-    winrt::fire_and_forget TermControl::_RendererWarning(IInspectable /*sender*/,
-                                                         Control::RendererWarningArgs args)
-    {
-        const auto hr = static_cast<HRESULT>(args.Result());
-
-        auto weakThis{ get_weak() };
-        co_await wil::resume_foreground(Dispatcher());
-
-        if (auto control{ weakThis.get() })
-        {
-            winrt::hstring message;
-            if (HRESULT_FROM_WIN32(ERROR_FILE_NOT_FOUND) == hr ||
-                HRESULT_FROM_WIN32(ERROR_PATH_NOT_FOUND) == hr)
-            {
-                message = { fmt::format(std::wstring_view{ RS_(L"PixelShaderNotFound") },
-                                        (_focused ? _core.FocusedAppearance() : _core.UnfocusedAppearance()).PixelShaderPath()) };
-            }
-            else if (D2DERR_SHADER_COMPILE_FAILED == hr)
-            {
-                message = { fmt::format(std::wstring_view{ RS_(L"PixelShaderCompileFailed") }) };
-            }
-            else
-            {
-                message = { fmt::format(std::wstring_view{ RS_(L"UnexpectedRendererError") },
-                                        hr) };
-            }
-
-            auto noticeArgs = winrt::make<NoticeEventArgs>(NoticeLevel::Warning, std::move(message));
-            control->_RaiseNoticeHandlers(*control, std::move(noticeArgs));
-        }
-    }
-
-    void TermControl::_AttachDxgiSwapChainToXaml(HANDLE swapChainHandle)
-    {
-        auto nativePanel = SwapChainPanel().as<ISwapChainPanelNative2>();
-        nativePanel->SetSwapChainHandle(swapChainHandle);
-    }
-
-    bool TermControl::_InitializeTerminal()
-    {
-        if (_initializedTerminal)
-        {
-            return false;
-        }
-
-        const auto panelWidth = SwapChainPanel().ActualWidth();
-        const auto panelHeight = SwapChainPanel().ActualHeight();
-        const auto panelScaleX = SwapChainPanel().CompositionScaleX();
-        const auto panelScaleY = SwapChainPanel().CompositionScaleY();
-
-        const auto windowWidth = panelWidth * panelScaleX;
-        const auto windowHeight = panelHeight * panelScaleY;
-
-        if (windowWidth == 0 || windowHeight == 0)
-        {
-            return false;
-        }
-
-        // IMPORTANT! Set this callback up sooner rather than later. If we do it
-        // after Enable, then it'll be possible to paint the frame once
-        // _before_ the warning handler is set up, and then warnings from
-        // the first paint will be ignored!
-        _core.RendererWarning({ get_weak(), &TermControl::_RendererWarning });
-
-        const auto coreInitialized = _core.Initialize(panelWidth,
-                                                      panelHeight,
-                                                      panelScaleX);
-        if (!coreInitialized)
-        {
-            return false;
-        }
-        _interactivity.Initialize();
-
-        _AttachDxgiSwapChainToXaml(reinterpret_cast<HANDLE>(_core.SwapChainHandle()));
-
-        // Tell the DX Engine to notify us when the swap chain changes. We do
-        // this after we initially set the swapchain so as to avoid unnecessary
-        // callbacks (and locking problems)
-        _core.SwapChainChanged({ get_weak(), &TermControl::RenderEngineSwapChainChanged });
-
-        // !! LOAD BEARING !!
-        // Make sure you enable painting _AFTER_ calling _AttachDxgiSwapChainToXaml
-        //
-        // If you EnablePainting first, then you almost certainly won't have any
-        // problems when running in Debug. However, in Release, you'll run into
-        // issues where the Renderer starts trying to paint before we've
-        // actually attached the swapchain to anything, and the DxEngine is not
-        // prepared to handle that.
-        _core.EnablePainting();
-
-        auto bufferHeight = _core.BufferHeight();
-
-        ScrollBar().Maximum(bufferHeight - bufferHeight);
-        ScrollBar().Minimum(0);
-        ScrollBar().Value(0);
-        ScrollBar().ViewportSize(bufferHeight);
-        ScrollBar().LargeChange(std::max(bufferHeight - 1, 0)); // scroll one "screenful" at a time when the scroll bar is clicked
-
-        // Set up blinking cursor
-        int blinkTime = GetCaretBlinkTime();
-        if (blinkTime != INFINITE)
-        {
-            // Create a timer
-            DispatcherTimer cursorTimer;
-            cursorTimer.Interval(std::chrono::milliseconds(blinkTime));
-            cursorTimer.Tick({ get_weak(), &TermControl::_CursorTimerTick });
-            _cursorTimer.emplace(std::move(cursorTimer));
-            // As of GH#6586, don't start the cursor timer immediately, and
-            // don't show the cursor initially. We'll show the cursor and start
-            // the timer when the control is first focused.
-            //
-            // As of GH#11411, turn on the cursor if we've already been marked
-            // as focused. We suspect that it's possible for the Focused event
-            // to fire before the LayoutUpdated. In that case, the
-            // _GotFocusHandler would mark us _focused, but find that a
-            // _cursorTimer doesn't exist, and it would never turn on the
-            // cursor. To mitigate, we'll initialize the cursor's 'on' state
-            // with `_focused` here.
-            _core.CursorOn(_focused);
-        }
-        else
-        {
-            // The user has disabled cursor blinking
-            _cursorTimer = std::nullopt;
-        }
-
-        // Set up blinking attributes
-        auto animationsEnabled = TRUE;
-        SystemParametersInfoW(SPI_GETCLIENTAREAANIMATION, 0, &animationsEnabled, 0);
-        if (animationsEnabled && blinkTime != INFINITE)
-        {
-            // Create a timer
-            DispatcherTimer blinkTimer;
-            blinkTimer.Interval(std::chrono::milliseconds(blinkTime));
-            blinkTimer.Tick({ get_weak(), &TermControl::_BlinkTimerTick });
-            blinkTimer.Start();
-            _blinkTimer.emplace(std::move(blinkTimer));
-        }
-        else
-        {
-            // The user has disabled blinking
-            _blinkTimer = std::nullopt;
-        }
-
-        // Now that the renderer is set up, update the appearance for initialization
-        _UpdateAppearanceFromUIThread(_core.FocusedAppearance());
-
-        _initializedTerminal = true;
-
-        // MSFT 33353327: If the AutomationPeer was created before we were done initializing,
-        // make sure it's properly set up now.
-        if (_automationPeer)
-        {
-            _automationPeer.UpdateControlBounds();
-            const auto margins{ GetPadding() };
-            _automationPeer.SetControlPadding(Core::Padding{ margins.Left,
-                                                             margins.Top,
-                                                             margins.Right,
-                                                             margins.Bottom });
-        }
-
-        // Likewise, run the event handlers outside of lock (they could
-        // be reentrant)
-        _InitializedHandlers(*this, nullptr);
-        return true;
-    }
-
-    void TermControl::_CharacterHandler(const winrt::Windows::Foundation::IInspectable& /*sender*/,
-                                        const Input::CharacterReceivedRoutedEventArgs& e)
-    {
-        if (_IsClosing())
-        {
-            return;
-        }
-
-        _HidePointerCursorHandlers(*this, nullptr);
-
-        const auto ch = e.Character();
-        const auto keyStatus = e.KeyStatus();
-        const auto scanCode = gsl::narrow_cast<WORD>(keyStatus.ScanCode);
-        auto modifiers = _GetPressedModifierKeys();
-
-        if (keyStatus.IsExtendedKey)
-        {
-            modifiers |= ControlKeyStates::EnhancedKey;
-        }
-
-        const auto handled = _core.SendCharEvent(ch, scanCode, modifiers);
-        e.Handled(handled);
-    }
-
-    // Method Description:
-    // - Manually handles key events for certain keys that can't be passed to us
-    //   normally. Namely, the keys we're concerned with are F7 down and Alt up.
-    // Return value:
-    // - Whether the key was handled.
-    bool TermControl::OnDirectKeyEvent(const uint32_t vkey, const uint8_t scanCode, const bool down)
-    {
-        // Short-circuit isReadOnly check to avoid warning dialog
-        if (_core.IsInReadOnlyMode())
-        {
-            return false;
-        }
-
-        const auto modifiers{ _GetPressedModifierKeys() };
-        auto handled = false;
-
-        if (vkey == VK_MENU && !down)
-        {
-            // Manually generate an Alt KeyUp event into the key bindings or terminal.
-            //   This is required as part of GH#6421.
-            (void)_TrySendKeyEvent(VK_MENU, scanCode, modifiers, false);
-            handled = true;
-        }
-        else if ((vkey == VK_F7 || vkey == VK_SPACE) && down)
-        {
-            // Manually generate an F7 event into the key bindings or terminal.
-            //   This is required as part of GH#638.
-            // Or do so for alt+space; only send to terminal when explicitly unbound
-            //  That is part of #GH7125
-            auto bindings{ _core.Settings().KeyBindings() };
-            auto isUnbound = false;
-            const KeyChord kc = {
-                modifiers.IsCtrlPressed(),
-                modifiers.IsAltPressed(),
-                modifiers.IsShiftPressed(),
-                modifiers.IsWinPressed(),
-                gsl::narrow_cast<WORD>(vkey),
-                0
-            };
-
-            if (bindings)
-            {
-                handled = bindings.TryKeyChord(kc);
-
-                if (!handled)
-                {
-                    isUnbound = bindings.IsKeyChordExplicitlyUnbound(kc);
-                }
-            }
-
-            const auto sendToTerminal = vkey == VK_F7 || (vkey == VK_SPACE && isUnbound);
-
-            if (!handled && sendToTerminal)
-            {
-                // _TrySendKeyEvent pretends it didn't handle F7 for some unknown reason.
-                (void)_TrySendKeyEvent(gsl::narrow_cast<WORD>(vkey), scanCode, modifiers, true);
-                // GH#6438: Note that we're _not_ sending the key up here - that'll
-                // get passed through XAML to our KeyUp handler normally.
-                handled = true;
-            }
-        }
-        return handled;
-    }
-
-    void TermControl::_KeyDownHandler(const winrt::Windows::Foundation::IInspectable& /*sender*/,
-                                      const Input::KeyRoutedEventArgs& e)
-    {
-        _KeyHandler(e, true);
-    }
-
-    void TermControl::_KeyUpHandler(const winrt::Windows::Foundation::IInspectable& /*sender*/,
-                                    const Input::KeyRoutedEventArgs& e)
-    {
-        _KeyHandler(e, false);
-    }
-
-    void TermControl::_KeyHandler(const Input::KeyRoutedEventArgs& e, const bool keyDown)
-    {
-        // If the current focused element is a child element of searchbox,
-        // we do not send this event up to terminal
-        if (_searchBox && _searchBox->ContainsFocus())
-        {
-            return;
-        }
-
-        const auto keyStatus = e.KeyStatus();
-        const auto vkey = gsl::narrow_cast<WORD>(e.OriginalKey());
-        const auto scanCode = gsl::narrow_cast<WORD>(keyStatus.ScanCode);
-        auto modifiers = _GetPressedModifierKeys();
-
-        if (keyStatus.IsExtendedKey)
-        {
-            modifiers |= ControlKeyStates::EnhancedKey;
-        }
-
-        // GH#11076:
-        // For some weird reason we sometimes receive a WM_KEYDOWN
-        // message without vkey or scanCode if a user drags a tab.
-        // The KeyChord constructor has a debug assertion ensuring that all KeyChord
-        // either have a valid vkey/scanCode. This is important, because this prevents
-        // accidental insertion of invalid KeyChords into classes like ActionMap.
-        if (!vkey && !scanCode)
-        {
-            e.Handled(true);
-            return;
-        }
-
-        // Mark the event as handled and do nothing if we're closing, or the key
-        // was the Windows key.
-        //
-        // NOTE: for key combos like CTRL + C, two events are fired (one for
-        // CTRL, one for 'C'). Since it's possible the terminal is in
-        // win32-input-mode, then we'll send all these keystrokes to the
-        // terminal - it's smart enough to ignore the keys it doesn't care
-        // about.
-        if (_IsClosing() || vkey == VK_LWIN || vkey == VK_RWIN)
-        {
-            e.Handled(true);
-            return;
-        }
-
-        // Short-circuit isReadOnly check to avoid warning dialog
-        if (_core.IsInReadOnlyMode())
-        {
-            e.Handled(!keyDown || _TryHandleKeyBinding(vkey, scanCode, modifiers));
-            return;
-        }
-
-        // Alt-Numpad# input will send us a character once the user releases
-        // Alt, so we should be ignoring the individual keydowns. The character
-        // will be sent through the TSFInputControl. See GH#1401 for more
-        // details
-        if (modifiers.IsAltPressed() &&
-            (vkey >= VK_NUMPAD0 && vkey <= VK_NUMPAD9))
-        {
-            e.Handled(true);
-            return;
-        }
-
-        // GH#2235: Terminal::Settings hasn't been modified to differentiate
-        // between AltGr and Ctrl+Alt yet.
-        // -> Don't check for key bindings if this is an AltGr key combination.
-        //
-        // GH#4999: Only process keybindings on the keydown. If we don't check
-        // this at all, we'll process the keybinding twice. If we only process
-        // keybindings on the keyUp, then we'll still send the keydown to the
-        // connected terminal application, and something like ctrl+shift+T will
-        // emit a ^T to the pipe.
-        if (!modifiers.IsAltGrPressed() && keyDown && _TryHandleKeyBinding(vkey, scanCode, modifiers))
-        {
-            e.Handled(true);
-            return;
-        }
-
-        if (_TrySendKeyEvent(vkey, scanCode, modifiers, keyDown))
-        {
-            e.Handled(true);
-            return;
-        }
-
-        // Manually prevent keyboard navigation with tab. We want to send tab to
-        // the terminal, and we don't want to be able to escape focus of the
-        // control with tab.
-        e.Handled(vkey == VK_TAB);
-    }
-
-    // Method Description:
-    // - Attempt to handle this key combination as a key binding
-    // Arguments:
-    // - vkey: The vkey of the key pressed.
-    // - scanCode: The scan code of the key pressed.
-    // - modifiers: The ControlKeyStates representing the modifier key states.
-    bool TermControl::_TryHandleKeyBinding(const WORD vkey, const WORD scanCode, ::Microsoft::Terminal::Core::ControlKeyStates modifiers) const
-    {
-        // TODO: GH#5000
-        // The Core owning the keybindings is weird. That's for sure. In the
-        // future, we may want to pass the keybindings into the control
-        // separately, so the control can have a pointer to an in-proc
-        // Keybindings object, rather than routing through the ControlCore.
-        // (see GH#5000)
-        auto bindings = _core.Settings().KeyBindings();
-        if (!bindings)
-        {
-            return false;
-        }
-
-        auto success = bindings.TryKeyChord({
-            modifiers.IsCtrlPressed(),
-            modifiers.IsAltPressed(),
-            modifiers.IsShiftPressed(),
-            modifiers.IsWinPressed(),
-            vkey,
-            scanCode,
-        });
-        if (!success)
-        {
-            return false;
-        }
-
-        // Let's assume the user has bound the dead key "^" to a sendInput command that sends "b".
-        // If the user presses the two keys "^a" it'll produce "bâ", despite us marking the key event as handled.
-        // The following is used to manually "consume" such dead keys and clear them from the keyboard state.
-        _ClearKeyboardState(vkey, scanCode);
-        return true;
-    }
-
-    // Method Description:
-    // - Discards currently pressed dead keys.
-    // Arguments:
-    // - vkey: The vkey of the key pressed.
-    // - scanCode: The scan code of the key pressed.
-    void TermControl::_ClearKeyboardState(const WORD vkey, const WORD scanCode) noexcept
-    {
-        std::array<BYTE, 256> keyState;
-        if (!GetKeyboardState(keyState.data()))
-        {
-            return;
-        }
-
-        // As described in "Sometimes you *want* to interfere with the keyboard's state buffer":
-        //   http://archives.miloush.net/michkap/archive/2006/09/10/748775.html
-        // > "The key here is to keep trying to pass stuff to ToUnicode until -1 is not returned."
-        std::array<wchar_t, 16> buffer;
-        while (ToUnicodeEx(vkey, scanCode, keyState.data(), buffer.data(), gsl::narrow_cast<int>(buffer.size()), 0b1, nullptr) < 0)
-        {
-        }
-    }
-
-    // Method Description:
-    // - Send this particular key event to the terminal.
-    //   See Terminal::SendKeyEvent for more information.
-    // - Clears the current selection.
-    // - Makes the cursor briefly visible during typing.
-    // Arguments:
-    // - vkey: The vkey of the key pressed.
-    // - scanCode: The scan code of the key pressed.
-    // - states: The Microsoft::Terminal::Core::ControlKeyStates representing the modifier key states.
-    // - keyDown: If true, the key was pressed, otherwise the key was released.
-    bool TermControl::_TrySendKeyEvent(const WORD vkey,
-                                       const WORD scanCode,
-                                       const ControlKeyStates modifiers,
-                                       const bool keyDown)
-    {
-        const auto window = CoreWindow::GetForCurrentThread();
-
-        if (vkey == VK_ESCAPE ||
-            vkey == VK_RETURN)
-        {
-            TSFInputControl().ClearBuffer();
-        }
-
-        // If the terminal translated the key, mark the event as handled.
-        // This will prevent the system from trying to get the character out
-        // of it and sending us a CharacterReceived event.
-        const auto handled = vkey ?
-                                 _core.TrySendKeyEvent(vkey,
-                                                       scanCode,
-                                                       modifiers,
-                                                       keyDown) :
-                                 true;
-
-        if (vkey && keyDown && _automationPeer)
-        {
-            get_self<TermControlAutomationPeer>(_automationPeer)->RecordKeyEvent(vkey);
-        }
-
-        if (_cursorTimer)
-        {
-            // Manually show the cursor when a key is pressed. Restarting
-            // the timer prevents flickering.
-            _core.CursorOn(_core.SelectionMode() != SelectionInteractionMode::Mark);
-            _cursorTimer->Start();
-        }
-
-        return handled;
-    }
-
-    // Method Description:
-    // - handle a tap event by taking focus
-    // Arguments:
-    // - sender: the XAML element responding to the tap event
-    // - args: event data
-    void TermControl::_TappedHandler(const IInspectable& /*sender*/, const TappedRoutedEventArgs& e)
-    {
-        Focus(FocusState::Pointer);
-        e.Handled(true);
-    }
-
-    // Method Description:
-    // - handle a mouse click event. Begin selection process.
-    // Arguments:
-    // - sender: the XAML element responding to the pointer input
-    // - args: event data
-    void TermControl::_PointerPressedHandler(const Windows::Foundation::IInspectable& sender,
-                                             const Input::PointerRoutedEventArgs& args)
-    {
-        if (_IsClosing())
-        {
-            return;
-        }
-
-        _RestorePointerCursorHandlers(*this, nullptr);
-
-        _CapturePointer(sender, args);
-
-        const auto ptr = args.Pointer();
-        const auto point = args.GetCurrentPoint(*this);
-        const auto type = ptr.PointerDeviceType();
-
-        // We also TryShow in GotFocusHandler, but this call is specifically
-        // for the case where the Terminal is in focus but the user closed the
-        // on-screen keyboard. This lets the user simply tap on the terminal
-        // again to bring it up.
-        InputPane::GetForCurrentView().TryShow();
-
-        if (!_focused)
-        {
-            Focus(FocusState::Pointer);
-        }
-
-        // Mark that this pointer event actually started within our bounds.
-        // We'll need this later, for PointerMoved events.
-        _pointerPressedInBounds = true;
-
-        if (type == Windows::Devices::Input::PointerDeviceType::Touch)
-        {
-            const auto contactRect = point.Properties().ContactRect();
-            auto anchor = til::point{ til::math::rounding, contactRect.X, contactRect.Y };
-            _interactivity.TouchPressed(anchor.to_core_point());
-        }
-        else
-        {
-            const auto cursorPosition = point.Position();
-            _interactivity.PointerPressed(TermControl::GetPressedMouseButtons(point),
-                                          TermControl::GetPointerUpdateKind(point),
-                                          point.Timestamp(),
-                                          ControlKeyStates{ args.KeyModifiers() },
-                                          _toTerminalOrigin(cursorPosition).to_core_point());
-        }
-
-        args.Handled(true);
-    }
-
-    // Method Description:
-    // - handle a mouse moved event. Specifically handling mouse drag to update selection process.
-    // Arguments:
-    // - sender: not used
-    // - args: event data
-    void TermControl::_PointerMovedHandler(const Windows::Foundation::IInspectable& /*sender*/,
-                                           const Input::PointerRoutedEventArgs& args)
-    {
-        if (_IsClosing())
-        {
-            return;
-        }
-
-        _RestorePointerCursorHandlers(*this, nullptr);
-
-        const auto ptr = args.Pointer();
-        const auto point = args.GetCurrentPoint(*this);
-        const auto cursorPosition = point.Position();
-        const auto pixelPosition = _toTerminalOrigin(cursorPosition);
-        const auto type = ptr.PointerDeviceType();
-
-        if (!_focused && _core.Settings().FocusFollowMouse())
-        {
-            _FocusFollowMouseRequestedHandlers(*this, nullptr);
-        }
-
-        if (type == Windows::Devices::Input::PointerDeviceType::Mouse ||
-            type == Windows::Devices::Input::PointerDeviceType::Pen)
-        {
-            _interactivity.PointerMoved(TermControl::GetPressedMouseButtons(point),
-                                        TermControl::GetPointerUpdateKind(point),
-                                        ControlKeyStates(args.KeyModifiers()),
-                                        _focused,
-                                        pixelPosition.to_core_point(),
-                                        _pointerPressedInBounds);
-
-            // GH#9109 - Only start an auto-scroll when the drag actually
-            // started within our bounds. Otherwise, someone could start a drag
-            // outside the terminal control, drag into the padding, and trick us
-            // into starting to scroll.
-            if (_focused && _pointerPressedInBounds && point.Properties().IsLeftButtonPressed())
-            {
-                // We want to find the distance relative to the bounds of the
-                // SwapChainPanel, not the entire control. If they drag out of
-                // the bounds of the text, into the padding, we still what that
-                // to auto-scroll
-                const auto cursorBelowBottomDist = cursorPosition.Y - SwapChainPanel().Margin().Top - SwapChainPanel().ActualHeight();
-                const auto cursorAboveTopDist = -1 * cursorPosition.Y + SwapChainPanel().Margin().Top;
-
-                constexpr auto MinAutoScrollDist = 2.0; // Arbitrary value
-                auto newAutoScrollVelocity = 0.0;
-                if (cursorBelowBottomDist > MinAutoScrollDist)
-                {
-                    newAutoScrollVelocity = _GetAutoScrollSpeed(cursorBelowBottomDist);
-                }
-                else if (cursorAboveTopDist > MinAutoScrollDist)
-                {
-                    newAutoScrollVelocity = -1.0 * _GetAutoScrollSpeed(cursorAboveTopDist);
-                }
-
-                if (newAutoScrollVelocity != 0)
-                {
-                    _TryStartAutoScroll(point, newAutoScrollVelocity);
-                }
-                else
-                {
-                    _TryStopAutoScroll(ptr.PointerId());
-                }
-            }
-        }
-        else if (type == Windows::Devices::Input::PointerDeviceType::Touch)
-        {
-            const auto contactRect = point.Properties().ContactRect();
-            til::point newTouchPoint{ til::math::rounding, contactRect.X, contactRect.Y };
-
-            _interactivity.TouchMoved(newTouchPoint.to_core_point(), _focused);
-        }
-
-        args.Handled(true);
-    }
-
-    // Method Description:
-    // - Event handler for the PointerReleased event. We use this to de-anchor
-    //   touch events, to stop scrolling via touch.
-    // Arguments:
-    // - sender: the XAML element responding to the pointer input
-    // - args: event data
-    void TermControl::_PointerReleasedHandler(const Windows::Foundation::IInspectable& sender,
-                                              const Input::PointerRoutedEventArgs& args)
-    {
-        if (_IsClosing())
-        {
-            return;
-        }
-
-        _pointerPressedInBounds = false;
-
-        const auto ptr = args.Pointer();
-        const auto point = args.GetCurrentPoint(*this);
-        const auto cursorPosition = point.Position();
-        const auto pixelPosition = _toTerminalOrigin(cursorPosition);
-        const auto type = ptr.PointerDeviceType();
-
-        _ReleasePointerCapture(sender, args);
-
-        if (type == Windows::Devices::Input::PointerDeviceType::Mouse ||
-            type == Windows::Devices::Input::PointerDeviceType::Pen)
-        {
-            _interactivity.PointerReleased(TermControl::GetPressedMouseButtons(point),
-                                           TermControl::GetPointerUpdateKind(point),
-                                           ControlKeyStates(args.KeyModifiers()),
-                                           pixelPosition.to_core_point());
-        }
-        else if (type == Windows::Devices::Input::PointerDeviceType::Touch)
-        {
-            _interactivity.TouchReleased();
-        }
-
-        _TryStopAutoScroll(ptr.PointerId());
-
-        args.Handled(true);
-    }
-
-    // Method Description:
-    // - Event handler for the PointerWheelChanged event. This is raised in
-    //   response to mouse wheel changes. Depending upon what modifier keys are
-    //   pressed, different actions will take place.
-    // - Primarily just takes the data from the PointerRoutedEventArgs and uses
-    //   it to call _DoMouseWheel, see _DoMouseWheel for more details.
-    // Arguments:
-    // - args: the event args containing information about t`he mouse wheel event.
-    void TermControl::_MouseWheelHandler(const Windows::Foundation::IInspectable& /*sender*/,
-                                         const Input::PointerRoutedEventArgs& args)
-    {
-        if (_IsClosing())
-        {
-            return;
-        }
-
-        _RestorePointerCursorHandlers(*this, nullptr);
-
-        const auto point = args.GetCurrentPoint(*this);
-        // GH#10329 - we don't need to handle horizontal scrolls. Only vertical ones.
-        // So filter out the horizontal ones.
-        if (point.Properties().IsHorizontalMouseWheel())
-        {
-            return;
-        }
-
-        auto result = _interactivity.MouseWheel(ControlKeyStates{ args.KeyModifiers() },
-                                                point.Properties().MouseWheelDelta(),
-                                                _toTerminalOrigin(point.Position()).to_core_point(),
-                                                TermControl::GetPressedMouseButtons(point));
-        if (result)
-        {
-            args.Handled(true);
-        }
-    }
-
-    // Method Description:
-    // - This is part of the solution to GH#979
-    // - Manually handle a scrolling event. This is used to help support
-    //   scrolling on devices where the touchpad doesn't correctly handle
-    //   scrolling inactive windows.
-    // Arguments:
-    // - location: the location of the mouse during this event. This location is
-    //   relative to the origin of the control
-    // - delta: the mouse wheel delta that triggered this event.
-    // - state: the state for each of the mouse buttons individually (pressed/unpressed)
-    bool TermControl::OnMouseWheel(const Windows::Foundation::Point location,
-                                   const int32_t delta,
-                                   const bool leftButtonDown,
-                                   const bool midButtonDown,
-                                   const bool rightButtonDown)
-    {
-        const auto modifiers = _GetPressedModifierKeys();
-
-        Control::MouseButtonState state{};
-        WI_SetFlagIf(state, Control::MouseButtonState::IsLeftButtonDown, leftButtonDown);
-        WI_SetFlagIf(state, Control::MouseButtonState::IsMiddleButtonDown, midButtonDown);
-        WI_SetFlagIf(state, Control::MouseButtonState::IsRightButtonDown, rightButtonDown);
-
-        return _interactivity.MouseWheel(modifiers, delta, _toTerminalOrigin(location).to_core_point(), state);
-    }
-
-    // Method Description:
-    // - Called in response to the core's TransparencyChanged event. We'll use
-    //   this to update our background brush.
-    // - The Core should have already updated the TintOpacity and UseAcrylic
-    //   properties in the _settings->
-    // Arguments:
-    // - <unused>
-    // Return Value:
-    // - <none>
-    winrt::fire_and_forget TermControl::_coreTransparencyChanged(IInspectable /*sender*/,
-                                                                 Control::TransparencyChangedEventArgs /*args*/)
-    {
-        co_await wil::resume_foreground(Dispatcher());
-        try
-        {
-            _changeBackgroundOpacity();
-        }
-        CATCH_LOG();
-    }
-
-    // Method Description:
-    // - Reset the font size of the terminal to its default size.
-    // Arguments:
-    // - none
-    void TermControl::ResetFontSize()
-    {
-        _core.ResetFontSize();
-    }
-
-    // Method Description:
-    // - Adjust the font size of the terminal control.
-    // Arguments:
-    // - fontSizeDelta: The amount to increase or decrease the font size by.
-    void TermControl::AdjustFontSize(int fontSizeDelta)
-    {
-        _core.AdjustFontSize(fontSizeDelta);
-    }
-
-    void TermControl::_ScrollbarChangeHandler(const Windows::Foundation::IInspectable& /*sender*/,
-                                              const Controls::Primitives::RangeBaseValueChangedEventArgs& args)
-    {
-        if (_isInternalScrollBarUpdate || _IsClosing())
-        {
-            // The update comes from ourselves, more specifically from the
-            // terminal. So we don't have to update the terminal because it
-            // already knows.
-            return;
-        }
-
-        const auto newValue = args.NewValue();
-        _interactivity.UpdateScrollbar(newValue);
-
-        // User input takes priority over terminal events so cancel
-        // any pending scroll bar update if the user scrolls.
-        _updateScrollBar->ModifyPending([](auto& update) {
-            update.newValue.reset();
-        });
-    }
-
-    // Method Description:
-    // - captures the pointer so that none of the other XAML elements respond to pointer events
-    // Arguments:
-    // - sender: XAML element that is interacting with pointer
-    // - args: pointer data (i.e.: mouse, touch)
-    // Return Value:
-    // - true if we successfully capture the pointer, false otherwise.
-    bool TermControl::_CapturePointer(const Windows::Foundation::IInspectable& sender, const Windows::UI::Xaml::Input::PointerRoutedEventArgs& args)
-    {
-        IUIElement uielem;
-        if (sender.try_as(uielem))
-        {
-            uielem.CapturePointer(args.Pointer());
-            return true;
-        }
-        return false;
-    }
-
-    // Method Description:
-    // - releases the captured pointer because we're done responding to XAML pointer events
-    // Arguments:
-    // - sender: XAML element that is interacting with pointer
-    // - args: pointer data (i.e.: mouse, touch)
-    // Return Value:
-    // - true if we release capture of the pointer, false otherwise.
-    bool TermControl::_ReleasePointerCapture(const Windows::Foundation::IInspectable& sender, const Windows::UI::Xaml::Input::PointerRoutedEventArgs& args)
-    {
-        IUIElement uielem;
-        if (sender.try_as(uielem))
-        {
-            uielem.ReleasePointerCapture(args.Pointer());
-            return true;
-        }
-        return false;
-    }
-
-    // Method Description:
-    // - Starts new pointer related auto scroll behavior, or continues existing one.
-    //      Does nothing when there is already auto scroll associated with another pointer.
-    // Arguments:
-    // - pointerPoint: info about pointer that causes auto scroll. Pointer's position
-    //      is later used to update selection.
-    // - scrollVelocity: target velocity of scrolling in characters / sec
-    void TermControl::_TryStartAutoScroll(const Windows::UI::Input::PointerPoint& pointerPoint, const double scrollVelocity)
-    {
-        // Allow only one pointer at the time
-        if (!_autoScrollingPointerPoint ||
-            _autoScrollingPointerPoint->PointerId() == pointerPoint.PointerId())
-        {
-            _autoScrollingPointerPoint = pointerPoint;
-            _autoScrollVelocity = scrollVelocity;
-
-            // If this is first time the auto scroll update is about to be called,
-            //      kick-start it by initializing its time delta as if it started now
-            if (!_lastAutoScrollUpdateTime)
-            {
-                _lastAutoScrollUpdateTime = std::chrono::high_resolution_clock::now();
-            }
-
-            // Apparently this check is not necessary but greatly improves performance
-            if (!_autoScrollTimer.IsEnabled())
-            {
-                _autoScrollTimer.Start();
-            }
-        }
-    }
-
-    // Method Description:
-    // - Stops auto scroll if it's active and is associated with supplied pointer id.
-    // Arguments:
-    // - pointerId: id of pointer for which to stop auto scroll
-    void TermControl::_TryStopAutoScroll(const uint32_t pointerId)
-    {
-        if (_autoScrollingPointerPoint &&
-            pointerId == _autoScrollingPointerPoint->PointerId())
-        {
-            _autoScrollingPointerPoint = std::nullopt;
-            _autoScrollVelocity = 0;
-            _lastAutoScrollUpdateTime = std::nullopt;
-
-            // Apparently this check is not necessary but greatly improves performance
-            if (_autoScrollTimer.IsEnabled())
-            {
-                _autoScrollTimer.Stop();
-            }
-        }
-    }
-
-    // Method Description:
-    // - Called continuously to gradually scroll viewport when user is mouse
-    //   selecting outside it (to 'follow' the cursor).
-    // Arguments:
-    // - none
-    void TermControl::_UpdateAutoScroll(const Windows::Foundation::IInspectable& /* sender */,
-                                        const Windows::Foundation::IInspectable& /* e */)
-    {
-        if (_autoScrollVelocity != 0)
-        {
-            const auto timeNow = std::chrono::high_resolution_clock::now();
-
-            if (_lastAutoScrollUpdateTime)
-            {
-                static constexpr auto microSecPerSec = 1000000.0;
-                const auto deltaTime = std::chrono::duration_cast<std::chrono::microseconds>(timeNow - *_lastAutoScrollUpdateTime).count() / microSecPerSec;
-                ScrollBar().Value(ScrollBar().Value() + _autoScrollVelocity * deltaTime);
-
-                if (_autoScrollingPointerPoint)
-                {
-                    _SetEndSelectionPointAtCursor(_autoScrollingPointerPoint->Position());
-                }
-            }
-
-            _lastAutoScrollUpdateTime = timeNow;
-        }
-    }
-
-    // Method Description:
-    // - Event handler for the GotFocus event. This is used to...
-    //   - enable accessibility notifications for this TermControl
-    //   - start blinking the cursor when the window is focused
-    //   - update the number of lines to scroll to the value set in the system
-    void TermControl::_GotFocusHandler(const Windows::Foundation::IInspectable& /* sender */,
-                                       const RoutedEventArgs& /* args */)
-    {
-        if (_IsClosing())
-        {
-            return;
-        }
-
-        _focused = true;
-
-        InputPane::GetForCurrentView().TryShow();
-
-        // GH#5421: Enable the UiaEngine before checking for the SearchBox
-        // That way, new selections are notified to automation clients.
-        // The _uiaEngine lives in _interactivity, so call into there to enable it.
-        _interactivity.GotFocus();
-
-        // If the searchbox is focused, we don't want TSFInputControl to think
-        // it has focus so it doesn't intercept IME input. We also don't want the
-        // terminal's cursor to start blinking. So, we'll just return quickly here.
-        if (_searchBox && _searchBox->ContainsFocus())
-        {
-            return;
-        }
-
-        if (TSFInputControl() != nullptr)
-        {
-            TSFInputControl().NotifyFocusEnter();
-        }
-
-        if (_cursorTimer)
-        {
-            // When the terminal focuses, show the cursor immediately
-            _core.CursorOn(_core.SelectionMode() != SelectionInteractionMode::Mark);
-            _cursorTimer->Start();
-        }
-
-        if (_blinkTimer)
-        {
-            _blinkTimer->Start();
-        }
-
-        // Only update the appearance here if an unfocused config exists - if an
-        // unfocused config does not exist then we never would have switched
-        // appearances anyway so there's no need to switch back upon gaining
-        // focus
-        if (_core.HasUnfocusedAppearance())
-        {
-            UpdateAppearance(_core.FocusedAppearance());
-        }
-    }
-
-    // Method Description:
-    // - Event handler for the LostFocus event. This is used to...
-    //   - disable accessibility notifications for this TermControl
-    //   - hide and stop blinking the cursor when the window loses focus.
-    void TermControl::_LostFocusHandler(const Windows::Foundation::IInspectable& /* sender */,
-                                        const RoutedEventArgs& /* args */)
-    {
-        if (_IsClosing())
-        {
-            return;
-        }
-
-        _RestorePointerCursorHandlers(*this, nullptr);
-
-        _focused = false;
-
-        // This will disable the accessibility notifications, because the
-        // UiaEngine lives in ControlInteractivity
-        _interactivity.LostFocus();
-
-        if (TSFInputControl() != nullptr)
-        {
-            TSFInputControl().NotifyFocusLeave();
-        }
-
-        if (_cursorTimer)
-        {
-            _cursorTimer->Stop();
-            _core.CursorOn(false);
-        }
-
-        if (_blinkTimer)
-        {
-            _blinkTimer->Stop();
-        }
-
-        // Check if there is an unfocused config we should set the appearance to
-        // upon losing focus
-        if (_core.HasUnfocusedAppearance())
-        {
-            UpdateAppearance(_core.UnfocusedAppearance());
-        }
-    }
-
-    // Method Description:
-    // - Triggered when the swapchain changes size. We use this to resize the
-    //      terminal buffers to match the new visible size.
-    // Arguments:
-    // - e: a SizeChangedEventArgs with the new dimensions of the SwapChainPanel
-    void TermControl::_SwapChainSizeChanged(const winrt::Windows::Foundation::IInspectable& /*sender*/,
-                                            const SizeChangedEventArgs& e)
-    {
-        if (!_initializedTerminal || _IsClosing())
-        {
-            return;
-        }
-
-        const auto newSize = e.NewSize();
-        _core.SizeChanged(newSize.Width, newSize.Height);
-
-        if (_automationPeer)
-        {
-            _automationPeer.UpdateControlBounds();
-        }
-    }
-
-    // Method Description:
-    // - Triggered when the swapchain changes DPI. When this happens, we're
-    //   going to receive 3 events:
-    //   - 1. First, a CompositionScaleChanged _for the original scale_. I don't
-    //     know why this event happens first. **It also doesn't always happen.**
-    //     However, when it does happen, it doesn't give us any useful
-    //     information.
-    //   - 2. Then, a SizeChanged. During that SizeChanged, either:
-    //      - the CompositionScale will still be the original DPI. This happens
-    //        when the control is visible as the DPI changes.
-    //      - The CompositionScale will be the new DPI. This happens when the
-    //        control wasn't focused as the window's DPI changed, so it only got
-    //        these messages after XAML updated it's scaling.
-    //   - 3. Finally, a CompositionScaleChanged with the _new_ DPI.
-    //   - 4. We'll usually get another SizeChanged some time after this last
-    //     ScaleChanged. This usually seems to happen after something triggers
-    //     the UI to re-layout, like hovering over the scrollbar. This event
-    //     doesn't reliably happen immediately after a scale change, so we can't
-    //     depend on it (despite the fact that both the scale and size state is
-    //     definitely correct in it)
-    // - In the 3rd event, we're going to update our font size for the new DPI.
-    //   At that point, we know how big the font should be for the new DPI, and
-    //   how big the SwapChainPanel will be. If these sizes are different, we'll
-    //   need to resize the buffer to fit in the new window.
-    // Arguments:
-    // - sender: The SwapChainPanel who's DPI changed. This is our _swapchainPanel.
-    // - args: This param is unused in the CompositionScaleChanged event.
-    void TermControl::_SwapChainScaleChanged(const Windows::UI::Xaml::Controls::SwapChainPanel& sender,
-                                             const Windows::Foundation::IInspectable& /*args*/)
-    {
-        const auto scaleX = sender.CompositionScaleX();
-
-        _core.ScaleChanged(scaleX);
-    }
-
-    // Method Description:
-    // - Toggle the cursor on and off when called by the cursor blink timer.
-    // Arguments:
-    // - sender: not used
-    // - e: not used
-    void TermControl::_CursorTimerTick(const Windows::Foundation::IInspectable& /* sender */,
-                                       const Windows::Foundation::IInspectable& /* e */)
-    {
-        if (!_IsClosing())
-        {
-            _core.BlinkCursor();
-        }
-    }
-
-    // Method Description:
-    // - Toggle the blinking rendition state when called by the blink timer.
-    // Arguments:
-    // - sender: not used
-    // - e: not used
-    void TermControl::_BlinkTimerTick(const Windows::Foundation::IInspectable& /* sender */,
-                                      const Windows::Foundation::IInspectable& /* e */)
-    {
-        if (!_IsClosing())
-        {
-            _core.BlinkAttributeTick();
-        }
-    }
-
-    // Method Description:
-    // - Sets selection's end position to match supplied cursor position, e.g. while mouse dragging.
-    // Arguments:
-    // - cursorPosition: in pixels, relative to the origin of the control
-    void TermControl::_SetEndSelectionPointAtCursor(const Windows::Foundation::Point& cursorPosition)
-    {
-        _interactivity.SetEndSelectionPoint(_toTerminalOrigin(cursorPosition).to_core_point());
-    }
-
-    // Method Description:
-    // - Update the position and size of the scrollbar to match the given
-    //      viewport top, viewport height, and buffer size.
-    //   Additionally fires a ScrollPositionChanged event for anyone who's
-    //      registered an event handler for us.
-    // Arguments:
-    // - viewTop: the top of the visible viewport, in rows. 0 indicates the top
-    //      of the buffer.
-    // - viewHeight: the height of the viewport in rows.
-    // - bufferSize: the length of the buffer, in rows
-    void TermControl::_ScrollPositionChanged(const IInspectable& /*sender*/,
-                                             const Control::ScrollPositionChangedArgs& args)
-    {
-        ScrollBarUpdate update;
-        const auto hiddenContent = args.BufferSize() - args.ViewHeight();
-        update.newMaximum = hiddenContent;
-        update.newMinimum = 0;
-        update.newViewportSize = args.ViewHeight();
-        update.newValue = args.ViewTop();
-
-        _updateScrollBar->Run(update);
-
-        // if a selection marker is already visible,
-        // update the position of those markers
-        if (SelectionStartMarker().Visibility() == Visibility::Visible || SelectionEndMarker().Visibility() == Visibility::Visible)
-        {
-            _updateSelectionMarkers(nullptr, winrt::make<UpdateSelectionMarkersEventArgs>(false));
-        }
-    }
-
-    // Method Description:
-    // - Tells TSFInputControl to redraw the Canvas/TextBlock so it'll update
-    //   to be where the current cursor position is.
-    // Arguments:
-    // - N/A
-    winrt::fire_and_forget TermControl::_CursorPositionChanged(const IInspectable& /*sender*/,
-                                                               const IInspectable& /*args*/)
-    {
-        // Prior to GH#10187, this fired a trailing throttled func to update the
-        // TSF canvas only every 100ms. Now, the throttling occurs on the
-        // ControlCore side. If we're told to update the cursor position, we can
-        // just go ahead and do it.
-        // This can come in off the COM thread - hop back to the UI thread.
-        auto weakThis{ get_weak() };
-        co_await wil::resume_foreground(Dispatcher());
-        if (auto control{ weakThis.get() }; !control->_IsClosing())
-        {
-            control->TSFInputControl().TryRedrawCanvas();
-        }
-    }
-
-    hstring TermControl::Title()
-    {
-        return _core.Title();
-    }
-
-    hstring TermControl::GetProfileName() const
-    {
-        return _core.Settings().ProfileName();
-    }
-
-    hstring TermControl::WorkingDirectory() const
-    {
-        return _core.WorkingDirectory();
-    }
-
-    bool TermControl::BracketedPasteEnabled() const noexcept
-    {
-        return _core.BracketedPasteEnabled();
-    }
-
-    // Method Description:
-    // - Given a copy-able selection, get the selected text from the buffer and send it to the
-    //     Windows Clipboard (CascadiaWin32:main.cpp).
-    // - CopyOnSelect does NOT clear the selection
-    // Arguments:
-    // - singleLine: collapse all of the text to one line
-    // - formats: which formats to copy (defined by action's CopyFormatting arg). nullptr
-    //             if we should defer which formats are copied to the global setting
-    bool TermControl::CopySelectionToClipboard(bool singleLine, const Windows::Foundation::IReference<CopyFormat>& formats)
-    {
-        if (_IsClosing())
-        {
-            return false;
-        }
-
-        const auto successfulCopy = _interactivity.CopySelectionToClipboard(singleLine, formats);
-        _core.ClearSelection();
-        return successfulCopy;
-    }
-
-    // Method Description:
-    // - Initiate a paste operation.
-    void TermControl::PasteTextFromClipboard()
-    {
-        _interactivity.RequestPasteTextFromClipboard();
-    }
-
-    void TermControl::SelectAll()
-    {
-        _core.SelectAll();
-    }
-
-    bool TermControl::ToggleBlockSelection()
-    {
-        return _core.ToggleBlockSelection();
-    }
-
-    void TermControl::ToggleMarkMode()
-    {
-        _core.ToggleMarkMode();
-    }
-
-    bool TermControl::SwitchSelectionEndpoint()
-    {
-        return _core.SwitchSelectionEndpoint();
-    }
-
-    void TermControl::Close()
-    {
-        if (!_IsClosing())
-        {
-            _closing = true;
-
-            _RestorePointerCursorHandlers(*this, nullptr);
-
-            // Disconnect the TSF input control so it doesn't receive EditContext events.
-            TSFInputControl().Close();
-            _autoScrollTimer.Stop();
-
-            _core.Close();
-        }
-    }
-
-    // Method Description:
-    // - Scrolls the viewport of the terminal and updates the scroll bar accordingly
-    // Arguments:
-    // - viewTop: the viewTop to scroll to
-    void TermControl::ScrollViewport(int viewTop)
-    {
-        ScrollBar().Value(viewTop);
-    }
-
-    int TermControl::ScrollOffset() const
-    {
-        return _core.ScrollOffset();
-    }
-
-    // Function Description:
-    // - Gets the height of the terminal in lines of text
-    // Return Value:
-    // - The height of the terminal in lines of text
-    int TermControl::ViewHeight() const
-    {
-        return _core.ViewHeight();
-    }
-
-    int TermControl::BufferHeight() const
-    {
-        return _core.BufferHeight();
-    }
-
-    // Function Description:
-    // - Determines how much space (in pixels) an app would need to reserve to
-    //   create a control with the settings stored in the settings param. This
-    //   accounts for things like the font size and face, the initialRows and
-    //   initialCols, and scrollbar visibility. The returned sized is based upon
-    //   the provided DPI value
-    // Arguments:
-    // - settings: A IControlSettings with the settings to get the pixel size of.
-    // - dpi: The DPI we should create the terminal at. This affects things such
-    //   as font size, scrollbar and other control scaling, etc. Make sure the
-    //   caller knows what monitor the control is about to appear on.
-    // Return Value:
-    // - a size containing the requested dimensions in pixels.
-    winrt::Windows::Foundation::Size TermControl::GetProposedDimensions(const IControlSettings& settings, const uint32_t dpi)
-    {
-        // If the settings have negative or zero row or column counts, ignore those counts.
-        // (The lower TerminalCore layer also has upper bounds as well, but at this layer
-        //  we may eventually impose different ones depending on how many pixels we can address.)
-        const auto cols = ::base::saturated_cast<float>(std::max(settings.InitialCols(), 1));
-        const auto rows = ::base::saturated_cast<float>(std::max(settings.InitialRows(), 1));
-
-        const winrt::Windows::Foundation::Size initialSize{ cols, rows };
-
-        return GetProposedDimensions(settings, dpi, initialSize);
-    }
-
-    // Function Description:
-    // - Determines how much space (in pixels) an app would need to reserve to
-    //   create a control with the settings stored in the settings param. This
-    //   accounts for things like the font size and face, the initialRows and
-    //   initialCols, and scrollbar visibility. The returned sized is based upon
-    //   the provided DPI value
-    // Arguments:
-    // - initialSizeInChars: The size to get the proposed dimensions for.
-    // - fontHeight: The font height to use to calculate the proposed size for.
-    // - fontWeight: The font weight to use to calculate the proposed size for.
-    // - fontFace: The font name to use to calculate the proposed size for.
-    // - scrollState: The ScrollbarState to use to calculate the proposed size for.
-    // - padding: The padding to use to calculate the proposed size for.
-    // - dpi: The DPI we should create the terminal at. This affects things such
-    //   as font size, scrollbar and other control scaling, etc. Make sure the
-    //   caller knows what monitor the control is about to appear on.
-    // Return Value:
-    // - a size containing the requested dimensions in pixels.
-    winrt::Windows::Foundation::Size TermControl::GetProposedDimensions(const IControlSettings& settings, const uint32_t dpi, const winrt::Windows::Foundation::Size& initialSizeInChars)
-    {
-        const auto cols = ::base::saturated_cast<int>(initialSizeInChars.Width);
-        const auto rows = ::base::saturated_cast<int>(initialSizeInChars.Height);
-        const auto fontSize = settings.FontSize();
-        const auto fontWeight = settings.FontWeight();
-        const auto fontFace = settings.FontFace();
-        const auto scrollState = settings.ScrollState();
-        const auto padding = settings.Padding();
-
-        // Initialize our font information.
-        // The font width doesn't terribly matter, we'll only be using the
-        //      height to look it up
-        // The other params here also largely don't matter.
-        //      The family is only used to determine if the font is truetype or
-        //      not, but DX doesn't use that info at all.
-        //      The Codepage is additionally not actually used by the DX engine at all.
-        FontInfo actualFont = { fontFace, 0, fontWeight.Weight, { 0, fontSize }, CP_UTF8, false };
-        FontInfoDesired desiredFont = { actualFont };
-
-        // Create a DX engine and initialize it with our font and DPI. We'll
-        // then use it to measure how much space the requested rows and columns
-        // will take up.
-        // TODO: MSFT:21254947 - use a static function to do this instead of
-        // instantiating a DxEngine/AtlasEngine.
-        // GH#10211 - UNDER NO CIRCUMSTANCE should this fail. If it does, the
-        // whole app will crash instantaneously on launch, which is no good.
-        double scale;
-        if (Feature_AtlasEngine::IsEnabled() && settings.UseAtlasEngine())
-        {
-            auto engine = std::make_unique<::Microsoft::Console::Render::AtlasEngine>();
-            LOG_IF_FAILED(engine->UpdateDpi(dpi));
-            LOG_IF_FAILED(engine->UpdateFont(desiredFont, actualFont));
-            scale = engine->GetScaling();
-        }
-        else
-        {
-            auto engine = std::make_unique<::Microsoft::Console::Render::DxEngine>();
-            LOG_IF_FAILED(engine->UpdateDpi(dpi));
-            LOG_IF_FAILED(engine->UpdateFont(desiredFont, actualFont));
-            scale = engine->GetScaling();
-        }
-
-        const auto actualFontSize = actualFont.GetSize();
-
-        // UWP XAML scrollbars aren't guaranteed to be the same size as the
-        // ComCtl scrollbars, but it's certainly close enough.
-        const auto scrollbarSize = GetSystemMetricsForDpi(SM_CXVSCROLL, dpi);
-
-        double width = cols * actualFontSize.X;
-
-        // Reserve additional space if scrollbar is intended to be visible
-        if (scrollState == ScrollbarState::Visible)
-        {
-            width += scrollbarSize;
-        }
-
-        double height = rows * actualFontSize.Y;
-        const auto thickness = ParseThicknessFromPadding(padding);
-        // GH#2061 - make sure to account for the size the padding _will be_ scaled to
-        width += scale * (thickness.Left + thickness.Right);
-        height += scale * (thickness.Top + thickness.Bottom);
-
-        return { gsl::narrow_cast<float>(width), gsl::narrow_cast<float>(height) };
-    }
-
-    // Method Description:
-    // - Get the size of a single character of this control. The size is in
-    //   DIPs. If you need it in _pixels_, you'll need to multiply by the
-    //   current display scaling.
-    // Arguments:
-    // - <none>
-    // Return Value:
-    // - The dimensions of a single character of this control, in DIPs
-    winrt::Windows::Foundation::Size TermControl::CharacterDimensions() const
-    {
-        return _core.FontSize();
-    }
-
-    // Method Description:
-    // - Get the absolute minimum size that this control can be resized to and
-    //   still have 1x1 character visible. This includes the space needed for
-    //   the scrollbar and the padding.
-    // Arguments:
-    // - <none>
-    // Return Value:
-    // - The minimum size that this terminal control can be resized to and still
-    //   have a visible character.
-    winrt::Windows::Foundation::Size TermControl::MinimumSize()
-    {
-        if (_initializedTerminal)
-        {
-            const auto fontSize = _core.FontSize();
-            double width = fontSize.Width;
-            double height = fontSize.Height;
-            // Reserve additional space if scrollbar is intended to be visible
-            if (_core.Settings().ScrollState() == ScrollbarState::Visible)
-            {
-                width += ScrollBar().ActualWidth();
-            }
-
-            // Account for the size of any padding
-            const auto padding = GetPadding();
-            width += padding.Left + padding.Right;
-            height += padding.Top + padding.Bottom;
-
-            return { gsl::narrow_cast<float>(width), gsl::narrow_cast<float>(height) };
-        }
-        else
-        {
-            // If the terminal hasn't been initialized yet, then the font size will
-            // have dimensions {1, fontSize.Y}, which can mess with consumers of
-            // this method. In that case, we'll need to pre-calculate the font
-            // width, before we actually have a renderer or swapchain.
-            const winrt::Windows::Foundation::Size minSize{ 1, 1 };
-            const auto scaleFactor = DisplayInformation::GetForCurrentView().RawPixelsPerViewPixel();
-            const auto dpi = ::base::saturated_cast<uint32_t>(USER_DEFAULT_SCREEN_DPI * scaleFactor);
-            return GetProposedDimensions(_core.Settings(), dpi, minSize);
-        }
-    }
-
-    // Method Description:
-    // - Adjusts given dimension (width or height) so that it aligns to the character grid.
-    //   The snap is always downward.
-    // Arguments:
-    // - widthOrHeight: if true operates on width, otherwise on height
-    // - dimension: a dimension (width or height) to be snapped
-    // Return Value:
-    // - A dimension that would be aligned to the character grid.
-    float TermControl::SnapDimensionToGrid(const bool widthOrHeight, const float dimension)
-    {
-        const auto fontSize = _core.FontSize();
-        const auto fontDimension = widthOrHeight ? fontSize.Width : fontSize.Height;
-
-        const auto padding = GetPadding();
-        auto nonTerminalArea = gsl::narrow_cast<float>(widthOrHeight ?
-                                                           padding.Left + padding.Right :
-                                                           padding.Top + padding.Bottom);
-
-        if (widthOrHeight && _core.Settings().ScrollState() == ScrollbarState::Visible)
-        {
-            nonTerminalArea += gsl::narrow_cast<float>(ScrollBar().ActualWidth());
-        }
-
-        const auto gridSize = dimension - nonTerminalArea;
-        const auto cells = static_cast<int>(gridSize / fontDimension);
-        return cells * fontDimension + nonTerminalArea;
-    }
-
-    // Method Description:
-    // - Forwards window visibility changing event down into the control core
-    //   to eventually let the hosting PTY know whether the window is visible or
-    //   not (which can be relevant to `::GetConsoleWindow()` calls.)
-    // Arguments:
-    // - showOrHide: Show is true; hide is false.
-    // Return Value:
-    // - <none>
-    void TermControl::WindowVisibilityChanged(const bool showOrHide)
-    {
-        _core.WindowVisibilityChanged(showOrHide);
-    }
-
-    // Method Description:
-    // - Create XAML Thickness object based on padding props provided.
-    //   Used for controlling the TermControl XAML Grid container's Padding prop.
-    // Arguments:
-    // - padding: 2D padding values
-    //      Single Double value provides uniform padding
-    //      Two Double values provide isometric horizontal & vertical padding
-    //      Four Double values provide independent padding for 4 sides of the bounding rectangle
-    // Return Value:
-    // - Windows::UI::Xaml::Thickness object
-    Windows::UI::Xaml::Thickness TermControl::ParseThicknessFromPadding(const hstring padding)
-    {
-        const auto singleCharDelim = L',';
-        std::wstringstream tokenStream(padding.c_str());
-        std::wstring token;
-        uint8_t paddingPropIndex = 0;
-        std::array<double, 4> thicknessArr = {};
-        size_t* idx = nullptr;
-
-        // Get padding values till we run out of delimiter separated values in the stream
-        //  or we hit max number of allowable values (= 4) for the bounding rectangle
-        // Non-numeral values detected will default to 0
-        // std::getline will not throw exception unless flags are set on the wstringstream
-        // std::stod will throw invalid_argument exception if the input is an invalid double value
-        // std::stod will throw out_of_range exception if the input value is more than DBL_MAX
-        try
-        {
-            for (; std::getline(tokenStream, token, singleCharDelim) && (paddingPropIndex < thicknessArr.size()); paddingPropIndex++)
-            {
-                // std::stod internally calls wcstod which handles whitespace prefix (which is ignored)
-                //  & stops the scan when first char outside the range of radix is encountered
-                // We'll be permissive till the extent that stod function allows us to be by default
-                // Ex. a value like 100.3#535w2 will be read as 100.3, but ;df25 will fail
-                thicknessArr[paddingPropIndex] = std::stod(token, idx);
-            }
-        }
-        catch (...)
-        {
-            // If something goes wrong, even if due to a single bad padding value, we'll reset the index & return default 0 padding
-            paddingPropIndex = 0;
-            LOG_CAUGHT_EXCEPTION();
-        }
-
-        switch (paddingPropIndex)
-        {
-        case 1:
-            return ThicknessHelper::FromUniformLength(thicknessArr[0]);
-        case 2:
-            return ThicknessHelper::FromLengths(thicknessArr[0], thicknessArr[1], thicknessArr[0], thicknessArr[1]);
-        // No case for paddingPropIndex = 3, since it's not a norm to provide just Left, Top & Right padding values leaving out Bottom
-        case 4:
-            return ThicknessHelper::FromLengths(thicknessArr[0], thicknessArr[1], thicknessArr[2], thicknessArr[3]);
-        default:
-            return Thickness();
-        }
-    }
-
-    // Method Description:
-    // - Get the modifier keys that are currently pressed. This can be used to
-    //   find out which modifiers (ctrl, alt, shift) are pressed in events that
-    //   don't necessarily include that state.
-    // Return Value:
-    // - The Microsoft::Terminal::Core::ControlKeyStates representing the modifier key states.
-    ControlKeyStates TermControl::_GetPressedModifierKeys() noexcept
-    {
-        const auto window = CoreWindow::GetForCurrentThread();
-        // DONT USE
-        //      != CoreVirtualKeyStates::None
-        // OR
-        //      == CoreVirtualKeyStates::Down
-        // Sometimes with the key down, the state is Down | Locked.
-        // Sometimes with the key up, the state is Locked.
-        // IsFlagSet(Down) is the only correct solution.
-
-        struct KeyModifier
-        {
-            VirtualKey vkey;
-            ControlKeyStates flags;
-        };
-
-        constexpr std::array<KeyModifier, 7> modifiers{ {
-            { VirtualKey::RightMenu, ControlKeyStates::RightAltPressed },
-            { VirtualKey::LeftMenu, ControlKeyStates::LeftAltPressed },
-            { VirtualKey::RightControl, ControlKeyStates::RightCtrlPressed },
-            { VirtualKey::LeftControl, ControlKeyStates::LeftCtrlPressed },
-            { VirtualKey::Shift, ControlKeyStates::ShiftPressed },
-            { VirtualKey::RightWindows, ControlKeyStates::RightWinPressed },
-            { VirtualKey::LeftWindows, ControlKeyStates::LeftWinPressed },
-        } };
-
-        ControlKeyStates flags;
-
-        for (const auto& mod : modifiers)
-        {
-            const auto state = window.GetKeyState(mod.vkey);
-            const auto isDown = WI_IsFlagSet(state, CoreVirtualKeyStates::Down);
-
-            if (isDown)
-            {
-                flags |= mod.flags;
-            }
-        }
-
-        constexpr std::array<KeyModifier, 3> modalities{ {
-            { VirtualKey::CapitalLock, ControlKeyStates::CapslockOn },
-            { VirtualKey::NumberKeyLock, ControlKeyStates::NumlockOn },
-            { VirtualKey::Scroll, ControlKeyStates::ScrolllockOn },
-        } };
-
-        for (const auto& mod : modalities)
-        {
-            const auto state = window.GetKeyState(mod.vkey);
-            const auto isLocked = WI_IsFlagSet(state, CoreVirtualKeyStates::Locked);
-
-            if (isLocked)
-            {
-                flags |= mod.flags;
-            }
-        }
-
-        return flags;
-    }
-
-    // Method Description:
-    // - Gets the corresponding viewport pixel position for the cursor
-    //    by excluding the padding.
-    // Arguments:
-    // - cursorPosition: the (x,y) position of a given cursor (i.e.: mouse cursor).
-    //    NOTE: origin (0,0) is top-left.
-    // Return Value:
-    // - the corresponding viewport terminal position (in pixels) for the given Point parameter
-    const til::point TermControl::_toTerminalOrigin(winrt::Windows::Foundation::Point cursorPosition)
-    {
-        // cursorPosition is DIPs, relative to SwapChainPanel origin
-        const til::point cursorPosInDIPs{ til::math::rounding, cursorPosition };
-        const til::size marginsInDips{ til::math::rounding, GetPadding().Left, GetPadding().Top };
-
-        // This point is the location of the cursor within the actual grid of characters, in DIPs
-        const auto relativeToMarginInDIPs = cursorPosInDIPs - marginsInDips;
-
-        // Convert it to pixels
-        const auto scale = SwapChainPanel().CompositionScaleX();
-        const til::point relativeToMarginInPixels{
-            til::math::flooring,
-            relativeToMarginInDIPs.x * scale,
-            relativeToMarginInDIPs.y * scale,
-        };
-
-        return relativeToMarginInPixels;
-    }
-
-    // Method Description:
-    // - Composition Completion handler for the TSFInputControl that
-    //   handles writing text out to TerminalConnection
-    // Arguments:
-    // - text: the text to write to TerminalConnection
-    // Return Value:
-    // - <none>
-    void TermControl::_CompositionCompleted(winrt::hstring text)
-    {
-        if (_IsClosing())
-        {
-            return;
-        }
-
-        _core.SendInput(text);
-    }
-
-    // Method Description:
-    // - CurrentCursorPosition handler for the TSFInputControl that
-    //   handles returning current cursor position.
-    // Arguments:
-    // - eventArgs: event for storing the current cursor position
-    // Return Value:
-    // - <none>
-    void TermControl::_CurrentCursorPositionHandler(const IInspectable& /*sender*/,
-                                                    const CursorPositionEventArgs& eventArgs)
-    {
-        if (!_initializedTerminal)
-        {
-            // fake it
-            eventArgs.CurrentPosition({ 0, 0 });
-            return;
-        }
-
-        const auto cursorPos = _core.CursorPosition();
-        eventArgs.CurrentPosition({ static_cast<float>(cursorPos.X), static_cast<float>(cursorPos.Y) });
-    }
-
-    // Method Description:
-    // - FontInfo handler for the TSFInputControl that
-    //   handles returning current font information
-    // Arguments:
-    // - eventArgs: event for storing the current font information
-    // Return Value:
-    // - <none>
-    void TermControl::_FontInfoHandler(const IInspectable& /*sender*/,
-                                       const FontInfoEventArgs& eventArgs)
-    {
-        eventArgs.FontSize(CharacterDimensions());
-        eventArgs.FontFace(_core.FontFaceName());
-        ::winrt::Windows::UI::Text::FontWeight weight;
-        weight.Weight = _core.FontWeight();
-        eventArgs.FontWeight(weight);
-    }
-
-    // Method Description:
-    // - Calculates speed of single axis of auto scrolling. It has to allow for both
-    //      fast and precise selection.
-    // Arguments:
-    // - cursorDistanceFromBorder: distance from viewport border to cursor, in pixels. Must be non-negative.
-    // Return Value:
-    // - positive speed in characters / sec
-    double TermControl::_GetAutoScrollSpeed(double cursorDistanceFromBorder) const
-    {
-        // The numbers below just feel well, feel free to change.
-        // TODO: Maybe account for space beyond border that user has available
-        return std::pow(cursorDistanceFromBorder, 2.0) / 25.0 + 2.0;
-    }
-
-    // Method Description:
-    // - Async handler for the "Drop" event. If a file was dropped onto our
-    //   root, we'll try to get the path of the file dropped onto us, and write
-    //   the full path of the file to our terminal connection. Like conhost, if
-    //   the path contains a space, we'll wrap the path in quotes.
-    // - Unlike conhost, if multiple files are dropped onto the terminal, we'll
-    //   write all the paths to the terminal, separated by spaces.
-    // Arguments:
-    // - e: The DragEventArgs from the Drop event
-    // Return Value:
-    // - <none>
-    winrt::fire_and_forget TermControl::_DragDropHandler(Windows::Foundation::IInspectable /*sender*/,
-                                                         DragEventArgs e)
-    {
-        if (_IsClosing())
-        {
-            co_return;
-        }
-
-        if (e.DataView().Contains(StandardDataFormats::ApplicationLink()))
-        {
-            try
-            {
-                auto link{ co_await e.DataView().GetApplicationLinkAsync() };
-                _core.PasteText(link.AbsoluteUri());
-            }
-            CATCH_LOG();
-        }
-        else if (e.DataView().Contains(StandardDataFormats::WebLink()))
-        {
-            try
-            {
-                auto link{ co_await e.DataView().GetWebLinkAsync() };
-                _core.PasteText(link.AbsoluteUri());
-            }
-            CATCH_LOG();
-        }
-        else if (e.DataView().Contains(StandardDataFormats::Text()))
-        {
-            try
-            {
-                auto text{ co_await e.DataView().GetTextAsync() };
-                _core.PasteText(text);
-            }
-            CATCH_LOG();
-        }
-        // StorageItem must be last. Some applications put hybrid data format items
-        // in a drop message and we'll eat a crash when we request them.
-        // Those applications usually include Text as well, so having storage items
-        // last makes sure we'll hit text before getting to them.
-        else if (e.DataView().Contains(StandardDataFormats::StorageItems()))
-        {
-            Windows::Foundation::Collections::IVectorView<Windows::Storage::IStorageItem> items;
-            try
-            {
-                items = co_await e.DataView().GetStorageItemsAsync();
-            }
-            CATCH_LOG();
-
-            if (items.Size() > 0)
-            {
-                std::wstring allPaths;
-                for (auto item : items)
-                {
-                    // Join the paths with spaces
-                    if (!allPaths.empty())
-                    {
-                        allPaths += L" ";
-                    }
-
-                    std::wstring fullPath{ item.Path() };
-
-                    // Fix path for WSL
-                    // In the fullness of time, we should likely plumb this up
-                    // to the TerminalApp layer, and have it make the decision
-                    // if this control should have it's path mangled (and do the
-                    // mangling), rather than exposing the source concept to the
-                    // Control layer.
-                    //
-                    // However, it's likely that the control layer may need to
-                    // know about the source anyways in the future, to support
-                    // GH#3158
-                    if (_interactivity.ManglePathsForWsl())
-                    {
-                        std::replace(fullPath.begin(), fullPath.end(), L'\\', L'/');
-
-                        if (fullPath.size() >= 2 && fullPath.at(1) == L':')
-                        {
-                            // C:/foo/bar -> Cc/foo/bar
-                            fullPath.at(1) = til::tolower_ascii(fullPath.at(0));
-                            // Cc/foo/bar -> /mnt/c/foo/bar
-                            fullPath.replace(0, 1, L"/mnt/");
-                        }
-                        else
-                        {
-                            static constexpr std::wstring_view wslPathPrefixes[] = { L"//wsl.localhost/", L"//wsl$/" };
-                            for (auto prefix : wslPathPrefixes)
-                            {
-                                if (til::starts_with(fullPath, prefix))
-                                {
-                                    if (const auto idx = fullPath.find(L'/', prefix.size()); idx != std::wstring::npos)
-                                    {
-                                        // //wsl.localhost/Ubuntu-18.04/foo/bar -> /foo/bar
-                                        fullPath.erase(0, idx);
-                                    }
-                                    else
-                                    {
-                                        // //wsl.localhost/Ubuntu-18.04 -> /
-                                        fullPath = L"/";
-                                    }
-                                    break;
-                                }
-                            }
-                        }
-                    }
-
-                    const auto containsSpaces = std::find(fullPath.begin(),
-                                                          fullPath.end(),
-                                                          L' ') != fullPath.end();
-
-                    if (containsSpaces)
-                    {
-                        fullPath.insert(0, L"\"");
-                        fullPath += L"\"";
-                    }
-
-                    allPaths += fullPath;
-                }
-
-                _core.PasteText(winrt::hstring{ allPaths });
-            }
-        }
-    }
-
-    // Method Description:
-    // - Handle the DragOver event. We'll signal that the drag operation we
-    //   support is the "copy" operation, and we'll also customize the
-    //   appearance of the drag-drop UI, by removing the preview and setting a
-    //   custom caption. For more information, see
-    //   https://docs.microsoft.com/en-us/windows/uwp/design/input/drag-and-drop#customize-the-ui
-    // Arguments:
-    // - e: The DragEventArgs from the DragOver event
-    // Return Value:
-    // - <none>
-    void TermControl::_DragOverHandler(const Windows::Foundation::IInspectable& /*sender*/,
-                                       const DragEventArgs& e)
-    {
-        if (_IsClosing())
-        {
-            return;
-        }
-
-        // We can only handle drag/dropping StorageItems (files) and plain Text
-        // currently. If the format on the clipboard is anything else, returning
-        // early here will prevent the drag/drop from doing anything.
-        if (!(e.DataView().Contains(StandardDataFormats::StorageItems()) ||
-              e.DataView().Contains(StandardDataFormats::Text())))
-        {
-            return;
-        }
-
-        // Make sure to set the AcceptedOperation, so that we can later receive the path in the Drop event
-        e.AcceptedOperation(DataPackageOperation::Copy);
-
-        // Sets custom UI text
-        if (e.DataView().Contains(StandardDataFormats::StorageItems()))
-        {
-            e.DragUIOverride().Caption(RS_(L"DragFileCaption"));
-        }
-        else if (e.DataView().Contains(StandardDataFormats::Text()))
-        {
-            e.DragUIOverride().Caption(RS_(L"DragTextCaption"));
-        }
-
-        // Sets if the caption is visible
-        e.DragUIOverride().IsCaptionVisible(true);
-        // Sets if the dragged content is visible
-        e.DragUIOverride().IsContentVisible(false);
-        // Sets if the glyph is visible
-        e.DragUIOverride().IsGlyphVisible(false);
-    }
-
-    // Method description:
-    // - Checks if the uri is valid and sends an event if so
-    // Arguments:
-    // - The uri
-    winrt::fire_and_forget TermControl::_HyperlinkHandler(IInspectable /*sender*/,
-                                                          Control::OpenHyperlinkEventArgs args)
-    {
-        // Save things we need to resume later.
-        auto strongThis{ get_strong() };
-
-        // Pop the rest of this function to the tail of the UI thread
-        // Just in case someone was holding a lock when they called us and
-        // the handlers decide to do something that take another lock
-        // (like ShellExecute pumping our messaging thread...GH#7994)
-        co_await Dispatcher();
-
-        _OpenHyperlinkHandlers(*strongThis, args);
-    }
-
-    // Method Description:
-    // - Produces the error dialog that notifies the user that rendering cannot proceed.
-    winrt::fire_and_forget TermControl::_RendererEnteredErrorState(IInspectable /*sender*/,
-                                                                   IInspectable /*args*/)
-    {
-        auto strongThis{ get_strong() };
-        co_await Dispatcher(); // pop up onto the UI thread
-
-        if (auto loadedUiElement{ FindName(L"RendererFailedNotice") })
-        {
-            if (auto uiElement{ loadedUiElement.try_as<::winrt::Windows::UI::Xaml::UIElement>() })
-            {
-                uiElement.Visibility(Visibility::Visible);
-            }
-        }
-    }
-
-    // Method Description:
-    // - Responds to the Click event on the button that will re-enable the renderer.
-    void TermControl::_RenderRetryButton_Click(const IInspectable& /*sender*/, const IInspectable& /*args*/)
-    {
-        // It's already loaded if we get here, so just hide it.
-        RendererFailedNotice().Visibility(Visibility::Collapsed);
-        _core.ResumeRendering();
-    }
-
-    IControlSettings TermControl::Settings() const
-    {
-        // TODO: GH#5000
-        // We still need this in a couple places:
-        // - Pane.cpp uses this for parsing out the StartingTitle, Commandline,
-        //   etc for Pane::GetTerminalArgsForPane.
-        // - TerminalTab::_CreateToolTipTitle uses the ProfileName for the
-        //   tooltip for the tab.
-        //
-        // These both happen on the UI thread right now. In the future, when we
-        // have to hop across the process boundary to get at the core settings,
-        // it may make sense to cache these values inside the TermControl
-        // itself, so it can do the hop once when it's first setup, rather than
-        // when it's needed by the UI thread.
-        return _core.Settings();
-    }
-
-    Windows::Foundation::IReference<winrt::Windows::UI::Color> TermControl::TabColor() noexcept
-    {
-        // NOTE TO FUTURE READERS: TabColor is down in the Core for the
-        // hypothetical future where we allow an application to set the tab
-        // color with VT sequences like they're currently allowed to with the
-        // title.
-        return _core.TabColor();
-    }
-
-    // Method Description:
-    // - Gets the internal taskbar state value
-    // Return Value:
-    // - The taskbar state of this control
-    const uint64_t TermControl::TaskbarState() const noexcept
-    {
-        return _core.TaskbarState();
-    }
-
-    // Method Description:
-    // - Gets the internal taskbar progress value
-    // Return Value:
-    // - The taskbar progress of this control
-    const uint64_t TermControl::TaskbarProgress() const noexcept
-    {
-        return _core.TaskbarProgress();
-    }
-
-    void TermControl::BellLightOn()
-    {
-        // Initialize the animation if it does not exist
-        // We only initialize here instead of in the ctor because depending on the bell style setting,
-        // we may never need this animation
-        if (!_bellLightAnimation)
-        {
-            _bellLightAnimation = Window::Current().Compositor().CreateScalarKeyFrameAnimation();
-            // Add key frames and a duration to our bell light animation
-            _bellLightAnimation.InsertKeyFrame(0.0, 2.0);
-            _bellLightAnimation.InsertKeyFrame(1.0, 1.0);
-            _bellLightAnimation.Duration(winrt::Windows::Foundation::TimeSpan(std::chrono::milliseconds(TerminalWarningBellInterval)));
-        }
-
-        // Similar to the animation, only initialize the timer here
-        if (!_bellLightTimer)
-        {
-            _bellLightTimer = {};
-            _bellLightTimer.Interval(std::chrono::milliseconds(TerminalWarningBellInterval));
-            _bellLightTimer.Tick({ get_weak(), &TermControl::_BellLightOff });
-        }
-
-        Windows::Foundation::Numerics::float2 zeroSize{ 0, 0 };
-        // If the grid has 0 size or if the bell timer is
-        // already active, do nothing
-        if (RootGrid().ActualSize() != zeroSize && !_bellLightTimer.IsEnabled())
-        {
-            // Start the timer, when the timer ticks we switch off the light
-            _bellLightTimer.Start();
-
-            // Switch on the light and animate the intensity to fade out
-            VisualBellLight::SetIsTarget(RootGrid(), true);
-            BellLight().CompositionLight().StartAnimation(L"Intensity", _bellLightAnimation);
-        }
-    }
-
-    void TermControl::_BellLightOff(const Windows::Foundation::IInspectable& /* sender */,
-                                    const Windows::Foundation::IInspectable& /* e */)
-    {
-        if (_bellLightTimer)
-        {
-            // Stop the timer and switch off the light
-            _bellLightTimer.Stop();
-
-            if (!_IsClosing())
-            {
-                VisualBellLight::SetIsTarget(RootGrid(), false);
-            }
-        }
-    }
-
-    // Method Description:
-    // - Checks whether the control is in a read-only mode (in this mode node input is sent to connection).
-    // Return Value:
-    // - True if the mode is read-only
-    bool TermControl::ReadOnly() const noexcept
-    {
-        return _core.IsInReadOnlyMode();
-    }
-
-    // Method Description:
-    // - Toggles the read-only flag, raises event describing the value change
-    void TermControl::ToggleReadOnly()
-    {
-        _core.ToggleReadOnlyMode();
-        _ReadOnlyChangedHandlers(*this, winrt::box_value(_core.IsInReadOnlyMode()));
-    }
-
-    // Method Description:
-    // - Handle a mouse exited event, specifically clearing last hovered cell
-    // and removing selection from hyper link if exists
-    // Arguments:
-    // - sender: not used
-    // - args: event data
-    void TermControl::_PointerExitedHandler(const Windows::Foundation::IInspectable& /*sender*/,
-                                            const Windows::UI::Xaml::Input::PointerRoutedEventArgs& /*e*/)
-    {
-        _core.ClearHoveredCell();
-    }
-
-    winrt::fire_and_forget TermControl::_hoveredHyperlinkChanged(IInspectable /*sender*/,
-                                                                 IInspectable /*args*/)
-    {
-        auto weakThis{ get_weak() };
-        co_await wil::resume_foreground(Dispatcher());
-        if (auto self{ weakThis.get() })
-        {
-            auto lastHoveredCell = _core.HoveredCell();
-            if (lastHoveredCell)
-            {
-                const auto uriText = _core.HoveredUriText();
-                if (!uriText.empty())
-                {
-                    const auto panel = SwapChainPanel();
-                    const auto scale = panel.CompositionScaleX();
-                    const auto offset = panel.ActualOffset();
-
-                    // Update the tooltip with the URI
-                    HoveredUri().Text(uriText);
-
-                    // Set the border thickness so it covers the entire cell
-                    const auto charSizeInPixels = CharacterDimensions();
-                    const auto htInDips = charSizeInPixels.Height / scale;
-                    const auto wtInDips = charSizeInPixels.Width / scale;
-                    const Thickness newThickness{ wtInDips, htInDips, 0, 0 };
-                    HyperlinkTooltipBorder().BorderThickness(newThickness);
-
-                    // Compute the location of the top left corner of the cell in DIPS
-                    const til::point locationInDIPs{ _toPosInDips(lastHoveredCell.Value()) };
-
-                    // Move the border to the top left corner of the cell
-                    OverlayCanvas().SetLeft(HyperlinkTooltipBorder(), locationInDIPs.x - offset.x);
-                    OverlayCanvas().SetTop(HyperlinkTooltipBorder(), locationInDIPs.y - offset.y);
-                }
-            }
-        }
-    }
-
-    winrt::fire_and_forget TermControl::_updateSelectionMarkers(IInspectable /*sender*/, Control::UpdateSelectionMarkersEventArgs args)
-    {
-        auto weakThis{ get_weak() };
-        co_await resume_foreground(Dispatcher());
-        if (weakThis.get() && args)
-        {
-            if (_core.HasSelection() && !args.ClearMarkers())
-            {
-                // retrieve all of the necessary selection marker data
-                // from the TerminalCore layer under one lock to improve performance
-                const auto markerData{ _core.SelectionInfo() };
-
-                // lambda helper function that can be used to display a selection marker
-                // - targetEnd: if true, target the "end" selection marker. Otherwise, target "start".
-                auto displayMarker = [&](bool targetEnd) {
-                    const auto flipMarker{ targetEnd ? markerData.EndAtRightBoundary : markerData.StartAtLeftBoundary };
-                    const auto& marker{ targetEnd ? SelectionEndMarker() : SelectionStartMarker() };
-
-                    // Ensure the marker is oriented properly
-                    // (i.e. if start is at the beginning of the buffer, it should be flipped)
-                    auto transform{ marker.RenderTransform().as<Windows::UI::Xaml::Media::ScaleTransform>() };
-                    transform.ScaleX(std::abs(transform.ScaleX()) * (flipMarker ? -1.0 : 1.0));
-                    marker.RenderTransform(transform);
-
-                    // Compute the location of the top left corner of the cell in DIPS
-                    auto terminalPos{ targetEnd ? markerData.EndPos : markerData.StartPos };
-                    if (flipMarker)
-                    {
-                        // When we flip the marker, a negative scaling makes us be one cell-width to the left.
-                        // Add one to the viewport pos' x-coord to fix that.
-                        terminalPos.X += 1;
-                    }
-                    const til::point locationInDIPs{ _toPosInDips(terminalPos) };
-
-                    // Move the marker to the top left corner of the cell
-                    SelectionCanvas().SetLeft(marker,
-                                              (locationInDIPs.x - SwapChainPanel().ActualOffset().x));
-                    SelectionCanvas().SetTop(marker,
-                                             (locationInDIPs.y - SwapChainPanel().ActualOffset().y));
-                    marker.Visibility(Visibility::Visible);
-                };
-
-                // show/update selection markers
-                // figure out which endpoint to move, get it and the relevant icon (hide the other icon)
-                const auto movingEnd{ WI_IsFlagSet(markerData.Endpoint, SelectionEndpointTarget::End) };
-                const auto selectionAnchor{ movingEnd ? markerData.EndPos : markerData.StartPos };
-                const auto& marker{ movingEnd ? SelectionEndMarker() : SelectionStartMarker() };
-                const auto& otherMarker{ movingEnd ? SelectionStartMarker() : SelectionEndMarker() };
-                if (selectionAnchor.Y < 0 || selectionAnchor.Y >= _core.ViewHeight())
-                {
-                    // if the endpoint is outside of the viewport,
-                    // just hide the markers
-                    marker.Visibility(Visibility::Collapsed);
-                    otherMarker.Visibility(Visibility::Collapsed);
-                    co_return;
-                }
-                else if (WI_AreAllFlagsSet(markerData.Endpoint, SelectionEndpointTarget::Start | SelectionEndpointTarget::End))
-                {
-                    // display both markers
-                    displayMarker(true);
-                    displayMarker(false);
-                }
-                else
-                {
-                    // display one marker,
-                    // but hide the other
-                    displayMarker(movingEnd);
-                    otherMarker.Visibility(Visibility::Collapsed);
-                }
-            }
-            else
-            {
-                // hide selection markers
-                SelectionStartMarker().Visibility(Visibility::Collapsed);
-                SelectionEndMarker().Visibility(Visibility::Collapsed);
-            }
-        }
-    }
-
-    til::point TermControl::_toPosInDips(const Core::Point terminalCellPos)
-    {
-        const til::point terminalPos{ terminalCellPos };
-        const til::size marginsInDips{ til::math::rounding, GetPadding().Left, GetPadding().Top };
-        const til::size fontSize{ til::math::rounding, _core.FontSize() };
-        const til::point posInPixels{ terminalPos * fontSize };
-        const auto scale{ SwapChainPanel().CompositionScaleX() };
-        const til::point posInDIPs{ til::math::flooring, posInPixels.x / scale, posInPixels.y / scale };
-        return posInDIPs + marginsInDips;
-    }
-
-    void TermControl::_coreFontSizeChanged(const int fontWidth,
-                                           const int fontHeight,
-                                           const bool isInitialChange)
-    {
-        // scale the selection markers to be the size of a cell
-        auto scaleMarker = [fontWidth, fontHeight, dpiScale{ SwapChainPanel().CompositionScaleX() }](const Windows::UI::Xaml::Shapes::Path& shape) {
-            // The selection markers were designed to be 5x14 in size,
-            // so use those dimensions below for the scaling
-            const auto scaleX = fontWidth / 5.0 / dpiScale;
-            const auto scaleY = fontHeight / 14.0 / dpiScale;
-
-            Windows::UI::Xaml::Media::ScaleTransform transform;
-            transform.ScaleX(scaleX);
-            transform.ScaleY(scaleY);
-            shape.RenderTransform(transform);
-
-            // now hide the shape
-            shape.Visibility(Visibility::Collapsed);
-        };
-        scaleMarker(SelectionStartMarker());
-        scaleMarker(SelectionEndMarker());
-
-        // Don't try to inspect the core here. The Core is raising this while
-        // it's holding its write lock. If the handlers calls back to some
-        // method on the TermControl on the same thread, and that _method_ calls
-        // to ControlCore, we might be in danger of deadlocking.
-        _FontSizeChangedHandlers(fontWidth, fontHeight, isInitialChange);
-    }
-
-    void TermControl::_coreRaisedNotice(const IInspectable& /*sender*/,
-                                        const Control::NoticeEventArgs& eventArgs)
-    {
-        // Don't try to inspect the core here. The Core might be raising this
-        // while it's holding its write lock. If the handlers calls back to some
-        // method on the TermControl on the same thread, and _that_ method calls
-        // to ControlCore, we might be in danger of deadlocking.
-        _RaiseNoticeHandlers(*this, eventArgs);
-    }
-
-    Control::MouseButtonState TermControl::GetPressedMouseButtons(const winrt::Windows::UI::Input::PointerPoint point)
-    {
-        Control::MouseButtonState state{};
-        WI_SetFlagIf(state, Control::MouseButtonState::IsLeftButtonDown, point.Properties().IsLeftButtonPressed());
-        WI_SetFlagIf(state, Control::MouseButtonState::IsMiddleButtonDown, point.Properties().IsMiddleButtonPressed());
-        WI_SetFlagIf(state, Control::MouseButtonState::IsRightButtonDown, point.Properties().IsRightButtonPressed());
-        return state;
-    }
-
-    unsigned int TermControl::GetPointerUpdateKind(const winrt::Windows::UI::Input::PointerPoint point)
-    {
-        const auto props = point.Properties();
-
-        // Which mouse button changed state (and how)
-        unsigned int uiButton{};
-        switch (props.PointerUpdateKind())
-        {
-        case winrt::Windows::UI::Input::PointerUpdateKind::LeftButtonPressed:
-            uiButton = WM_LBUTTONDOWN;
-            break;
-        case winrt::Windows::UI::Input::PointerUpdateKind::LeftButtonReleased:
-            uiButton = WM_LBUTTONUP;
-            break;
-        case winrt::Windows::UI::Input::PointerUpdateKind::MiddleButtonPressed:
-            uiButton = WM_MBUTTONDOWN;
-            break;
-        case winrt::Windows::UI::Input::PointerUpdateKind::MiddleButtonReleased:
-            uiButton = WM_MBUTTONUP;
-            break;
-        case winrt::Windows::UI::Input::PointerUpdateKind::RightButtonPressed:
-            uiButton = WM_RBUTTONDOWN;
-            break;
-        case winrt::Windows::UI::Input::PointerUpdateKind::RightButtonReleased:
-            uiButton = WM_RBUTTONUP;
-            break;
-        default:
-            uiButton = WM_MOUSEMOVE;
-        }
-
-        return uiButton;
-    }
-
-    void TermControl::_coreWarningBell(const IInspectable& /*sender*/, const IInspectable& /*args*/)
-    {
-        _playWarningBell->Run();
-    }
-
-    hstring TermControl::ReadEntireBuffer() const
-    {
-        return _core.ReadEntireBuffer();
-    }
-
-    Core::Scheme TermControl::ColorScheme() const noexcept
-    {
-        return _core.ColorScheme();
-    }
-
-    void TermControl::ColorScheme(const Core::Scheme& scheme) const noexcept
-    {
-        _core.ColorScheme(scheme);
-    }
-
-    void TermControl::AdjustOpacity(const double opacity, const bool relative)
-    {
-        _core.AdjustOpacity(opacity, relative);
-    }
-
-    // - You'd think this should just be "Opacity", but UIElement already
-    //   defines an "Opacity", which we're actually not setting at all. We're
-    //   not overriding or changing _that_ value. Callers that want the opacity
-    //   set by the settings should call this instead.
-    double TermControl::BackgroundOpacity() const
-    {
-        return _core.Opacity();
-    }
-
-    // Method Description:
-    // - Called when the core raises a FoundMatch event. That's done in response
-    //   to us starting a search query with ControlCore::Search.
-    // - The args will tell us if there were or were not any results for that
-    //   particular search. We'll use that to control what to announce to
-    //   Narrator. When we have more elaborate search information to report, we
-    //   may want to report that here. (see GH #3920)
-    // Arguments:
-    // - args: contains information about the results that were or were not found.
-    // Return Value:
-    // - <none>
-    void TermControl::_coreFoundMatch(const IInspectable& /*sender*/, const Control::FoundResultsArgs& args)
-    {
-        if (auto automationPeer{ Automation::Peers::FrameworkElementAutomationPeer::FromElement(*this) })
-        {
-            automationPeer.RaiseNotificationEvent(
-                Automation::Peers::AutomationNotificationKind::ActionCompleted,
-                Automation::Peers::AutomationNotificationProcessing::ImportantMostRecent,
-                args.FoundMatch() ? RS_(L"SearchBox_MatchesAvailable") : RS_(L"SearchBox_NoMatches"), // what to announce if results were found
-                L"SearchBoxResultAnnouncement" /* unique name for this group of notifications */);
-        }
-    }
-
-<<<<<<< HEAD
-    void TermControl::OwningHwnd(uint64_t owner)
-    {
-        _core.OwningHwnd(owner);
-    }
-
-    uint64_t TermControl::OwningHwnd()
-    {
-        return _core.OwningHwnd();
-    }
-
-    void TermControl::AddMark(const Control::ScrollMark& mark)
-    {
-        _core.AddMark(mark);
-    }
-    void TermControl::ClearMark() { _core.ClearMark(); }
-    void TermControl::ClearAllMarks() { _core.ClearAllMarks(); }
-    void TermControl::ScrollToMark(const Control::ScrollToMarkDirection& direction) { _core.ScrollToMark(direction); }
-
-    Windows::Foundation::Collections::IVector<Control::ScrollMark> TermControl::ScrollMarks() const
-    {
-        return _core.ScrollMarks();
-=======
-    Microsoft::Terminal::Core::Point TermControl::CursorPositionInDips()
-    {
-        // const auto cursorPosition{ _core.CursorPosition() };
-
-        const til::point cursorPos{ _core.CursorPosition() };
-
-        const til::size fontSize{ til::math::flooring, CharacterDimensions() };
-
-        // Convert text buffer cursor position to client coordinate position
-        // within the window. This point is in _pixels_
-        const til::point clientCursorPos{ cursorPos * fontSize };
-
-        // Get scale factor for view
-        const double scaleFactor = DisplayInformation::GetForCurrentView().RawPixelsPerViewPixel();
-
-        const til::point clientCursorInDips{ til::math::flooring, clientCursorPos.x / scaleFactor, clientCursorPos.y / scaleFactor };
-
-        // + SwapChainPanel().Margin().Top
-        auto padding{ GetPadding() };
-        til::point relativeToOrigin{ til::math::flooring, 
-            clientCursorInDips.x + padding.Left,
-            clientCursorInDips.y + padding.Top
-        };
-        return relativeToOrigin.to_core_point();
-    }
-
-    Windows::Foundation::Collections::IVector<Control::MenuEntry> TermControl::MenuEntries() const
-    {
-        return _core.MenuEntries();
-    }
-
-    void TermControl::PreviewInput(const winrt::hstring& text)
-    {
-        TSFInputControl().ManuallyDisplayText(text);
->>>>>>> 84d68f08
-    }
-
-}
+// Copyright (c) Microsoft Corporation.
+// Licensed under the MIT license.
+
+#include "pch.h"
+#include "TermControl.h"
+
+#include <unicode.hpp>
+#include <Utf16Parser.hpp>
+#include <LibraryResources.h>
+
+#include "TermControlAutomationPeer.h"
+#include "../../types/inc/GlyphWidth.hpp"
+#include "../../renderer/atlas/AtlasEngine.h"
+
+#include "TermControl.g.cpp"
+
+using namespace ::Microsoft::Console::Types;
+using namespace ::Microsoft::Console::VirtualTerminal;
+using namespace ::Microsoft::Terminal::Core;
+using namespace winrt::Windows::Graphics::Display;
+using namespace winrt::Windows::UI::Xaml;
+using namespace winrt::Windows::UI::Xaml::Input;
+using namespace winrt::Windows::UI::Xaml::Automation::Peers;
+using namespace winrt::Windows::UI::Core;
+using namespace winrt::Windows::UI::ViewManagement;
+using namespace winrt::Windows::UI::Input;
+using namespace winrt::Windows::System;
+using namespace winrt::Windows::ApplicationModel::DataTransfer;
+
+// The minimum delay between updates to the scroll bar's values.
+// The updates are throttled to limit power usage.
+constexpr const auto ScrollBarUpdateInterval = std::chrono::milliseconds(8);
+
+// The minimum delay between updating the TSF input control.
+// This is already throttled primarily in the ControlCore, with a timeout of 100ms. We're adding another smaller one here, as the (potentially x-proc) call will come in off the UI thread
+constexpr const auto TsfRedrawInterval = std::chrono::milliseconds(8);
+
+// The minimum delay between updating the locations of regex patterns
+constexpr const auto UpdatePatternLocationsInterval = std::chrono::milliseconds(500);
+
+// The minimum delay between emitting warning bells
+constexpr const auto TerminalWarningBellInterval = std::chrono::milliseconds(1000);
+
+DEFINE_ENUM_FLAG_OPERATORS(winrt::Microsoft::Terminal::Control::CopyFormat);
+
+DEFINE_ENUM_FLAG_OPERATORS(winrt::Microsoft::Terminal::Control::MouseButtonState);
+
+namespace winrt::Microsoft::Terminal::Control::implementation
+{
+    TermControl::TermControl(IControlSettings settings,
+                             Control::IControlAppearance unfocusedAppearance,
+                             TerminalConnection::ITerminalConnection connection) :
+        _isInternalScrollBarUpdate{ false },
+        _autoScrollVelocity{ 0 },
+        _autoScrollingPointerPoint{ std::nullopt },
+        _autoScrollTimer{},
+        _lastAutoScrollUpdateTime{ std::nullopt },
+        _cursorTimer{},
+        _blinkTimer{},
+        _searchBox{ nullptr }
+    {
+        InitializeComponent();
+
+        _interactivity = winrt::make<implementation::ControlInteractivity>(settings, unfocusedAppearance, connection);
+        _core = _interactivity.Core();
+
+        // These events might all be triggered by the connection, but that
+        // should be drained and closed before we complete destruction. So these
+        // are safe.
+        _core.ScrollPositionChanged({ this, &TermControl::_ScrollPositionChanged });
+        _core.WarningBell({ this, &TermControl::_coreWarningBell });
+        _core.CursorPositionChanged({ this, &TermControl::_CursorPositionChanged });
+
+        // This event is specifically triggered by the renderer thread, a BG thread. Use a weak ref here.
+        _core.RendererEnteredErrorState({ get_weak(), &TermControl::_RendererEnteredErrorState });
+
+        // These callbacks can only really be triggered by UI interactions. So
+        // they don't need weak refs - they can't be triggered unless we're
+        // alive.
+        _core.BackgroundColorChanged({ this, &TermControl::_coreBackgroundColorChanged });
+        _core.FontSizeChanged({ this, &TermControl::_coreFontSizeChanged });
+        _core.TransparencyChanged({ this, &TermControl::_coreTransparencyChanged });
+        _core.RaiseNotice({ this, &TermControl::_coreRaisedNotice });
+        _core.HoveredHyperlinkChanged({ this, &TermControl::_hoveredHyperlinkChanged });
+        _core.FoundMatch({ this, &TermControl::_coreFoundMatch });
+        _core.UpdateSelectionMarkers({ this, &TermControl::_updateSelectionMarkers });
+        _core.OpenHyperlink({ this, &TermControl::_HyperlinkHandler });
+        _interactivity.OpenHyperlink({ this, &TermControl::_HyperlinkHandler });
+        _interactivity.ScrollPositionChanged({ this, &TermControl::_ScrollPositionChanged });
+
+        // Initialize the terminal only once the swapchainpanel is loaded - that
+        //      way, we'll be able to query the real pixel size it got on layout
+        _layoutUpdatedRevoker = SwapChainPanel().LayoutUpdated(winrt::auto_revoke, [this](auto /*s*/, auto /*e*/) {
+            // This event fires every time the layout changes, but it is always the last one to fire
+            // in any layout change chain. That gives us great flexibility in finding the right point
+            // at which to initialize our renderer (and our terminal).
+            // Any earlier than the last layout update and we may not know the terminal's starting size.
+
+            if (_InitializeTerminal())
+            {
+                // Only let this succeed once.
+                _layoutUpdatedRevoker.revoke();
+            }
+        });
+
+        // Get our dispatcher. This will get us the same dispatcher as
+        // TermControl::Dispatcher().
+        auto dispatcher = winrt::Windows::System::DispatcherQueue::GetForCurrentThread();
+
+        // These three throttled functions are triggered by terminal output and interact with the UI.
+        // Since Close() is the point after which we are removed from the UI, but before the
+        // destructor has run, we MUST check control->_IsClosing() before actually doing anything.
+        _playWarningBell = std::make_shared<ThrottledFuncLeading>(
+            dispatcher,
+            TerminalWarningBellInterval,
+            [weakThis = get_weak()]() {
+                if (auto control{ weakThis.get() }; !control->_IsClosing())
+                {
+                    control->_WarningBellHandlers(*control, nullptr);
+                }
+            });
+
+        _updateScrollBar = std::make_shared<ThrottledFuncTrailing<ScrollBarUpdate>>(
+            dispatcher,
+            ScrollBarUpdateInterval,
+            [weakThis = get_weak()](const auto& update) {
+                if (auto control{ weakThis.get() }; !control->_IsClosing())
+                {
+                    control->_throttledUpdateScrollbar(update);
+                }
+            });
+
+        static constexpr auto AutoScrollUpdateInterval = std::chrono::microseconds(static_cast<int>(1.0 / 30.0 * 1000000));
+        _autoScrollTimer.Interval(AutoScrollUpdateInterval);
+        _autoScrollTimer.Tick({ this, &TermControl::_UpdateAutoScroll });
+
+        _ApplyUISettings();
+    }
+
+    void TermControl::_throttledUpdateScrollbar(const ScrollBarUpdate& update)
+    {
+        // Assumptions:
+        // * we're already not closing
+        // * caller already checked weak ptr to make sure we're still alive
+
+        _isInternalScrollBarUpdate = true;
+
+        auto scrollBar = ScrollBar();
+        if (update.newValue)
+        {
+            scrollBar.Value(*update.newValue);
+        }
+        scrollBar.Maximum(update.newMaximum);
+        scrollBar.Minimum(update.newMinimum);
+        scrollBar.ViewportSize(update.newViewportSize);
+        // scroll one full screen worth at a time when the scroll bar is clicked
+        scrollBar.LargeChange(std::max(update.newViewportSize - 1, 0.));
+
+        _isInternalScrollBarUpdate = false;
+
+        if (_showMarksInScrollbar)
+        {
+            // Update scrollbar marks
+            ScrollBarCanvas().Children().Clear();
+            const auto marks{ _core.ScrollMarks() };
+            const auto fullHeight{ ScrollBarCanvas().ActualHeight() };
+            const auto totalBufferRows{ update.newMaximum + update.newViewportSize };
+
+            for (const auto m : marks)
+            {
+                Windows::UI::Xaml::Shapes::Rectangle r;
+                Media::SolidColorBrush brush{};
+                // Sneaky: technically, a mark doesn't need to have a color set,
+                // it might want to just use the color from the palette for that
+                // kind of mark. Fortunately, ControlCore is kind enough to
+                // pre-evaluate that for us, and shove the real value into the
+                // Color member, regardless if the mark has a literal value set.
+                brush.Color(static_cast<til::color>(m.Color.Color));
+                r.Fill(brush);
+                r.Width(16.0f / 3.0f); // pip width - 1/3rd of the scrollbar width.
+                r.Height(2);
+                const auto markRow = m.Start.Y;
+                const auto fractionalHeight = markRow / totalBufferRows;
+                const auto relativePos = fractionalHeight * fullHeight;
+                ScrollBarCanvas().Children().Append(r);
+                Windows::UI::Xaml::Controls::Canvas::SetTop(r, relativePos);
+            }
+        }
+    }
+
+    // Method Description:
+    // - Loads the search box from the xaml UI and focuses it.
+    void TermControl::CreateSearchBoxControl()
+    {
+        // Lazy load the search box control.
+        if (auto loadedSearchBox{ FindName(L"SearchBox") })
+        {
+            if (auto searchBox{ loadedSearchBox.try_as<::winrt::Microsoft::Terminal::Control::SearchBoxControl>() })
+            {
+                // get at its private implementation
+                _searchBox.copy_from(winrt::get_self<implementation::SearchBoxControl>(searchBox));
+                _searchBox->Visibility(Visibility::Visible);
+
+                // If a text is selected inside terminal, use it to populate the search box.
+                // If the search box already contains a value, it will be overridden.
+                if (_core.HasSelection())
+                {
+                    // Currently we populate the search box only if a single line is selected.
+                    // Empirically, multi-line selection works as well on sample scenarios,
+                    // but since code paths differ, extra work is required to ensure correctness.
+                    auto bufferText = _core.SelectedText(true);
+                    if (bufferText.Size() == 1)
+                    {
+                        const auto selectedLine{ bufferText.GetAt(0) };
+                        _searchBox->PopulateTextbox(selectedLine);
+                    }
+                }
+
+                _searchBox->SetFocusOnTextbox();
+            }
+        }
+    }
+
+    void TermControl::SearchMatch(const bool goForward)
+    {
+        if (_IsClosing())
+        {
+            return;
+        }
+        if (!_searchBox)
+        {
+            CreateSearchBoxControl();
+        }
+        else
+        {
+            _core.Search(_searchBox->TextBox().Text(), goForward, false);
+        }
+    }
+
+    // Method Description:
+    // Find if search box text edit currently is in focus
+    // Return Value:
+    // - true, if search box text edit is in focus
+    bool TermControl::SearchBoxEditInFocus() const
+    {
+        if (!_searchBox)
+        {
+            return false;
+        }
+
+        return _searchBox->TextBox().FocusState() == FocusState::Keyboard;
+    }
+
+    // Method Description:
+    // - Search text in text buffer. This is triggered if the user click
+    //   search button or press enter.
+    // Arguments:
+    // - text: the text to search
+    // - goForward: boolean that represents if the current search direction is forward
+    // - caseSensitive: boolean that represents if the current search is case sensitive
+    // Return Value:
+    // - <none>
+    void TermControl::_Search(const winrt::hstring& text,
+                              const bool goForward,
+                              const bool caseSensitive)
+    {
+        _core.Search(text, goForward, caseSensitive);
+    }
+
+    // Method Description:
+    // - The handler for the close button or pressing "Esc" when focusing on the
+    //   search dialog.
+    // Arguments:
+    // - IInspectable: not used
+    // - RoutedEventArgs: not used
+    // Return Value:
+    // - <none>
+    void TermControl::_CloseSearchBoxControl(const winrt::Windows::Foundation::IInspectable& /*sender*/,
+                                             const RoutedEventArgs& /*args*/)
+    {
+        _searchBox->Visibility(Visibility::Collapsed);
+
+        // Set focus back to terminal control
+        this->Focus(FocusState::Programmatic);
+    }
+
+    winrt::fire_and_forget TermControl::UpdateControlSettings(IControlSettings settings)
+    {
+        return UpdateControlSettings(settings, _core.UnfocusedAppearance());
+    }
+    // Method Description:
+    // - Given Settings having been updated, applies the settings to the current terminal.
+    // Return Value:
+    // - <none>
+    winrt::fire_and_forget TermControl::UpdateControlSettings(IControlSettings settings, IControlAppearance unfocusedAppearance)
+    {
+        auto weakThis{ get_weak() };
+
+        // Dispatch a call to the UI thread to apply the new settings to the
+        // terminal.
+        co_await wil::resume_foreground(Dispatcher());
+
+        _core.UpdateSettings(settings, unfocusedAppearance);
+
+        _UpdateSettingsFromUIThread();
+
+        _UpdateAppearanceFromUIThread(_focused ? _core.FocusedAppearance() : _core.UnfocusedAppearance());
+    }
+
+    // Method Description:
+    // - Dispatches a call to the UI thread and updates the appearance
+    // Arguments:
+    // - newAppearance: the new appearance to set
+    winrt::fire_and_forget TermControl::UpdateAppearance(IControlAppearance newAppearance)
+    {
+        // Dispatch a call to the UI thread
+        co_await wil::resume_foreground(Dispatcher());
+
+        _UpdateAppearanceFromUIThread(newAppearance);
+    }
+
+    // Method Description:
+    // - Updates the settings of the current terminal.
+    // - This method is separate from UpdateSettings because there is an apparent optimizer
+    //   issue that causes one of our hstring -> wstring_view conversions to result in garbage,
+    //   but only from a coroutine context. See GH#8723.
+    // - INVARIANT: This method must be called from the UI thread.
+    // Arguments:
+    // - newSettings: the new settings to set
+    void TermControl::_UpdateSettingsFromUIThread()
+    {
+        if (_IsClosing())
+        {
+            return;
+        }
+
+        // Update our control settings
+        _ApplyUISettings();
+    }
+
+    // Method Description:
+    // - Updates the appearance
+    // - INVARIANT: This method must be called from the UI thread.
+    // Arguments:
+    // - newAppearance: the new appearance to set
+    void TermControl::_UpdateAppearanceFromUIThread(Control::IControlAppearance newAppearance)
+    {
+        if (_IsClosing())
+        {
+            return;
+        }
+
+        _SetBackgroundImage(newAppearance);
+
+        // Update our control settings
+        const auto bg = newAppearance.DefaultBackground();
+
+        // In the future, this might need to be changed to a
+        // _InitializeBackgroundBrush call instead, because we may need to
+        // switch from a solid color brush to an acrylic one.
+        _changeBackgroundColor(bg);
+
+        // Update selection markers
+        Windows::UI::Xaml::Media::SolidColorBrush cursorColorBrush{ til::color{ newAppearance.CursorColor() } };
+        SelectionStartMarker().Fill(cursorColorBrush);
+        SelectionEndMarker().Fill(cursorColorBrush);
+
+        // Set TSF Foreground
+        Media::SolidColorBrush foregroundBrush{};
+        if (_core.Settings().UseBackgroundImageForWindow())
+        {
+            foregroundBrush.Color(Windows::UI::Colors::Transparent());
+        }
+        else
+        {
+            foregroundBrush.Color(static_cast<til::color>(newAppearance.DefaultForeground()));
+        }
+        TSFInputControl().Foreground(foregroundBrush);
+
+        _core.ApplyAppearance(_focused);
+    }
+
+    // Method Description:
+    // - Writes the given sequence as input to the active terminal connection,
+    // Arguments:
+    // - wstr: the string of characters to write to the terminal connection.
+    // Return Value:
+    // - <none>
+    void TermControl::SendInput(const winrt::hstring& wstr)
+    {
+        PreviewInput(L"");
+        _core.SendInput(wstr);
+    }
+    void TermControl::ClearBuffer(Control::ClearBufferType clearType)
+    {
+        _core.ClearBuffer(clearType);
+    }
+
+    void TermControl::ToggleShaderEffects()
+    {
+        _core.ToggleShaderEffects();
+    }
+
+    // Method Description:
+    // - Style our UI elements based on the values in our settings, and set up
+    //   other control-specific settings. This method will be called whenever
+    //   the settings are reloaded.
+    //   * Calls _InitializeBackgroundBrush to set up the Xaml brush responsible
+    //     for the control's background
+    //   * Calls _BackgroundColorChanged to style the background of the control
+    // - Core settings will be passed to the terminal in _InitializeTerminal
+    // Arguments:
+    // - <none>
+    // Return Value:
+    // - <none>
+    void TermControl::_ApplyUISettings()
+    {
+        _InitializeBackgroundBrush();
+
+        // settings might be out-of-proc in the future
+        auto settings{ _core.Settings() };
+
+        // Apply padding as swapChainPanel's margin
+        const auto newMargin = ParseThicknessFromPadding(settings.Padding());
+        SwapChainPanel().Margin(newMargin);
+
+        TSFInputControl().Margin(newMargin);
+
+        // Apply settings for scrollbar
+        if (settings.ScrollState() == ScrollbarState::Hidden)
+        {
+            // In the scenario where the user has turned off the OS setting to automatically hide scrollbars, the
+            // Terminal scrollbar would still be visible; so, we need to set the control's visibility accordingly to
+            // achieve the intended effect.
+            ScrollBar().IndicatorMode(Controls::Primitives::ScrollingIndicatorMode::None);
+            ScrollBar().Visibility(Visibility::Collapsed);
+            ScrollMarksGrid().Visibility(Visibility::Collapsed);
+        }
+        else // (default or Visible)
+        {
+            // Default behavior
+            ScrollBar().IndicatorMode(Controls::Primitives::ScrollingIndicatorMode::MouseIndicator);
+            ScrollBar().Visibility(Visibility::Visible);
+            ScrollMarksGrid().Visibility(Visibility::Visible);
+        }
+
+        _interactivity.UpdateSettings();
+        if (_automationPeer)
+        {
+            _automationPeer.SetControlPadding(Core::Padding{ newMargin.Left,
+                                                             newMargin.Top,
+                                                             newMargin.Right,
+                                                             newMargin.Bottom });
+        }
+
+        _showMarksInScrollbar = settings.ShowMarks();
+        // Clear out all the current marks
+        ScrollBarCanvas().Children().Clear();
+        // When we hot reload the settings, the core will send us a scrollbar
+        // update. If we enabled scrollbar marks, then great, when we handle
+        // that message, we'll redraw them.
+    }
+
+    // Method Description:
+    // - Sets background image and applies its settings (stretch, opacity and alignment)
+    // - Checks path validity
+    // Arguments:
+    // - newAppearance
+    // Return Value:
+    // - <none>
+    void TermControl::_SetBackgroundImage(const IControlAppearance& newAppearance)
+    {
+        if (newAppearance.BackgroundImage().empty() || _core.Settings().UseBackgroundImageForWindow())
+        {
+            BackgroundImage().Source(nullptr);
+            return;
+        }
+
+        Windows::Foundation::Uri imageUri{ nullptr };
+        try
+        {
+            imageUri = Windows::Foundation::Uri{ newAppearance.BackgroundImage() };
+        }
+        catch (...)
+        {
+            LOG_CAUGHT_EXCEPTION();
+            BackgroundImage().Source(nullptr);
+            return;
+        }
+
+        // Check if the image brush is already pointing to the image
+        // in the modified settings; if it isn't (or isn't there),
+        // set a new image source for the brush
+        auto imageSource = BackgroundImage().Source().try_as<Media::Imaging::BitmapImage>();
+
+        if (imageSource == nullptr ||
+            imageSource.UriSource() == nullptr ||
+            !imageSource.UriSource().Equals(imageUri))
+        {
+            // Note that BitmapImage handles the image load asynchronously,
+            // which is especially important since the image
+            // may well be both large and somewhere out on the
+            // internet.
+            Media::Imaging::BitmapImage image(imageUri);
+            BackgroundImage().Source(image);
+        }
+
+        // Apply stretch, opacity and alignment settings
+        BackgroundImage().Stretch(newAppearance.BackgroundImageStretchMode());
+        BackgroundImage().Opacity(newAppearance.BackgroundImageOpacity());
+        BackgroundImage().HorizontalAlignment(newAppearance.BackgroundImageHorizontalAlignment());
+        BackgroundImage().VerticalAlignment(newAppearance.BackgroundImageVerticalAlignment());
+    }
+
+    // Method Description:
+    // - Set up each layer's brush used to display the control's background.
+    // - Respects the settings for acrylic, background image and opacity from
+    //   _settings.
+    //   * If acrylic is not enabled, setup a solid color background, otherwise
+    //       use bgcolor as acrylic's tint
+    // - Avoids image flickering and acrylic brush redraw if settings are changed
+    //   but the appropriate brush is still in place.
+    // Arguments:
+    // - <none>
+    // Return Value:
+    // - <none>
+    void TermControl::_InitializeBackgroundBrush()
+    {
+        auto settings{ _core.Settings() };
+        auto bgColor = til::color{ _core.FocusedAppearance().DefaultBackground() };
+
+        auto transparentBg = settings.UseBackgroundImageForWindow();
+        if (transparentBg)
+        {
+            bgColor = Windows::UI::Colors::Transparent();
+        }
+        // GH#11743: Make sure to use the Core's current UseAcrylic value, not
+        // the one from the settings. The Core's runtime UseAcrylic may have
+        // changed from what was in the original settings.
+        if (_core.UseAcrylic() && !transparentBg)
+        {
+            // See if we've already got an acrylic background brush
+            // to avoid the flicker when setting up a new one
+            auto acrylic = RootGrid().Background().try_as<Media::AcrylicBrush>();
+
+            // Instantiate a brush if there's not already one there
+            if (acrylic == nullptr)
+            {
+                acrylic = Media::AcrylicBrush{};
+                acrylic.BackgroundSource(Media::AcrylicBackgroundSource::HostBackdrop);
+            }
+
+            // see GH#1082: Initialize background color so we don't get a
+            // fade/flash when _BackgroundColorChanged is called
+            acrylic.FallbackColor(bgColor);
+            acrylic.TintColor(bgColor);
+
+            // Apply brush settings
+            acrylic.TintOpacity(_core.Opacity());
+
+            // Apply brush to control if it's not already there
+            if (RootGrid().Background() != acrylic)
+            {
+                RootGrid().Background(acrylic);
+            }
+        }
+        else
+        {
+            Media::SolidColorBrush solidColor{};
+            solidColor.Opacity(_core.Opacity());
+            solidColor.Color(bgColor);
+
+            RootGrid().Background(solidColor);
+        }
+
+        BackgroundBrush(RootGrid().Background());
+    }
+
+    // Method Description:
+    // - Handler for the core's BackgroundColorChanged event. Updates the color
+    //   of our background brush to match.
+    // - Hops over to the UI thread to do this work.
+    // Arguments:
+    // <unused>
+    // Return Value:
+    // - <none>
+    winrt::fire_and_forget TermControl::_coreBackgroundColorChanged(const IInspectable& /*sender*/,
+                                                                    const IInspectable& /*args*/)
+    {
+        auto weakThis{ get_weak() };
+        co_await wil::resume_foreground(Dispatcher());
+        if (auto control{ weakThis.get() })
+        {
+            til::color newBgColor{ _core.BackgroundColor() };
+            _changeBackgroundColor(newBgColor);
+        }
+    }
+
+    // Method Description:
+    // - Update the color of the background brush we're using. This does _not_
+    //   update the opacity, or what type of brush it is.
+    // - INVARIANT: This needs to be called on the UI thread.
+    // Arguments:
+    // - bg: the new color to use as the background color.
+    void TermControl::_changeBackgroundColor(til::color bg)
+    {
+        auto transparent_bg = _core.Settings().UseBackgroundImageForWindow();
+        if (transparent_bg)
+        {
+            bg = Windows::UI::Colors::Transparent();
+        }
+
+        if (auto acrylic = RootGrid().Background().try_as<Media::AcrylicBrush>())
+        {
+            acrylic.FallbackColor(bg);
+            acrylic.TintColor(bg);
+        }
+        else if (auto solidColor = RootGrid().Background().try_as<Media::SolidColorBrush>())
+        {
+            solidColor.Color(bg);
+        }
+
+        BackgroundBrush(RootGrid().Background());
+
+        // Don't use the normal BackgroundBrush() Observable Property setter
+        // here. (e.g. `BackgroundBrush()`). The one from the macro will
+        // automatically ignore changes where the value doesn't _actually_
+        // change. In our case, most of the time when changing the colors of the
+        // background, the _Brush_ itself doesn't change, we simply change the
+        // Color() of the brush. This results in the event not getting bubbled
+        // up.
+        //
+        // Firing it manually makes sure it does.
+        _BackgroundBrush = RootGrid().Background();
+        _PropertyChangedHandlers(*this, Windows::UI::Xaml::Data::PropertyChangedEventArgs{ L"BackgroundBrush" });
+    }
+
+    // Method Description:
+    // - Update the opacity of the background brush we're using. This does _not_
+    //   update the color, or what type of brush it is.
+    // - INVARIANT: This needs to be called on the UI thread.
+    void TermControl::_changeBackgroundOpacity()
+    {
+        const auto opacity{ _core.Opacity() };
+        const auto useAcrylic{ _core.UseAcrylic() };
+
+        // GH#11743, #11619: If we're changing whether or not acrylic is used,
+        // then just entirely reinitialize the brush. The primary way that this
+        // happens is on Windows 10, where we need to enable acrylic when the
+        // user asks for <100% opacity. Even when we remove this Windows 10
+        // fallback, we may still need this for something like changing if
+        // acrylic is enabled at runtime (GH#2531)
+        if (auto acrylic = RootGrid().Background().try_as<Media::AcrylicBrush>())
+        {
+            if (!useAcrylic)
+            {
+                _InitializeBackgroundBrush();
+                return;
+            }
+            acrylic.TintOpacity(opacity);
+        }
+        else if (auto solidColor = RootGrid().Background().try_as<Media::SolidColorBrush>())
+        {
+            if (useAcrylic)
+            {
+                _InitializeBackgroundBrush();
+                return;
+            }
+            solidColor.Opacity(opacity);
+        }
+    }
+
+    TermControl::~TermControl()
+    {
+        Close();
+    }
+
+    // Method Description:
+    // - Creates an automation peer for the Terminal Control, enabling accessibility on our control.
+    // Arguments:
+    // - None
+    // Return Value:
+    // - The automation peer for our control
+    Windows::UI::Xaml::Automation::Peers::AutomationPeer TermControl::OnCreateAutomationPeer()
+    {
+        // MSFT 33353327: We're purposefully not using _initializedTerminal to ensure we're fully initialized.
+        // Doing so makes us return nullptr when XAML requests an automation peer.
+        // Instead, we need to give XAML an automation peer, then fix it later.
+        if (!_IsClosing())
+        {
+            // create a custom automation peer with this code pattern:
+            // (https://docs.microsoft.com/en-us/windows/uwp/design/accessibility/custom-automation-peers)
+            if (const auto& interactivityAutoPeer{ _interactivity.OnCreateAutomationPeer() })
+            {
+                const auto margins{ SwapChainPanel().Margin() };
+                const Core::Padding padding{ margins.Left,
+                                             margins.Top,
+                                             margins.Right,
+                                             margins.Bottom };
+                _automationPeer = winrt::make<implementation::TermControlAutomationPeer>(this, padding, interactivityAutoPeer);
+                return _automationPeer;
+            }
+        }
+        return nullptr;
+    }
+
+    // This is needed for TermControlAutomationPeer. We probably could find a
+    // clever way around asking the core for this.
+    til::point TermControl::GetFontSize() const
+    {
+        return { til::math::rounding, _core.FontSize().Width, _core.FontSize().Height };
+    }
+
+    const Windows::UI::Xaml::Thickness TermControl::GetPadding()
+    {
+        return SwapChainPanel().Margin();
+    }
+
+    TerminalConnection::ConnectionState TermControl::ConnectionState() const
+    {
+        return _core.ConnectionState();
+    }
+
+    winrt::fire_and_forget TermControl::RenderEngineSwapChainChanged(IInspectable /*sender*/, IInspectable /*args*/)
+    {
+        // This event is only registered during terminal initialization,
+        // so we don't need to check _initializedTerminal.
+        // We also don't lock for things that come back from the renderer.
+        auto weakThis{ get_weak() };
+
+        co_await wil::resume_foreground(Dispatcher());
+
+        if (auto control{ weakThis.get() })
+        {
+            const auto chainHandle = reinterpret_cast<HANDLE>(control->_core.SwapChainHandle());
+            _AttachDxgiSwapChainToXaml(chainHandle);
+        }
+    }
+
+    // Method Description:
+    // - Called when the renderer triggers a warning. It might do this when it
+    //   fails to find a shader file, or fails to compile a shader. We'll take
+    //   that renderer warning, and display a dialog to the user with and
+    //   appropriate error message. WE'll display the dialog with our
+    //   RaiseNotice event.
+    // Arguments:
+    // - hr: an  HRESULT describing the warning
+    // Return Value:
+    // - <none>
+    winrt::fire_and_forget TermControl::_RendererWarning(IInspectable /*sender*/,
+                                                         Control::RendererWarningArgs args)
+    {
+        const auto hr = static_cast<HRESULT>(args.Result());
+
+        auto weakThis{ get_weak() };
+        co_await wil::resume_foreground(Dispatcher());
+
+        if (auto control{ weakThis.get() })
+        {
+            winrt::hstring message;
+            if (HRESULT_FROM_WIN32(ERROR_FILE_NOT_FOUND) == hr ||
+                HRESULT_FROM_WIN32(ERROR_PATH_NOT_FOUND) == hr)
+            {
+                message = { fmt::format(std::wstring_view{ RS_(L"PixelShaderNotFound") },
+                                        (_focused ? _core.FocusedAppearance() : _core.UnfocusedAppearance()).PixelShaderPath()) };
+            }
+            else if (D2DERR_SHADER_COMPILE_FAILED == hr)
+            {
+                message = { fmt::format(std::wstring_view{ RS_(L"PixelShaderCompileFailed") }) };
+            }
+            else
+            {
+                message = { fmt::format(std::wstring_view{ RS_(L"UnexpectedRendererError") },
+                                        hr) };
+            }
+
+            auto noticeArgs = winrt::make<NoticeEventArgs>(NoticeLevel::Warning, std::move(message));
+            control->_RaiseNoticeHandlers(*control, std::move(noticeArgs));
+        }
+    }
+
+    void TermControl::_AttachDxgiSwapChainToXaml(HANDLE swapChainHandle)
+    {
+        auto nativePanel = SwapChainPanel().as<ISwapChainPanelNative2>();
+        nativePanel->SetSwapChainHandle(swapChainHandle);
+    }
+
+    bool TermControl::_InitializeTerminal()
+    {
+        if (_initializedTerminal)
+        {
+            return false;
+        }
+
+        const auto panelWidth = SwapChainPanel().ActualWidth();
+        const auto panelHeight = SwapChainPanel().ActualHeight();
+        const auto panelScaleX = SwapChainPanel().CompositionScaleX();
+        const auto panelScaleY = SwapChainPanel().CompositionScaleY();
+
+        const auto windowWidth = panelWidth * panelScaleX;
+        const auto windowHeight = panelHeight * panelScaleY;
+
+        if (windowWidth == 0 || windowHeight == 0)
+        {
+            return false;
+        }
+
+        // IMPORTANT! Set this callback up sooner rather than later. If we do it
+        // after Enable, then it'll be possible to paint the frame once
+        // _before_ the warning handler is set up, and then warnings from
+        // the first paint will be ignored!
+        _core.RendererWarning({ get_weak(), &TermControl::_RendererWarning });
+
+        const auto coreInitialized = _core.Initialize(panelWidth,
+                                                      panelHeight,
+                                                      panelScaleX);
+        if (!coreInitialized)
+        {
+            return false;
+        }
+        _interactivity.Initialize();
+
+        _AttachDxgiSwapChainToXaml(reinterpret_cast<HANDLE>(_core.SwapChainHandle()));
+
+        // Tell the DX Engine to notify us when the swap chain changes. We do
+        // this after we initially set the swapchain so as to avoid unnecessary
+        // callbacks (and locking problems)
+        _core.SwapChainChanged({ get_weak(), &TermControl::RenderEngineSwapChainChanged });
+
+        // !! LOAD BEARING !!
+        // Make sure you enable painting _AFTER_ calling _AttachDxgiSwapChainToXaml
+        //
+        // If you EnablePainting first, then you almost certainly won't have any
+        // problems when running in Debug. However, in Release, you'll run into
+        // issues where the Renderer starts trying to paint before we've
+        // actually attached the swapchain to anything, and the DxEngine is not
+        // prepared to handle that.
+        _core.EnablePainting();
+
+        auto bufferHeight = _core.BufferHeight();
+
+        ScrollBar().Maximum(bufferHeight - bufferHeight);
+        ScrollBar().Minimum(0);
+        ScrollBar().Value(0);
+        ScrollBar().ViewportSize(bufferHeight);
+        ScrollBar().LargeChange(std::max(bufferHeight - 1, 0)); // scroll one "screenful" at a time when the scroll bar is clicked
+
+        // Set up blinking cursor
+        int blinkTime = GetCaretBlinkTime();
+        if (blinkTime != INFINITE)
+        {
+            // Create a timer
+            DispatcherTimer cursorTimer;
+            cursorTimer.Interval(std::chrono::milliseconds(blinkTime));
+            cursorTimer.Tick({ get_weak(), &TermControl::_CursorTimerTick });
+            _cursorTimer.emplace(std::move(cursorTimer));
+            // As of GH#6586, don't start the cursor timer immediately, and
+            // don't show the cursor initially. We'll show the cursor and start
+            // the timer when the control is first focused.
+            //
+            // As of GH#11411, turn on the cursor if we've already been marked
+            // as focused. We suspect that it's possible for the Focused event
+            // to fire before the LayoutUpdated. In that case, the
+            // _GotFocusHandler would mark us _focused, but find that a
+            // _cursorTimer doesn't exist, and it would never turn on the
+            // cursor. To mitigate, we'll initialize the cursor's 'on' state
+            // with `_focused` here.
+            _core.CursorOn(_focused);
+        }
+        else
+        {
+            // The user has disabled cursor blinking
+            _cursorTimer = std::nullopt;
+        }
+
+        // Set up blinking attributes
+        auto animationsEnabled = TRUE;
+        SystemParametersInfoW(SPI_GETCLIENTAREAANIMATION, 0, &animationsEnabled, 0);
+        if (animationsEnabled && blinkTime != INFINITE)
+        {
+            // Create a timer
+            DispatcherTimer blinkTimer;
+            blinkTimer.Interval(std::chrono::milliseconds(blinkTime));
+            blinkTimer.Tick({ get_weak(), &TermControl::_BlinkTimerTick });
+            blinkTimer.Start();
+            _blinkTimer.emplace(std::move(blinkTimer));
+        }
+        else
+        {
+            // The user has disabled blinking
+            _blinkTimer = std::nullopt;
+        }
+
+        // Now that the renderer is set up, update the appearance for initialization
+        _UpdateAppearanceFromUIThread(_core.FocusedAppearance());
+
+        _initializedTerminal = true;
+
+        // MSFT 33353327: If the AutomationPeer was created before we were done initializing,
+        // make sure it's properly set up now.
+        if (_automationPeer)
+        {
+            _automationPeer.UpdateControlBounds();
+            const auto margins{ GetPadding() };
+            _automationPeer.SetControlPadding(Core::Padding{ margins.Left,
+                                                             margins.Top,
+                                                             margins.Right,
+                                                             margins.Bottom });
+        }
+
+        // Likewise, run the event handlers outside of lock (they could
+        // be reentrant)
+        _InitializedHandlers(*this, nullptr);
+        return true;
+    }
+
+    void TermControl::_CharacterHandler(const winrt::Windows::Foundation::IInspectable& /*sender*/,
+                                        const Input::CharacterReceivedRoutedEventArgs& e)
+    {
+        if (_IsClosing())
+        {
+            return;
+        }
+
+        _HidePointerCursorHandlers(*this, nullptr);
+
+        const auto ch = e.Character();
+        const auto keyStatus = e.KeyStatus();
+        const auto scanCode = gsl::narrow_cast<WORD>(keyStatus.ScanCode);
+        auto modifiers = _GetPressedModifierKeys();
+
+        if (keyStatus.IsExtendedKey)
+        {
+            modifiers |= ControlKeyStates::EnhancedKey;
+        }
+
+        const auto handled = _core.SendCharEvent(ch, scanCode, modifiers);
+        e.Handled(handled);
+    }
+
+    // Method Description:
+    // - Manually handles key events for certain keys that can't be passed to us
+    //   normally. Namely, the keys we're concerned with are F7 down and Alt up.
+    // Return value:
+    // - Whether the key was handled.
+    bool TermControl::OnDirectKeyEvent(const uint32_t vkey, const uint8_t scanCode, const bool down)
+    {
+        // Short-circuit isReadOnly check to avoid warning dialog
+        if (_core.IsInReadOnlyMode())
+        {
+            return false;
+        }
+
+        const auto modifiers{ _GetPressedModifierKeys() };
+        auto handled = false;
+
+        if (vkey == VK_MENU && !down)
+        {
+            // Manually generate an Alt KeyUp event into the key bindings or terminal.
+            //   This is required as part of GH#6421.
+            (void)_TrySendKeyEvent(VK_MENU, scanCode, modifiers, false);
+            handled = true;
+        }
+        else if ((vkey == VK_F7 || vkey == VK_SPACE) && down)
+        {
+            // Manually generate an F7 event into the key bindings or terminal.
+            //   This is required as part of GH#638.
+            // Or do so for alt+space; only send to terminal when explicitly unbound
+            //  That is part of #GH7125
+            auto bindings{ _core.Settings().KeyBindings() };
+            auto isUnbound = false;
+            const KeyChord kc = {
+                modifiers.IsCtrlPressed(),
+                modifiers.IsAltPressed(),
+                modifiers.IsShiftPressed(),
+                modifiers.IsWinPressed(),
+                gsl::narrow_cast<WORD>(vkey),
+                0
+            };
+
+            if (bindings)
+            {
+                handled = bindings.TryKeyChord(kc);
+
+                if (!handled)
+                {
+                    isUnbound = bindings.IsKeyChordExplicitlyUnbound(kc);
+                }
+            }
+
+            const auto sendToTerminal = vkey == VK_F7 || (vkey == VK_SPACE && isUnbound);
+
+            if (!handled && sendToTerminal)
+            {
+                // _TrySendKeyEvent pretends it didn't handle F7 for some unknown reason.
+                (void)_TrySendKeyEvent(gsl::narrow_cast<WORD>(vkey), scanCode, modifiers, true);
+                // GH#6438: Note that we're _not_ sending the key up here - that'll
+                // get passed through XAML to our KeyUp handler normally.
+                handled = true;
+            }
+        }
+        return handled;
+    }
+
+    void TermControl::_KeyDownHandler(const winrt::Windows::Foundation::IInspectable& /*sender*/,
+                                      const Input::KeyRoutedEventArgs& e)
+    {
+        _KeyHandler(e, true);
+    }
+
+    void TermControl::_KeyUpHandler(const winrt::Windows::Foundation::IInspectable& /*sender*/,
+                                    const Input::KeyRoutedEventArgs& e)
+    {
+        _KeyHandler(e, false);
+    }
+
+    void TermControl::_KeyHandler(const Input::KeyRoutedEventArgs& e, const bool keyDown)
+    {
+        // If the current focused element is a child element of searchbox,
+        // we do not send this event up to terminal
+        if (_searchBox && _searchBox->ContainsFocus())
+        {
+            return;
+        }
+
+        const auto keyStatus = e.KeyStatus();
+        const auto vkey = gsl::narrow_cast<WORD>(e.OriginalKey());
+        const auto scanCode = gsl::narrow_cast<WORD>(keyStatus.ScanCode);
+        auto modifiers = _GetPressedModifierKeys();
+
+        if (keyStatus.IsExtendedKey)
+        {
+            modifiers |= ControlKeyStates::EnhancedKey;
+        }
+
+        // GH#11076:
+        // For some weird reason we sometimes receive a WM_KEYDOWN
+        // message without vkey or scanCode if a user drags a tab.
+        // The KeyChord constructor has a debug assertion ensuring that all KeyChord
+        // either have a valid vkey/scanCode. This is important, because this prevents
+        // accidental insertion of invalid KeyChords into classes like ActionMap.
+        if (!vkey && !scanCode)
+        {
+            e.Handled(true);
+            return;
+        }
+
+        // Mark the event as handled and do nothing if we're closing, or the key
+        // was the Windows key.
+        //
+        // NOTE: for key combos like CTRL + C, two events are fired (one for
+        // CTRL, one for 'C'). Since it's possible the terminal is in
+        // win32-input-mode, then we'll send all these keystrokes to the
+        // terminal - it's smart enough to ignore the keys it doesn't care
+        // about.
+        if (_IsClosing() || vkey == VK_LWIN || vkey == VK_RWIN)
+        {
+            e.Handled(true);
+            return;
+        }
+
+        // Short-circuit isReadOnly check to avoid warning dialog
+        if (_core.IsInReadOnlyMode())
+        {
+            e.Handled(!keyDown || _TryHandleKeyBinding(vkey, scanCode, modifiers));
+            return;
+        }
+
+        // Alt-Numpad# input will send us a character once the user releases
+        // Alt, so we should be ignoring the individual keydowns. The character
+        // will be sent through the TSFInputControl. See GH#1401 for more
+        // details
+        if (modifiers.IsAltPressed() &&
+            (vkey >= VK_NUMPAD0 && vkey <= VK_NUMPAD9))
+        {
+            e.Handled(true);
+            return;
+        }
+
+        // GH#2235: Terminal::Settings hasn't been modified to differentiate
+        // between AltGr and Ctrl+Alt yet.
+        // -> Don't check for key bindings if this is an AltGr key combination.
+        //
+        // GH#4999: Only process keybindings on the keydown. If we don't check
+        // this at all, we'll process the keybinding twice. If we only process
+        // keybindings on the keyUp, then we'll still send the keydown to the
+        // connected terminal application, and something like ctrl+shift+T will
+        // emit a ^T to the pipe.
+        if (!modifiers.IsAltGrPressed() && keyDown && _TryHandleKeyBinding(vkey, scanCode, modifiers))
+        {
+            e.Handled(true);
+            return;
+        }
+
+        if (_TrySendKeyEvent(vkey, scanCode, modifiers, keyDown))
+        {
+            e.Handled(true);
+            return;
+        }
+
+        // Manually prevent keyboard navigation with tab. We want to send tab to
+        // the terminal, and we don't want to be able to escape focus of the
+        // control with tab.
+        e.Handled(vkey == VK_TAB);
+    }
+
+    // Method Description:
+    // - Attempt to handle this key combination as a key binding
+    // Arguments:
+    // - vkey: The vkey of the key pressed.
+    // - scanCode: The scan code of the key pressed.
+    // - modifiers: The ControlKeyStates representing the modifier key states.
+    bool TermControl::_TryHandleKeyBinding(const WORD vkey, const WORD scanCode, ::Microsoft::Terminal::Core::ControlKeyStates modifiers) const
+    {
+        // TODO: GH#5000
+        // The Core owning the keybindings is weird. That's for sure. In the
+        // future, we may want to pass the keybindings into the control
+        // separately, so the control can have a pointer to an in-proc
+        // Keybindings object, rather than routing through the ControlCore.
+        // (see GH#5000)
+        auto bindings = _core.Settings().KeyBindings();
+        if (!bindings)
+        {
+            return false;
+        }
+
+        auto success = bindings.TryKeyChord({
+            modifiers.IsCtrlPressed(),
+            modifiers.IsAltPressed(),
+            modifiers.IsShiftPressed(),
+            modifiers.IsWinPressed(),
+            vkey,
+            scanCode,
+        });
+        if (!success)
+        {
+            return false;
+        }
+
+        // Let's assume the user has bound the dead key "^" to a sendInput command that sends "b".
+        // If the user presses the two keys "^a" it'll produce "bâ", despite us marking the key event as handled.
+        // The following is used to manually "consume" such dead keys and clear them from the keyboard state.
+        _ClearKeyboardState(vkey, scanCode);
+        return true;
+    }
+
+    // Method Description:
+    // - Discards currently pressed dead keys.
+    // Arguments:
+    // - vkey: The vkey of the key pressed.
+    // - scanCode: The scan code of the key pressed.
+    void TermControl::_ClearKeyboardState(const WORD vkey, const WORD scanCode) noexcept
+    {
+        std::array<BYTE, 256> keyState;
+        if (!GetKeyboardState(keyState.data()))
+        {
+            return;
+        }
+
+        // As described in "Sometimes you *want* to interfere with the keyboard's state buffer":
+        //   http://archives.miloush.net/michkap/archive/2006/09/10/748775.html
+        // > "The key here is to keep trying to pass stuff to ToUnicode until -1 is not returned."
+        std::array<wchar_t, 16> buffer;
+        while (ToUnicodeEx(vkey, scanCode, keyState.data(), buffer.data(), gsl::narrow_cast<int>(buffer.size()), 0b1, nullptr) < 0)
+        {
+        }
+    }
+
+    // Method Description:
+    // - Send this particular key event to the terminal.
+    //   See Terminal::SendKeyEvent for more information.
+    // - Clears the current selection.
+    // - Makes the cursor briefly visible during typing.
+    // Arguments:
+    // - vkey: The vkey of the key pressed.
+    // - scanCode: The scan code of the key pressed.
+    // - states: The Microsoft::Terminal::Core::ControlKeyStates representing the modifier key states.
+    // - keyDown: If true, the key was pressed, otherwise the key was released.
+    bool TermControl::_TrySendKeyEvent(const WORD vkey,
+                                       const WORD scanCode,
+                                       const ControlKeyStates modifiers,
+                                       const bool keyDown)
+    {
+        const auto window = CoreWindow::GetForCurrentThread();
+
+        if (vkey == VK_ESCAPE ||
+            vkey == VK_RETURN)
+        {
+            TSFInputControl().ClearBuffer();
+        }
+
+        // If the terminal translated the key, mark the event as handled.
+        // This will prevent the system from trying to get the character out
+        // of it and sending us a CharacterReceived event.
+        const auto handled = vkey ?
+                                 _core.TrySendKeyEvent(vkey,
+                                                       scanCode,
+                                                       modifiers,
+                                                       keyDown) :
+                                 true;
+
+        if (vkey && keyDown && _automationPeer)
+        {
+            get_self<TermControlAutomationPeer>(_automationPeer)->RecordKeyEvent(vkey);
+        }
+
+        if (_cursorTimer)
+        {
+            // Manually show the cursor when a key is pressed. Restarting
+            // the timer prevents flickering.
+            _core.CursorOn(_core.SelectionMode() != SelectionInteractionMode::Mark);
+            _cursorTimer->Start();
+        }
+
+        return handled;
+    }
+
+    // Method Description:
+    // - handle a tap event by taking focus
+    // Arguments:
+    // - sender: the XAML element responding to the tap event
+    // - args: event data
+    void TermControl::_TappedHandler(const IInspectable& /*sender*/, const TappedRoutedEventArgs& e)
+    {
+        Focus(FocusState::Pointer);
+        e.Handled(true);
+    }
+
+    // Method Description:
+    // - handle a mouse click event. Begin selection process.
+    // Arguments:
+    // - sender: the XAML element responding to the pointer input
+    // - args: event data
+    void TermControl::_PointerPressedHandler(const Windows::Foundation::IInspectable& sender,
+                                             const Input::PointerRoutedEventArgs& args)
+    {
+        if (_IsClosing())
+        {
+            return;
+        }
+
+        _RestorePointerCursorHandlers(*this, nullptr);
+
+        _CapturePointer(sender, args);
+
+        const auto ptr = args.Pointer();
+        const auto point = args.GetCurrentPoint(*this);
+        const auto type = ptr.PointerDeviceType();
+
+        // We also TryShow in GotFocusHandler, but this call is specifically
+        // for the case where the Terminal is in focus but the user closed the
+        // on-screen keyboard. This lets the user simply tap on the terminal
+        // again to bring it up.
+        InputPane::GetForCurrentView().TryShow();
+
+        if (!_focused)
+        {
+            Focus(FocusState::Pointer);
+        }
+
+        // Mark that this pointer event actually started within our bounds.
+        // We'll need this later, for PointerMoved events.
+        _pointerPressedInBounds = true;
+
+        if (type == Windows::Devices::Input::PointerDeviceType::Touch)
+        {
+            const auto contactRect = point.Properties().ContactRect();
+            auto anchor = til::point{ til::math::rounding, contactRect.X, contactRect.Y };
+            _interactivity.TouchPressed(anchor.to_core_point());
+        }
+        else
+        {
+            const auto cursorPosition = point.Position();
+            _interactivity.PointerPressed(TermControl::GetPressedMouseButtons(point),
+                                          TermControl::GetPointerUpdateKind(point),
+                                          point.Timestamp(),
+                                          ControlKeyStates{ args.KeyModifiers() },
+                                          _toTerminalOrigin(cursorPosition).to_core_point());
+        }
+
+        args.Handled(true);
+    }
+
+    // Method Description:
+    // - handle a mouse moved event. Specifically handling mouse drag to update selection process.
+    // Arguments:
+    // - sender: not used
+    // - args: event data
+    void TermControl::_PointerMovedHandler(const Windows::Foundation::IInspectable& /*sender*/,
+                                           const Input::PointerRoutedEventArgs& args)
+    {
+        if (_IsClosing())
+        {
+            return;
+        }
+
+        _RestorePointerCursorHandlers(*this, nullptr);
+
+        const auto ptr = args.Pointer();
+        const auto point = args.GetCurrentPoint(*this);
+        const auto cursorPosition = point.Position();
+        const auto pixelPosition = _toTerminalOrigin(cursorPosition);
+        const auto type = ptr.PointerDeviceType();
+
+        if (!_focused && _core.Settings().FocusFollowMouse())
+        {
+            _FocusFollowMouseRequestedHandlers(*this, nullptr);
+        }
+
+        if (type == Windows::Devices::Input::PointerDeviceType::Mouse ||
+            type == Windows::Devices::Input::PointerDeviceType::Pen)
+        {
+            _interactivity.PointerMoved(TermControl::GetPressedMouseButtons(point),
+                                        TermControl::GetPointerUpdateKind(point),
+                                        ControlKeyStates(args.KeyModifiers()),
+                                        _focused,
+                                        pixelPosition.to_core_point(),
+                                        _pointerPressedInBounds);
+
+            // GH#9109 - Only start an auto-scroll when the drag actually
+            // started within our bounds. Otherwise, someone could start a drag
+            // outside the terminal control, drag into the padding, and trick us
+            // into starting to scroll.
+            if (_focused && _pointerPressedInBounds && point.Properties().IsLeftButtonPressed())
+            {
+                // We want to find the distance relative to the bounds of the
+                // SwapChainPanel, not the entire control. If they drag out of
+                // the bounds of the text, into the padding, we still what that
+                // to auto-scroll
+                const auto cursorBelowBottomDist = cursorPosition.Y - SwapChainPanel().Margin().Top - SwapChainPanel().ActualHeight();
+                const auto cursorAboveTopDist = -1 * cursorPosition.Y + SwapChainPanel().Margin().Top;
+
+                constexpr auto MinAutoScrollDist = 2.0; // Arbitrary value
+                auto newAutoScrollVelocity = 0.0;
+                if (cursorBelowBottomDist > MinAutoScrollDist)
+                {
+                    newAutoScrollVelocity = _GetAutoScrollSpeed(cursorBelowBottomDist);
+                }
+                else if (cursorAboveTopDist > MinAutoScrollDist)
+                {
+                    newAutoScrollVelocity = -1.0 * _GetAutoScrollSpeed(cursorAboveTopDist);
+                }
+
+                if (newAutoScrollVelocity != 0)
+                {
+                    _TryStartAutoScroll(point, newAutoScrollVelocity);
+                }
+                else
+                {
+                    _TryStopAutoScroll(ptr.PointerId());
+                }
+            }
+        }
+        else if (type == Windows::Devices::Input::PointerDeviceType::Touch)
+        {
+            const auto contactRect = point.Properties().ContactRect();
+            til::point newTouchPoint{ til::math::rounding, contactRect.X, contactRect.Y };
+
+            _interactivity.TouchMoved(newTouchPoint.to_core_point(), _focused);
+        }
+
+        args.Handled(true);
+    }
+
+    // Method Description:
+    // - Event handler for the PointerReleased event. We use this to de-anchor
+    //   touch events, to stop scrolling via touch.
+    // Arguments:
+    // - sender: the XAML element responding to the pointer input
+    // - args: event data
+    void TermControl::_PointerReleasedHandler(const Windows::Foundation::IInspectable& sender,
+                                              const Input::PointerRoutedEventArgs& args)
+    {
+        if (_IsClosing())
+        {
+            return;
+        }
+
+        _pointerPressedInBounds = false;
+
+        const auto ptr = args.Pointer();
+        const auto point = args.GetCurrentPoint(*this);
+        const auto cursorPosition = point.Position();
+        const auto pixelPosition = _toTerminalOrigin(cursorPosition);
+        const auto type = ptr.PointerDeviceType();
+
+        _ReleasePointerCapture(sender, args);
+
+        if (type == Windows::Devices::Input::PointerDeviceType::Mouse ||
+            type == Windows::Devices::Input::PointerDeviceType::Pen)
+        {
+            _interactivity.PointerReleased(TermControl::GetPressedMouseButtons(point),
+                                           TermControl::GetPointerUpdateKind(point),
+                                           ControlKeyStates(args.KeyModifiers()),
+                                           pixelPosition.to_core_point());
+        }
+        else if (type == Windows::Devices::Input::PointerDeviceType::Touch)
+        {
+            _interactivity.TouchReleased();
+        }
+
+        _TryStopAutoScroll(ptr.PointerId());
+
+        args.Handled(true);
+    }
+
+    // Method Description:
+    // - Event handler for the PointerWheelChanged event. This is raised in
+    //   response to mouse wheel changes. Depending upon what modifier keys are
+    //   pressed, different actions will take place.
+    // - Primarily just takes the data from the PointerRoutedEventArgs and uses
+    //   it to call _DoMouseWheel, see _DoMouseWheel for more details.
+    // Arguments:
+    // - args: the event args containing information about t`he mouse wheel event.
+    void TermControl::_MouseWheelHandler(const Windows::Foundation::IInspectable& /*sender*/,
+                                         const Input::PointerRoutedEventArgs& args)
+    {
+        if (_IsClosing())
+        {
+            return;
+        }
+
+        _RestorePointerCursorHandlers(*this, nullptr);
+
+        const auto point = args.GetCurrentPoint(*this);
+        // GH#10329 - we don't need to handle horizontal scrolls. Only vertical ones.
+        // So filter out the horizontal ones.
+        if (point.Properties().IsHorizontalMouseWheel())
+        {
+            return;
+        }
+
+        auto result = _interactivity.MouseWheel(ControlKeyStates{ args.KeyModifiers() },
+                                                point.Properties().MouseWheelDelta(),
+                                                _toTerminalOrigin(point.Position()).to_core_point(),
+                                                TermControl::GetPressedMouseButtons(point));
+        if (result)
+        {
+            args.Handled(true);
+        }
+    }
+
+    // Method Description:
+    // - This is part of the solution to GH#979
+    // - Manually handle a scrolling event. This is used to help support
+    //   scrolling on devices where the touchpad doesn't correctly handle
+    //   scrolling inactive windows.
+    // Arguments:
+    // - location: the location of the mouse during this event. This location is
+    //   relative to the origin of the control
+    // - delta: the mouse wheel delta that triggered this event.
+    // - state: the state for each of the mouse buttons individually (pressed/unpressed)
+    bool TermControl::OnMouseWheel(const Windows::Foundation::Point location,
+                                   const int32_t delta,
+                                   const bool leftButtonDown,
+                                   const bool midButtonDown,
+                                   const bool rightButtonDown)
+    {
+        const auto modifiers = _GetPressedModifierKeys();
+
+        Control::MouseButtonState state{};
+        WI_SetFlagIf(state, Control::MouseButtonState::IsLeftButtonDown, leftButtonDown);
+        WI_SetFlagIf(state, Control::MouseButtonState::IsMiddleButtonDown, midButtonDown);
+        WI_SetFlagIf(state, Control::MouseButtonState::IsRightButtonDown, rightButtonDown);
+
+        return _interactivity.MouseWheel(modifiers, delta, _toTerminalOrigin(location).to_core_point(), state);
+    }
+
+    // Method Description:
+    // - Called in response to the core's TransparencyChanged event. We'll use
+    //   this to update our background brush.
+    // - The Core should have already updated the TintOpacity and UseAcrylic
+    //   properties in the _settings->
+    // Arguments:
+    // - <unused>
+    // Return Value:
+    // - <none>
+    winrt::fire_and_forget TermControl::_coreTransparencyChanged(IInspectable /*sender*/,
+                                                                 Control::TransparencyChangedEventArgs /*args*/)
+    {
+        co_await wil::resume_foreground(Dispatcher());
+        try
+        {
+            _changeBackgroundOpacity();
+        }
+        CATCH_LOG();
+    }
+
+    // Method Description:
+    // - Reset the font size of the terminal to its default size.
+    // Arguments:
+    // - none
+    void TermControl::ResetFontSize()
+    {
+        _core.ResetFontSize();
+    }
+
+    // Method Description:
+    // - Adjust the font size of the terminal control.
+    // Arguments:
+    // - fontSizeDelta: The amount to increase or decrease the font size by.
+    void TermControl::AdjustFontSize(int fontSizeDelta)
+    {
+        _core.AdjustFontSize(fontSizeDelta);
+    }
+
+    void TermControl::_ScrollbarChangeHandler(const Windows::Foundation::IInspectable& /*sender*/,
+                                              const Controls::Primitives::RangeBaseValueChangedEventArgs& args)
+    {
+        if (_isInternalScrollBarUpdate || _IsClosing())
+        {
+            // The update comes from ourselves, more specifically from the
+            // terminal. So we don't have to update the terminal because it
+            // already knows.
+            return;
+        }
+
+        const auto newValue = args.NewValue();
+        _interactivity.UpdateScrollbar(newValue);
+
+        // User input takes priority over terminal events so cancel
+        // any pending scroll bar update if the user scrolls.
+        _updateScrollBar->ModifyPending([](auto& update) {
+            update.newValue.reset();
+        });
+    }
+
+    // Method Description:
+    // - captures the pointer so that none of the other XAML elements respond to pointer events
+    // Arguments:
+    // - sender: XAML element that is interacting with pointer
+    // - args: pointer data (i.e.: mouse, touch)
+    // Return Value:
+    // - true if we successfully capture the pointer, false otherwise.
+    bool TermControl::_CapturePointer(const Windows::Foundation::IInspectable& sender, const Windows::UI::Xaml::Input::PointerRoutedEventArgs& args)
+    {
+        IUIElement uielem;
+        if (sender.try_as(uielem))
+        {
+            uielem.CapturePointer(args.Pointer());
+            return true;
+        }
+        return false;
+    }
+
+    // Method Description:
+    // - releases the captured pointer because we're done responding to XAML pointer events
+    // Arguments:
+    // - sender: XAML element that is interacting with pointer
+    // - args: pointer data (i.e.: mouse, touch)
+    // Return Value:
+    // - true if we release capture of the pointer, false otherwise.
+    bool TermControl::_ReleasePointerCapture(const Windows::Foundation::IInspectable& sender, const Windows::UI::Xaml::Input::PointerRoutedEventArgs& args)
+    {
+        IUIElement uielem;
+        if (sender.try_as(uielem))
+        {
+            uielem.ReleasePointerCapture(args.Pointer());
+            return true;
+        }
+        return false;
+    }
+
+    // Method Description:
+    // - Starts new pointer related auto scroll behavior, or continues existing one.
+    //      Does nothing when there is already auto scroll associated with another pointer.
+    // Arguments:
+    // - pointerPoint: info about pointer that causes auto scroll. Pointer's position
+    //      is later used to update selection.
+    // - scrollVelocity: target velocity of scrolling in characters / sec
+    void TermControl::_TryStartAutoScroll(const Windows::UI::Input::PointerPoint& pointerPoint, const double scrollVelocity)
+    {
+        // Allow only one pointer at the time
+        if (!_autoScrollingPointerPoint ||
+            _autoScrollingPointerPoint->PointerId() == pointerPoint.PointerId())
+        {
+            _autoScrollingPointerPoint = pointerPoint;
+            _autoScrollVelocity = scrollVelocity;
+
+            // If this is first time the auto scroll update is about to be called,
+            //      kick-start it by initializing its time delta as if it started now
+            if (!_lastAutoScrollUpdateTime)
+            {
+                _lastAutoScrollUpdateTime = std::chrono::high_resolution_clock::now();
+            }
+
+            // Apparently this check is not necessary but greatly improves performance
+            if (!_autoScrollTimer.IsEnabled())
+            {
+                _autoScrollTimer.Start();
+            }
+        }
+    }
+
+    // Method Description:
+    // - Stops auto scroll if it's active and is associated with supplied pointer id.
+    // Arguments:
+    // - pointerId: id of pointer for which to stop auto scroll
+    void TermControl::_TryStopAutoScroll(const uint32_t pointerId)
+    {
+        if (_autoScrollingPointerPoint &&
+            pointerId == _autoScrollingPointerPoint->PointerId())
+        {
+            _autoScrollingPointerPoint = std::nullopt;
+            _autoScrollVelocity = 0;
+            _lastAutoScrollUpdateTime = std::nullopt;
+
+            // Apparently this check is not necessary but greatly improves performance
+            if (_autoScrollTimer.IsEnabled())
+            {
+                _autoScrollTimer.Stop();
+            }
+        }
+    }
+
+    // Method Description:
+    // - Called continuously to gradually scroll viewport when user is mouse
+    //   selecting outside it (to 'follow' the cursor).
+    // Arguments:
+    // - none
+    void TermControl::_UpdateAutoScroll(const Windows::Foundation::IInspectable& /* sender */,
+                                        const Windows::Foundation::IInspectable& /* e */)
+    {
+        if (_autoScrollVelocity != 0)
+        {
+            const auto timeNow = std::chrono::high_resolution_clock::now();
+
+            if (_lastAutoScrollUpdateTime)
+            {
+                static constexpr auto microSecPerSec = 1000000.0;
+                const auto deltaTime = std::chrono::duration_cast<std::chrono::microseconds>(timeNow - *_lastAutoScrollUpdateTime).count() / microSecPerSec;
+                ScrollBar().Value(ScrollBar().Value() + _autoScrollVelocity * deltaTime);
+
+                if (_autoScrollingPointerPoint)
+                {
+                    _SetEndSelectionPointAtCursor(_autoScrollingPointerPoint->Position());
+                }
+            }
+
+            _lastAutoScrollUpdateTime = timeNow;
+        }
+    }
+
+    // Method Description:
+    // - Event handler for the GotFocus event. This is used to...
+    //   - enable accessibility notifications for this TermControl
+    //   - start blinking the cursor when the window is focused
+    //   - update the number of lines to scroll to the value set in the system
+    void TermControl::_GotFocusHandler(const Windows::Foundation::IInspectable& /* sender */,
+                                       const RoutedEventArgs& /* args */)
+    {
+        if (_IsClosing())
+        {
+            return;
+        }
+
+        _focused = true;
+
+        InputPane::GetForCurrentView().TryShow();
+
+        // GH#5421: Enable the UiaEngine before checking for the SearchBox
+        // That way, new selections are notified to automation clients.
+        // The _uiaEngine lives in _interactivity, so call into there to enable it.
+        _interactivity.GotFocus();
+
+        // If the searchbox is focused, we don't want TSFInputControl to think
+        // it has focus so it doesn't intercept IME input. We also don't want the
+        // terminal's cursor to start blinking. So, we'll just return quickly here.
+        if (_searchBox && _searchBox->ContainsFocus())
+        {
+            return;
+        }
+
+        if (TSFInputControl() != nullptr)
+        {
+            TSFInputControl().NotifyFocusEnter();
+        }
+
+        if (_cursorTimer)
+        {
+            // When the terminal focuses, show the cursor immediately
+            _core.CursorOn(_core.SelectionMode() != SelectionInteractionMode::Mark);
+            _cursorTimer->Start();
+        }
+
+        if (_blinkTimer)
+        {
+            _blinkTimer->Start();
+        }
+
+        // Only update the appearance here if an unfocused config exists - if an
+        // unfocused config does not exist then we never would have switched
+        // appearances anyway so there's no need to switch back upon gaining
+        // focus
+        if (_core.HasUnfocusedAppearance())
+        {
+            UpdateAppearance(_core.FocusedAppearance());
+        }
+    }
+
+    // Method Description:
+    // - Event handler for the LostFocus event. This is used to...
+    //   - disable accessibility notifications for this TermControl
+    //   - hide and stop blinking the cursor when the window loses focus.
+    void TermControl::_LostFocusHandler(const Windows::Foundation::IInspectable& /* sender */,
+                                        const RoutedEventArgs& /* args */)
+    {
+        if (_IsClosing())
+        {
+            return;
+        }
+
+        _RestorePointerCursorHandlers(*this, nullptr);
+
+        _focused = false;
+
+        // This will disable the accessibility notifications, because the
+        // UiaEngine lives in ControlInteractivity
+        _interactivity.LostFocus();
+
+        if (TSFInputControl() != nullptr)
+        {
+            TSFInputControl().NotifyFocusLeave();
+        }
+
+        if (_cursorTimer)
+        {
+            _cursorTimer->Stop();
+            _core.CursorOn(false);
+        }
+
+        if (_blinkTimer)
+        {
+            _blinkTimer->Stop();
+        }
+
+        // Check if there is an unfocused config we should set the appearance to
+        // upon losing focus
+        if (_core.HasUnfocusedAppearance())
+        {
+            UpdateAppearance(_core.UnfocusedAppearance());
+        }
+    }
+
+    // Method Description:
+    // - Triggered when the swapchain changes size. We use this to resize the
+    //      terminal buffers to match the new visible size.
+    // Arguments:
+    // - e: a SizeChangedEventArgs with the new dimensions of the SwapChainPanel
+    void TermControl::_SwapChainSizeChanged(const winrt::Windows::Foundation::IInspectable& /*sender*/,
+                                            const SizeChangedEventArgs& e)
+    {
+        if (!_initializedTerminal || _IsClosing())
+        {
+            return;
+        }
+
+        const auto newSize = e.NewSize();
+        _core.SizeChanged(newSize.Width, newSize.Height);
+
+        if (_automationPeer)
+        {
+            _automationPeer.UpdateControlBounds();
+        }
+    }
+
+    // Method Description:
+    // - Triggered when the swapchain changes DPI. When this happens, we're
+    //   going to receive 3 events:
+    //   - 1. First, a CompositionScaleChanged _for the original scale_. I don't
+    //     know why this event happens first. **It also doesn't always happen.**
+    //     However, when it does happen, it doesn't give us any useful
+    //     information.
+    //   - 2. Then, a SizeChanged. During that SizeChanged, either:
+    //      - the CompositionScale will still be the original DPI. This happens
+    //        when the control is visible as the DPI changes.
+    //      - The CompositionScale will be the new DPI. This happens when the
+    //        control wasn't focused as the window's DPI changed, so it only got
+    //        these messages after XAML updated it's scaling.
+    //   - 3. Finally, a CompositionScaleChanged with the _new_ DPI.
+    //   - 4. We'll usually get another SizeChanged some time after this last
+    //     ScaleChanged. This usually seems to happen after something triggers
+    //     the UI to re-layout, like hovering over the scrollbar. This event
+    //     doesn't reliably happen immediately after a scale change, so we can't
+    //     depend on it (despite the fact that both the scale and size state is
+    //     definitely correct in it)
+    // - In the 3rd event, we're going to update our font size for the new DPI.
+    //   At that point, we know how big the font should be for the new DPI, and
+    //   how big the SwapChainPanel will be. If these sizes are different, we'll
+    //   need to resize the buffer to fit in the new window.
+    // Arguments:
+    // - sender: The SwapChainPanel who's DPI changed. This is our _swapchainPanel.
+    // - args: This param is unused in the CompositionScaleChanged event.
+    void TermControl::_SwapChainScaleChanged(const Windows::UI::Xaml::Controls::SwapChainPanel& sender,
+                                             const Windows::Foundation::IInspectable& /*args*/)
+    {
+        const auto scaleX = sender.CompositionScaleX();
+
+        _core.ScaleChanged(scaleX);
+    }
+
+    // Method Description:
+    // - Toggle the cursor on and off when called by the cursor blink timer.
+    // Arguments:
+    // - sender: not used
+    // - e: not used
+    void TermControl::_CursorTimerTick(const Windows::Foundation::IInspectable& /* sender */,
+                                       const Windows::Foundation::IInspectable& /* e */)
+    {
+        if (!_IsClosing())
+        {
+            _core.BlinkCursor();
+        }
+    }
+
+    // Method Description:
+    // - Toggle the blinking rendition state when called by the blink timer.
+    // Arguments:
+    // - sender: not used
+    // - e: not used
+    void TermControl::_BlinkTimerTick(const Windows::Foundation::IInspectable& /* sender */,
+                                      const Windows::Foundation::IInspectable& /* e */)
+    {
+        if (!_IsClosing())
+        {
+            _core.BlinkAttributeTick();
+        }
+    }
+
+    // Method Description:
+    // - Sets selection's end position to match supplied cursor position, e.g. while mouse dragging.
+    // Arguments:
+    // - cursorPosition: in pixels, relative to the origin of the control
+    void TermControl::_SetEndSelectionPointAtCursor(const Windows::Foundation::Point& cursorPosition)
+    {
+        _interactivity.SetEndSelectionPoint(_toTerminalOrigin(cursorPosition).to_core_point());
+    }
+
+    // Method Description:
+    // - Update the position and size of the scrollbar to match the given
+    //      viewport top, viewport height, and buffer size.
+    //   Additionally fires a ScrollPositionChanged event for anyone who's
+    //      registered an event handler for us.
+    // Arguments:
+    // - viewTop: the top of the visible viewport, in rows. 0 indicates the top
+    //      of the buffer.
+    // - viewHeight: the height of the viewport in rows.
+    // - bufferSize: the length of the buffer, in rows
+    void TermControl::_ScrollPositionChanged(const IInspectable& /*sender*/,
+                                             const Control::ScrollPositionChangedArgs& args)
+    {
+        ScrollBarUpdate update;
+        const auto hiddenContent = args.BufferSize() - args.ViewHeight();
+        update.newMaximum = hiddenContent;
+        update.newMinimum = 0;
+        update.newViewportSize = args.ViewHeight();
+        update.newValue = args.ViewTop();
+
+        _updateScrollBar->Run(update);
+
+        // if a selection marker is already visible,
+        // update the position of those markers
+        if (SelectionStartMarker().Visibility() == Visibility::Visible || SelectionEndMarker().Visibility() == Visibility::Visible)
+        {
+            _updateSelectionMarkers(nullptr, winrt::make<UpdateSelectionMarkersEventArgs>(false));
+        }
+    }
+
+    // Method Description:
+    // - Tells TSFInputControl to redraw the Canvas/TextBlock so it'll update
+    //   to be where the current cursor position is.
+    // Arguments:
+    // - N/A
+    winrt::fire_and_forget TermControl::_CursorPositionChanged(const IInspectable& /*sender*/,
+                                                               const IInspectable& /*args*/)
+    {
+        // Prior to GH#10187, this fired a trailing throttled func to update the
+        // TSF canvas only every 100ms. Now, the throttling occurs on the
+        // ControlCore side. If we're told to update the cursor position, we can
+        // just go ahead and do it.
+        // This can come in off the COM thread - hop back to the UI thread.
+        auto weakThis{ get_weak() };
+        co_await wil::resume_foreground(Dispatcher());
+        if (auto control{ weakThis.get() }; !control->_IsClosing())
+        {
+            control->TSFInputControl().TryRedrawCanvas();
+        }
+    }
+
+    hstring TermControl::Title()
+    {
+        return _core.Title();
+    }
+
+    hstring TermControl::GetProfileName() const
+    {
+        return _core.Settings().ProfileName();
+    }
+
+    hstring TermControl::WorkingDirectory() const
+    {
+        return _core.WorkingDirectory();
+    }
+
+    bool TermControl::BracketedPasteEnabled() const noexcept
+    {
+        return _core.BracketedPasteEnabled();
+    }
+
+    // Method Description:
+    // - Given a copy-able selection, get the selected text from the buffer and send it to the
+    //     Windows Clipboard (CascadiaWin32:main.cpp).
+    // - CopyOnSelect does NOT clear the selection
+    // Arguments:
+    // - singleLine: collapse all of the text to one line
+    // - formats: which formats to copy (defined by action's CopyFormatting arg). nullptr
+    //             if we should defer which formats are copied to the global setting
+    bool TermControl::CopySelectionToClipboard(bool singleLine, const Windows::Foundation::IReference<CopyFormat>& formats)
+    {
+        if (_IsClosing())
+        {
+            return false;
+        }
+
+        const auto successfulCopy = _interactivity.CopySelectionToClipboard(singleLine, formats);
+        _core.ClearSelection();
+        return successfulCopy;
+    }
+
+    // Method Description:
+    // - Initiate a paste operation.
+    void TermControl::PasteTextFromClipboard()
+    {
+        _interactivity.RequestPasteTextFromClipboard();
+    }
+
+    void TermControl::SelectAll()
+    {
+        _core.SelectAll();
+    }
+
+    bool TermControl::ToggleBlockSelection()
+    {
+        return _core.ToggleBlockSelection();
+    }
+
+    void TermControl::ToggleMarkMode()
+    {
+        _core.ToggleMarkMode();
+    }
+
+    bool TermControl::SwitchSelectionEndpoint()
+    {
+        return _core.SwitchSelectionEndpoint();
+    }
+
+    void TermControl::Close()
+    {
+        if (!_IsClosing())
+        {
+            _closing = true;
+
+            _RestorePointerCursorHandlers(*this, nullptr);
+
+            // Disconnect the TSF input control so it doesn't receive EditContext events.
+            TSFInputControl().Close();
+            _autoScrollTimer.Stop();
+
+            _core.Close();
+        }
+    }
+
+    // Method Description:
+    // - Scrolls the viewport of the terminal and updates the scroll bar accordingly
+    // Arguments:
+    // - viewTop: the viewTop to scroll to
+    void TermControl::ScrollViewport(int viewTop)
+    {
+        ScrollBar().Value(viewTop);
+    }
+
+    int TermControl::ScrollOffset() const
+    {
+        return _core.ScrollOffset();
+    }
+
+    // Function Description:
+    // - Gets the height of the terminal in lines of text
+    // Return Value:
+    // - The height of the terminal in lines of text
+    int TermControl::ViewHeight() const
+    {
+        return _core.ViewHeight();
+    }
+
+    int TermControl::BufferHeight() const
+    {
+        return _core.BufferHeight();
+    }
+
+    // Function Description:
+    // - Determines how much space (in pixels) an app would need to reserve to
+    //   create a control with the settings stored in the settings param. This
+    //   accounts for things like the font size and face, the initialRows and
+    //   initialCols, and scrollbar visibility. The returned sized is based upon
+    //   the provided DPI value
+    // Arguments:
+    // - settings: A IControlSettings with the settings to get the pixel size of.
+    // - dpi: The DPI we should create the terminal at. This affects things such
+    //   as font size, scrollbar and other control scaling, etc. Make sure the
+    //   caller knows what monitor the control is about to appear on.
+    // Return Value:
+    // - a size containing the requested dimensions in pixels.
+    winrt::Windows::Foundation::Size TermControl::GetProposedDimensions(const IControlSettings& settings, const uint32_t dpi)
+    {
+        // If the settings have negative or zero row or column counts, ignore those counts.
+        // (The lower TerminalCore layer also has upper bounds as well, but at this layer
+        //  we may eventually impose different ones depending on how many pixels we can address.)
+        const auto cols = ::base::saturated_cast<float>(std::max(settings.InitialCols(), 1));
+        const auto rows = ::base::saturated_cast<float>(std::max(settings.InitialRows(), 1));
+
+        const winrt::Windows::Foundation::Size initialSize{ cols, rows };
+
+        return GetProposedDimensions(settings, dpi, initialSize);
+    }
+
+    // Function Description:
+    // - Determines how much space (in pixels) an app would need to reserve to
+    //   create a control with the settings stored in the settings param. This
+    //   accounts for things like the font size and face, the initialRows and
+    //   initialCols, and scrollbar visibility. The returned sized is based upon
+    //   the provided DPI value
+    // Arguments:
+    // - initialSizeInChars: The size to get the proposed dimensions for.
+    // - fontHeight: The font height to use to calculate the proposed size for.
+    // - fontWeight: The font weight to use to calculate the proposed size for.
+    // - fontFace: The font name to use to calculate the proposed size for.
+    // - scrollState: The ScrollbarState to use to calculate the proposed size for.
+    // - padding: The padding to use to calculate the proposed size for.
+    // - dpi: The DPI we should create the terminal at. This affects things such
+    //   as font size, scrollbar and other control scaling, etc. Make sure the
+    //   caller knows what monitor the control is about to appear on.
+    // Return Value:
+    // - a size containing the requested dimensions in pixels.
+    winrt::Windows::Foundation::Size TermControl::GetProposedDimensions(const IControlSettings& settings, const uint32_t dpi, const winrt::Windows::Foundation::Size& initialSizeInChars)
+    {
+        const auto cols = ::base::saturated_cast<int>(initialSizeInChars.Width);
+        const auto rows = ::base::saturated_cast<int>(initialSizeInChars.Height);
+        const auto fontSize = settings.FontSize();
+        const auto fontWeight = settings.FontWeight();
+        const auto fontFace = settings.FontFace();
+        const auto scrollState = settings.ScrollState();
+        const auto padding = settings.Padding();
+
+        // Initialize our font information.
+        // The font width doesn't terribly matter, we'll only be using the
+        //      height to look it up
+        // The other params here also largely don't matter.
+        //      The family is only used to determine if the font is truetype or
+        //      not, but DX doesn't use that info at all.
+        //      The Codepage is additionally not actually used by the DX engine at all.
+        FontInfo actualFont = { fontFace, 0, fontWeight.Weight, { 0, fontSize }, CP_UTF8, false };
+        FontInfoDesired desiredFont = { actualFont };
+
+        // Create a DX engine and initialize it with our font and DPI. We'll
+        // then use it to measure how much space the requested rows and columns
+        // will take up.
+        // TODO: MSFT:21254947 - use a static function to do this instead of
+        // instantiating a DxEngine/AtlasEngine.
+        // GH#10211 - UNDER NO CIRCUMSTANCE should this fail. If it does, the
+        // whole app will crash instantaneously on launch, which is no good.
+        double scale;
+        if (Feature_AtlasEngine::IsEnabled() && settings.UseAtlasEngine())
+        {
+            auto engine = std::make_unique<::Microsoft::Console::Render::AtlasEngine>();
+            LOG_IF_FAILED(engine->UpdateDpi(dpi));
+            LOG_IF_FAILED(engine->UpdateFont(desiredFont, actualFont));
+            scale = engine->GetScaling();
+        }
+        else
+        {
+            auto engine = std::make_unique<::Microsoft::Console::Render::DxEngine>();
+            LOG_IF_FAILED(engine->UpdateDpi(dpi));
+            LOG_IF_FAILED(engine->UpdateFont(desiredFont, actualFont));
+            scale = engine->GetScaling();
+        }
+
+        const auto actualFontSize = actualFont.GetSize();
+
+        // UWP XAML scrollbars aren't guaranteed to be the same size as the
+        // ComCtl scrollbars, but it's certainly close enough.
+        const auto scrollbarSize = GetSystemMetricsForDpi(SM_CXVSCROLL, dpi);
+
+        double width = cols * actualFontSize.X;
+
+        // Reserve additional space if scrollbar is intended to be visible
+        if (scrollState == ScrollbarState::Visible)
+        {
+            width += scrollbarSize;
+        }
+
+        double height = rows * actualFontSize.Y;
+        const auto thickness = ParseThicknessFromPadding(padding);
+        // GH#2061 - make sure to account for the size the padding _will be_ scaled to
+        width += scale * (thickness.Left + thickness.Right);
+        height += scale * (thickness.Top + thickness.Bottom);
+
+        return { gsl::narrow_cast<float>(width), gsl::narrow_cast<float>(height) };
+    }
+
+    // Method Description:
+    // - Get the size of a single character of this control. The size is in
+    //   DIPs. If you need it in _pixels_, you'll need to multiply by the
+    //   current display scaling.
+    // Arguments:
+    // - <none>
+    // Return Value:
+    // - The dimensions of a single character of this control, in DIPs
+    winrt::Windows::Foundation::Size TermControl::CharacterDimensions() const
+    {
+        return _core.FontSize();
+    }
+
+    // Method Description:
+    // - Get the absolute minimum size that this control can be resized to and
+    //   still have 1x1 character visible. This includes the space needed for
+    //   the scrollbar and the padding.
+    // Arguments:
+    // - <none>
+    // Return Value:
+    // - The minimum size that this terminal control can be resized to and still
+    //   have a visible character.
+    winrt::Windows::Foundation::Size TermControl::MinimumSize()
+    {
+        if (_initializedTerminal)
+        {
+            const auto fontSize = _core.FontSize();
+            double width = fontSize.Width;
+            double height = fontSize.Height;
+            // Reserve additional space if scrollbar is intended to be visible
+            if (_core.Settings().ScrollState() == ScrollbarState::Visible)
+            {
+                width += ScrollBar().ActualWidth();
+            }
+
+            // Account for the size of any padding
+            const auto padding = GetPadding();
+            width += padding.Left + padding.Right;
+            height += padding.Top + padding.Bottom;
+
+            return { gsl::narrow_cast<float>(width), gsl::narrow_cast<float>(height) };
+        }
+        else
+        {
+            // If the terminal hasn't been initialized yet, then the font size will
+            // have dimensions {1, fontSize.Y}, which can mess with consumers of
+            // this method. In that case, we'll need to pre-calculate the font
+            // width, before we actually have a renderer or swapchain.
+            const winrt::Windows::Foundation::Size minSize{ 1, 1 };
+            const auto scaleFactor = DisplayInformation::GetForCurrentView().RawPixelsPerViewPixel();
+            const auto dpi = ::base::saturated_cast<uint32_t>(USER_DEFAULT_SCREEN_DPI * scaleFactor);
+            return GetProposedDimensions(_core.Settings(), dpi, minSize);
+        }
+    }
+
+    // Method Description:
+    // - Adjusts given dimension (width or height) so that it aligns to the character grid.
+    //   The snap is always downward.
+    // Arguments:
+    // - widthOrHeight: if true operates on width, otherwise on height
+    // - dimension: a dimension (width or height) to be snapped
+    // Return Value:
+    // - A dimension that would be aligned to the character grid.
+    float TermControl::SnapDimensionToGrid(const bool widthOrHeight, const float dimension)
+    {
+        const auto fontSize = _core.FontSize();
+        const auto fontDimension = widthOrHeight ? fontSize.Width : fontSize.Height;
+
+        const auto padding = GetPadding();
+        auto nonTerminalArea = gsl::narrow_cast<float>(widthOrHeight ?
+                                                           padding.Left + padding.Right :
+                                                           padding.Top + padding.Bottom);
+
+        if (widthOrHeight && _core.Settings().ScrollState() == ScrollbarState::Visible)
+        {
+            nonTerminalArea += gsl::narrow_cast<float>(ScrollBar().ActualWidth());
+        }
+
+        const auto gridSize = dimension - nonTerminalArea;
+        const auto cells = static_cast<int>(gridSize / fontDimension);
+        return cells * fontDimension + nonTerminalArea;
+    }
+
+    // Method Description:
+    // - Forwards window visibility changing event down into the control core
+    //   to eventually let the hosting PTY know whether the window is visible or
+    //   not (which can be relevant to `::GetConsoleWindow()` calls.)
+    // Arguments:
+    // - showOrHide: Show is true; hide is false.
+    // Return Value:
+    // - <none>
+    void TermControl::WindowVisibilityChanged(const bool showOrHide)
+    {
+        _core.WindowVisibilityChanged(showOrHide);
+    }
+
+    // Method Description:
+    // - Create XAML Thickness object based on padding props provided.
+    //   Used for controlling the TermControl XAML Grid container's Padding prop.
+    // Arguments:
+    // - padding: 2D padding values
+    //      Single Double value provides uniform padding
+    //      Two Double values provide isometric horizontal & vertical padding
+    //      Four Double values provide independent padding for 4 sides of the bounding rectangle
+    // Return Value:
+    // - Windows::UI::Xaml::Thickness object
+    Windows::UI::Xaml::Thickness TermControl::ParseThicknessFromPadding(const hstring padding)
+    {
+        const auto singleCharDelim = L',';
+        std::wstringstream tokenStream(padding.c_str());
+        std::wstring token;
+        uint8_t paddingPropIndex = 0;
+        std::array<double, 4> thicknessArr = {};
+        size_t* idx = nullptr;
+
+        // Get padding values till we run out of delimiter separated values in the stream
+        //  or we hit max number of allowable values (= 4) for the bounding rectangle
+        // Non-numeral values detected will default to 0
+        // std::getline will not throw exception unless flags are set on the wstringstream
+        // std::stod will throw invalid_argument exception if the input is an invalid double value
+        // std::stod will throw out_of_range exception if the input value is more than DBL_MAX
+        try
+        {
+            for (; std::getline(tokenStream, token, singleCharDelim) && (paddingPropIndex < thicknessArr.size()); paddingPropIndex++)
+            {
+                // std::stod internally calls wcstod which handles whitespace prefix (which is ignored)
+                //  & stops the scan when first char outside the range of radix is encountered
+                // We'll be permissive till the extent that stod function allows us to be by default
+                // Ex. a value like 100.3#535w2 will be read as 100.3, but ;df25 will fail
+                thicknessArr[paddingPropIndex] = std::stod(token, idx);
+            }
+        }
+        catch (...)
+        {
+            // If something goes wrong, even if due to a single bad padding value, we'll reset the index & return default 0 padding
+            paddingPropIndex = 0;
+            LOG_CAUGHT_EXCEPTION();
+        }
+
+        switch (paddingPropIndex)
+        {
+        case 1:
+            return ThicknessHelper::FromUniformLength(thicknessArr[0]);
+        case 2:
+            return ThicknessHelper::FromLengths(thicknessArr[0], thicknessArr[1], thicknessArr[0], thicknessArr[1]);
+        // No case for paddingPropIndex = 3, since it's not a norm to provide just Left, Top & Right padding values leaving out Bottom
+        case 4:
+            return ThicknessHelper::FromLengths(thicknessArr[0], thicknessArr[1], thicknessArr[2], thicknessArr[3]);
+        default:
+            return Thickness();
+        }
+    }
+
+    // Method Description:
+    // - Get the modifier keys that are currently pressed. This can be used to
+    //   find out which modifiers (ctrl, alt, shift) are pressed in events that
+    //   don't necessarily include that state.
+    // Return Value:
+    // - The Microsoft::Terminal::Core::ControlKeyStates representing the modifier key states.
+    ControlKeyStates TermControl::_GetPressedModifierKeys() noexcept
+    {
+        const auto window = CoreWindow::GetForCurrentThread();
+        // DONT USE
+        //      != CoreVirtualKeyStates::None
+        // OR
+        //      == CoreVirtualKeyStates::Down
+        // Sometimes with the key down, the state is Down | Locked.
+        // Sometimes with the key up, the state is Locked.
+        // IsFlagSet(Down) is the only correct solution.
+
+        struct KeyModifier
+        {
+            VirtualKey vkey;
+            ControlKeyStates flags;
+        };
+
+        constexpr std::array<KeyModifier, 7> modifiers{ {
+            { VirtualKey::RightMenu, ControlKeyStates::RightAltPressed },
+            { VirtualKey::LeftMenu, ControlKeyStates::LeftAltPressed },
+            { VirtualKey::RightControl, ControlKeyStates::RightCtrlPressed },
+            { VirtualKey::LeftControl, ControlKeyStates::LeftCtrlPressed },
+            { VirtualKey::Shift, ControlKeyStates::ShiftPressed },
+            { VirtualKey::RightWindows, ControlKeyStates::RightWinPressed },
+            { VirtualKey::LeftWindows, ControlKeyStates::LeftWinPressed },
+        } };
+
+        ControlKeyStates flags;
+
+        for (const auto& mod : modifiers)
+        {
+            const auto state = window.GetKeyState(mod.vkey);
+            const auto isDown = WI_IsFlagSet(state, CoreVirtualKeyStates::Down);
+
+            if (isDown)
+            {
+                flags |= mod.flags;
+            }
+        }
+
+        constexpr std::array<KeyModifier, 3> modalities{ {
+            { VirtualKey::CapitalLock, ControlKeyStates::CapslockOn },
+            { VirtualKey::NumberKeyLock, ControlKeyStates::NumlockOn },
+            { VirtualKey::Scroll, ControlKeyStates::ScrolllockOn },
+        } };
+
+        for (const auto& mod : modalities)
+        {
+            const auto state = window.GetKeyState(mod.vkey);
+            const auto isLocked = WI_IsFlagSet(state, CoreVirtualKeyStates::Locked);
+
+            if (isLocked)
+            {
+                flags |= mod.flags;
+            }
+        }
+
+        return flags;
+    }
+
+    // Method Description:
+    // - Gets the corresponding viewport pixel position for the cursor
+    //    by excluding the padding.
+    // Arguments:
+    // - cursorPosition: the (x,y) position of a given cursor (i.e.: mouse cursor).
+    //    NOTE: origin (0,0) is top-left.
+    // Return Value:
+    // - the corresponding viewport terminal position (in pixels) for the given Point parameter
+    const til::point TermControl::_toTerminalOrigin(winrt::Windows::Foundation::Point cursorPosition)
+    {
+        // cursorPosition is DIPs, relative to SwapChainPanel origin
+        const til::point cursorPosInDIPs{ til::math::rounding, cursorPosition };
+        const til::size marginsInDips{ til::math::rounding, GetPadding().Left, GetPadding().Top };
+
+        // This point is the location of the cursor within the actual grid of characters, in DIPs
+        const auto relativeToMarginInDIPs = cursorPosInDIPs - marginsInDips;
+
+        // Convert it to pixels
+        const auto scale = SwapChainPanel().CompositionScaleX();
+        const til::point relativeToMarginInPixels{
+            til::math::flooring,
+            relativeToMarginInDIPs.x * scale,
+            relativeToMarginInDIPs.y * scale,
+        };
+
+        return relativeToMarginInPixels;
+    }
+
+    // Method Description:
+    // - Composition Completion handler for the TSFInputControl that
+    //   handles writing text out to TerminalConnection
+    // Arguments:
+    // - text: the text to write to TerminalConnection
+    // Return Value:
+    // - <none>
+    void TermControl::_CompositionCompleted(winrt::hstring text)
+    {
+        if (_IsClosing())
+        {
+            return;
+        }
+
+        _core.SendInput(text);
+    }
+
+    // Method Description:
+    // - CurrentCursorPosition handler for the TSFInputControl that
+    //   handles returning current cursor position.
+    // Arguments:
+    // - eventArgs: event for storing the current cursor position
+    // Return Value:
+    // - <none>
+    void TermControl::_CurrentCursorPositionHandler(const IInspectable& /*sender*/,
+                                                    const CursorPositionEventArgs& eventArgs)
+    {
+        if (!_initializedTerminal)
+        {
+            // fake it
+            eventArgs.CurrentPosition({ 0, 0 });
+            return;
+        }
+
+        const auto cursorPos = _core.CursorPosition();
+        eventArgs.CurrentPosition({ static_cast<float>(cursorPos.X), static_cast<float>(cursorPos.Y) });
+    }
+
+    // Method Description:
+    // - FontInfo handler for the TSFInputControl that
+    //   handles returning current font information
+    // Arguments:
+    // - eventArgs: event for storing the current font information
+    // Return Value:
+    // - <none>
+    void TermControl::_FontInfoHandler(const IInspectable& /*sender*/,
+                                       const FontInfoEventArgs& eventArgs)
+    {
+        eventArgs.FontSize(CharacterDimensions());
+        eventArgs.FontFace(_core.FontFaceName());
+        ::winrt::Windows::UI::Text::FontWeight weight;
+        weight.Weight = _core.FontWeight();
+        eventArgs.FontWeight(weight);
+    }
+
+    // Method Description:
+    // - Calculates speed of single axis of auto scrolling. It has to allow for both
+    //      fast and precise selection.
+    // Arguments:
+    // - cursorDistanceFromBorder: distance from viewport border to cursor, in pixels. Must be non-negative.
+    // Return Value:
+    // - positive speed in characters / sec
+    double TermControl::_GetAutoScrollSpeed(double cursorDistanceFromBorder) const
+    {
+        // The numbers below just feel well, feel free to change.
+        // TODO: Maybe account for space beyond border that user has available
+        return std::pow(cursorDistanceFromBorder, 2.0) / 25.0 + 2.0;
+    }
+
+    // Method Description:
+    // - Async handler for the "Drop" event. If a file was dropped onto our
+    //   root, we'll try to get the path of the file dropped onto us, and write
+    //   the full path of the file to our terminal connection. Like conhost, if
+    //   the path contains a space, we'll wrap the path in quotes.
+    // - Unlike conhost, if multiple files are dropped onto the terminal, we'll
+    //   write all the paths to the terminal, separated by spaces.
+    // Arguments:
+    // - e: The DragEventArgs from the Drop event
+    // Return Value:
+    // - <none>
+    winrt::fire_and_forget TermControl::_DragDropHandler(Windows::Foundation::IInspectable /*sender*/,
+                                                         DragEventArgs e)
+    {
+        if (_IsClosing())
+        {
+            co_return;
+        }
+
+        if (e.DataView().Contains(StandardDataFormats::ApplicationLink()))
+        {
+            try
+            {
+                auto link{ co_await e.DataView().GetApplicationLinkAsync() };
+                _core.PasteText(link.AbsoluteUri());
+            }
+            CATCH_LOG();
+        }
+        else if (e.DataView().Contains(StandardDataFormats::WebLink()))
+        {
+            try
+            {
+                auto link{ co_await e.DataView().GetWebLinkAsync() };
+                _core.PasteText(link.AbsoluteUri());
+            }
+            CATCH_LOG();
+        }
+        else if (e.DataView().Contains(StandardDataFormats::Text()))
+        {
+            try
+            {
+                auto text{ co_await e.DataView().GetTextAsync() };
+                _core.PasteText(text);
+            }
+            CATCH_LOG();
+        }
+        // StorageItem must be last. Some applications put hybrid data format items
+        // in a drop message and we'll eat a crash when we request them.
+        // Those applications usually include Text as well, so having storage items
+        // last makes sure we'll hit text before getting to them.
+        else if (e.DataView().Contains(StandardDataFormats::StorageItems()))
+        {
+            Windows::Foundation::Collections::IVectorView<Windows::Storage::IStorageItem> items;
+            try
+            {
+                items = co_await e.DataView().GetStorageItemsAsync();
+            }
+            CATCH_LOG();
+
+            if (items.Size() > 0)
+            {
+                std::wstring allPaths;
+                for (auto item : items)
+                {
+                    // Join the paths with spaces
+                    if (!allPaths.empty())
+                    {
+                        allPaths += L" ";
+                    }
+
+                    std::wstring fullPath{ item.Path() };
+
+                    // Fix path for WSL
+                    // In the fullness of time, we should likely plumb this up
+                    // to the TerminalApp layer, and have it make the decision
+                    // if this control should have it's path mangled (and do the
+                    // mangling), rather than exposing the source concept to the
+                    // Control layer.
+                    //
+                    // However, it's likely that the control layer may need to
+                    // know about the source anyways in the future, to support
+                    // GH#3158
+                    if (_interactivity.ManglePathsForWsl())
+                    {
+                        std::replace(fullPath.begin(), fullPath.end(), L'\\', L'/');
+
+                        if (fullPath.size() >= 2 && fullPath.at(1) == L':')
+                        {
+                            // C:/foo/bar -> Cc/foo/bar
+                            fullPath.at(1) = til::tolower_ascii(fullPath.at(0));
+                            // Cc/foo/bar -> /mnt/c/foo/bar
+                            fullPath.replace(0, 1, L"/mnt/");
+                        }
+                        else
+                        {
+                            static constexpr std::wstring_view wslPathPrefixes[] = { L"//wsl.localhost/", L"//wsl$/" };
+                            for (auto prefix : wslPathPrefixes)
+                            {
+                                if (til::starts_with(fullPath, prefix))
+                                {
+                                    if (const auto idx = fullPath.find(L'/', prefix.size()); idx != std::wstring::npos)
+                                    {
+                                        // //wsl.localhost/Ubuntu-18.04/foo/bar -> /foo/bar
+                                        fullPath.erase(0, idx);
+                                    }
+                                    else
+                                    {
+                                        // //wsl.localhost/Ubuntu-18.04 -> /
+                                        fullPath = L"/";
+                                    }
+                                    break;
+                                }
+                            }
+                        }
+                    }
+
+                    const auto containsSpaces = std::find(fullPath.begin(),
+                                                          fullPath.end(),
+                                                          L' ') != fullPath.end();
+
+                    if (containsSpaces)
+                    {
+                        fullPath.insert(0, L"\"");
+                        fullPath += L"\"";
+                    }
+
+                    allPaths += fullPath;
+                }
+
+                _core.PasteText(winrt::hstring{ allPaths });
+            }
+        }
+    }
+
+    // Method Description:
+    // - Handle the DragOver event. We'll signal that the drag operation we
+    //   support is the "copy" operation, and we'll also customize the
+    //   appearance of the drag-drop UI, by removing the preview and setting a
+    //   custom caption. For more information, see
+    //   https://docs.microsoft.com/en-us/windows/uwp/design/input/drag-and-drop#customize-the-ui
+    // Arguments:
+    // - e: The DragEventArgs from the DragOver event
+    // Return Value:
+    // - <none>
+    void TermControl::_DragOverHandler(const Windows::Foundation::IInspectable& /*sender*/,
+                                       const DragEventArgs& e)
+    {
+        if (_IsClosing())
+        {
+            return;
+        }
+
+        // We can only handle drag/dropping StorageItems (files) and plain Text
+        // currently. If the format on the clipboard is anything else, returning
+        // early here will prevent the drag/drop from doing anything.
+        if (!(e.DataView().Contains(StandardDataFormats::StorageItems()) ||
+              e.DataView().Contains(StandardDataFormats::Text())))
+        {
+            return;
+        }
+
+        // Make sure to set the AcceptedOperation, so that we can later receive the path in the Drop event
+        e.AcceptedOperation(DataPackageOperation::Copy);
+
+        // Sets custom UI text
+        if (e.DataView().Contains(StandardDataFormats::StorageItems()))
+        {
+            e.DragUIOverride().Caption(RS_(L"DragFileCaption"));
+        }
+        else if (e.DataView().Contains(StandardDataFormats::Text()))
+        {
+            e.DragUIOverride().Caption(RS_(L"DragTextCaption"));
+        }
+
+        // Sets if the caption is visible
+        e.DragUIOverride().IsCaptionVisible(true);
+        // Sets if the dragged content is visible
+        e.DragUIOverride().IsContentVisible(false);
+        // Sets if the glyph is visible
+        e.DragUIOverride().IsGlyphVisible(false);
+    }
+
+    // Method description:
+    // - Checks if the uri is valid and sends an event if so
+    // Arguments:
+    // - The uri
+    winrt::fire_and_forget TermControl::_HyperlinkHandler(IInspectable /*sender*/,
+                                                          Control::OpenHyperlinkEventArgs args)
+    {
+        // Save things we need to resume later.
+        auto strongThis{ get_strong() };
+
+        // Pop the rest of this function to the tail of the UI thread
+        // Just in case someone was holding a lock when they called us and
+        // the handlers decide to do something that take another lock
+        // (like ShellExecute pumping our messaging thread...GH#7994)
+        co_await Dispatcher();
+
+        _OpenHyperlinkHandlers(*strongThis, args);
+    }
+
+    // Method Description:
+    // - Produces the error dialog that notifies the user that rendering cannot proceed.
+    winrt::fire_and_forget TermControl::_RendererEnteredErrorState(IInspectable /*sender*/,
+                                                                   IInspectable /*args*/)
+    {
+        auto strongThis{ get_strong() };
+        co_await Dispatcher(); // pop up onto the UI thread
+
+        if (auto loadedUiElement{ FindName(L"RendererFailedNotice") })
+        {
+            if (auto uiElement{ loadedUiElement.try_as<::winrt::Windows::UI::Xaml::UIElement>() })
+            {
+                uiElement.Visibility(Visibility::Visible);
+            }
+        }
+    }
+
+    // Method Description:
+    // - Responds to the Click event on the button that will re-enable the renderer.
+    void TermControl::_RenderRetryButton_Click(const IInspectable& /*sender*/, const IInspectable& /*args*/)
+    {
+        // It's already loaded if we get here, so just hide it.
+        RendererFailedNotice().Visibility(Visibility::Collapsed);
+        _core.ResumeRendering();
+    }
+
+    IControlSettings TermControl::Settings() const
+    {
+        // TODO: GH#5000
+        // We still need this in a couple places:
+        // - Pane.cpp uses this for parsing out the StartingTitle, Commandline,
+        //   etc for Pane::GetTerminalArgsForPane.
+        // - TerminalTab::_CreateToolTipTitle uses the ProfileName for the
+        //   tooltip for the tab.
+        //
+        // These both happen on the UI thread right now. In the future, when we
+        // have to hop across the process boundary to get at the core settings,
+        // it may make sense to cache these values inside the TermControl
+        // itself, so it can do the hop once when it's first setup, rather than
+        // when it's needed by the UI thread.
+        return _core.Settings();
+    }
+
+    Windows::Foundation::IReference<winrt::Windows::UI::Color> TermControl::TabColor() noexcept
+    {
+        // NOTE TO FUTURE READERS: TabColor is down in the Core for the
+        // hypothetical future where we allow an application to set the tab
+        // color with VT sequences like they're currently allowed to with the
+        // title.
+        return _core.TabColor();
+    }
+
+    // Method Description:
+    // - Gets the internal taskbar state value
+    // Return Value:
+    // - The taskbar state of this control
+    const uint64_t TermControl::TaskbarState() const noexcept
+    {
+        return _core.TaskbarState();
+    }
+
+    // Method Description:
+    // - Gets the internal taskbar progress value
+    // Return Value:
+    // - The taskbar progress of this control
+    const uint64_t TermControl::TaskbarProgress() const noexcept
+    {
+        return _core.TaskbarProgress();
+    }
+
+    void TermControl::BellLightOn()
+    {
+        // Initialize the animation if it does not exist
+        // We only initialize here instead of in the ctor because depending on the bell style setting,
+        // we may never need this animation
+        if (!_bellLightAnimation)
+        {
+            _bellLightAnimation = Window::Current().Compositor().CreateScalarKeyFrameAnimation();
+            // Add key frames and a duration to our bell light animation
+            _bellLightAnimation.InsertKeyFrame(0.0, 2.0);
+            _bellLightAnimation.InsertKeyFrame(1.0, 1.0);
+            _bellLightAnimation.Duration(winrt::Windows::Foundation::TimeSpan(std::chrono::milliseconds(TerminalWarningBellInterval)));
+        }
+
+        // Similar to the animation, only initialize the timer here
+        if (!_bellLightTimer)
+        {
+            _bellLightTimer = {};
+            _bellLightTimer.Interval(std::chrono::milliseconds(TerminalWarningBellInterval));
+            _bellLightTimer.Tick({ get_weak(), &TermControl::_BellLightOff });
+        }
+
+        Windows::Foundation::Numerics::float2 zeroSize{ 0, 0 };
+        // If the grid has 0 size or if the bell timer is
+        // already active, do nothing
+        if (RootGrid().ActualSize() != zeroSize && !_bellLightTimer.IsEnabled())
+        {
+            // Start the timer, when the timer ticks we switch off the light
+            _bellLightTimer.Start();
+
+            // Switch on the light and animate the intensity to fade out
+            VisualBellLight::SetIsTarget(RootGrid(), true);
+            BellLight().CompositionLight().StartAnimation(L"Intensity", _bellLightAnimation);
+        }
+    }
+
+    void TermControl::_BellLightOff(const Windows::Foundation::IInspectable& /* sender */,
+                                    const Windows::Foundation::IInspectable& /* e */)
+    {
+        if (_bellLightTimer)
+        {
+            // Stop the timer and switch off the light
+            _bellLightTimer.Stop();
+
+            if (!_IsClosing())
+            {
+                VisualBellLight::SetIsTarget(RootGrid(), false);
+            }
+        }
+    }
+
+    // Method Description:
+    // - Checks whether the control is in a read-only mode (in this mode node input is sent to connection).
+    // Return Value:
+    // - True if the mode is read-only
+    bool TermControl::ReadOnly() const noexcept
+    {
+        return _core.IsInReadOnlyMode();
+    }
+
+    // Method Description:
+    // - Toggles the read-only flag, raises event describing the value change
+    void TermControl::ToggleReadOnly()
+    {
+        _core.ToggleReadOnlyMode();
+        _ReadOnlyChangedHandlers(*this, winrt::box_value(_core.IsInReadOnlyMode()));
+    }
+
+    // Method Description:
+    // - Handle a mouse exited event, specifically clearing last hovered cell
+    // and removing selection from hyper link if exists
+    // Arguments:
+    // - sender: not used
+    // - args: event data
+    void TermControl::_PointerExitedHandler(const Windows::Foundation::IInspectable& /*sender*/,
+                                            const Windows::UI::Xaml::Input::PointerRoutedEventArgs& /*e*/)
+    {
+        _core.ClearHoveredCell();
+    }
+
+    winrt::fire_and_forget TermControl::_hoveredHyperlinkChanged(IInspectable /*sender*/,
+                                                                 IInspectable /*args*/)
+    {
+        auto weakThis{ get_weak() };
+        co_await wil::resume_foreground(Dispatcher());
+        if (auto self{ weakThis.get() })
+        {
+            auto lastHoveredCell = _core.HoveredCell();
+            if (lastHoveredCell)
+            {
+                const auto uriText = _core.HoveredUriText();
+                if (!uriText.empty())
+                {
+                    const auto panel = SwapChainPanel();
+                    const auto scale = panel.CompositionScaleX();
+                    const auto offset = panel.ActualOffset();
+
+                    // Update the tooltip with the URI
+                    HoveredUri().Text(uriText);
+
+                    // Set the border thickness so it covers the entire cell
+                    const auto charSizeInPixels = CharacterDimensions();
+                    const auto htInDips = charSizeInPixels.Height / scale;
+                    const auto wtInDips = charSizeInPixels.Width / scale;
+                    const Thickness newThickness{ wtInDips, htInDips, 0, 0 };
+                    HyperlinkTooltipBorder().BorderThickness(newThickness);
+
+                    // Compute the location of the top left corner of the cell in DIPS
+                    const til::point locationInDIPs{ _toPosInDips(lastHoveredCell.Value()) };
+
+                    // Move the border to the top left corner of the cell
+                    OverlayCanvas().SetLeft(HyperlinkTooltipBorder(), locationInDIPs.x - offset.x);
+                    OverlayCanvas().SetTop(HyperlinkTooltipBorder(), locationInDIPs.y - offset.y);
+                }
+            }
+        }
+    }
+
+    winrt::fire_and_forget TermControl::_updateSelectionMarkers(IInspectable /*sender*/, Control::UpdateSelectionMarkersEventArgs args)
+    {
+        auto weakThis{ get_weak() };
+        co_await resume_foreground(Dispatcher());
+        if (weakThis.get() && args)
+        {
+            if (_core.HasSelection() && !args.ClearMarkers())
+            {
+                // retrieve all of the necessary selection marker data
+                // from the TerminalCore layer under one lock to improve performance
+                const auto markerData{ _core.SelectionInfo() };
+
+                // lambda helper function that can be used to display a selection marker
+                // - targetEnd: if true, target the "end" selection marker. Otherwise, target "start".
+                auto displayMarker = [&](bool targetEnd) {
+                    const auto flipMarker{ targetEnd ? markerData.EndAtRightBoundary : markerData.StartAtLeftBoundary };
+                    const auto& marker{ targetEnd ? SelectionEndMarker() : SelectionStartMarker() };
+
+                    // Ensure the marker is oriented properly
+                    // (i.e. if start is at the beginning of the buffer, it should be flipped)
+                    auto transform{ marker.RenderTransform().as<Windows::UI::Xaml::Media::ScaleTransform>() };
+                    transform.ScaleX(std::abs(transform.ScaleX()) * (flipMarker ? -1.0 : 1.0));
+                    marker.RenderTransform(transform);
+
+                    // Compute the location of the top left corner of the cell in DIPS
+                    auto terminalPos{ targetEnd ? markerData.EndPos : markerData.StartPos };
+                    if (flipMarker)
+                    {
+                        // When we flip the marker, a negative scaling makes us be one cell-width to the left.
+                        // Add one to the viewport pos' x-coord to fix that.
+                        terminalPos.X += 1;
+                    }
+                    const til::point locationInDIPs{ _toPosInDips(terminalPos) };
+
+                    // Move the marker to the top left corner of the cell
+                    SelectionCanvas().SetLeft(marker,
+                                              (locationInDIPs.x - SwapChainPanel().ActualOffset().x));
+                    SelectionCanvas().SetTop(marker,
+                                             (locationInDIPs.y - SwapChainPanel().ActualOffset().y));
+                    marker.Visibility(Visibility::Visible);
+                };
+
+                // show/update selection markers
+                // figure out which endpoint to move, get it and the relevant icon (hide the other icon)
+                const auto movingEnd{ WI_IsFlagSet(markerData.Endpoint, SelectionEndpointTarget::End) };
+                const auto selectionAnchor{ movingEnd ? markerData.EndPos : markerData.StartPos };
+                const auto& marker{ movingEnd ? SelectionEndMarker() : SelectionStartMarker() };
+                const auto& otherMarker{ movingEnd ? SelectionStartMarker() : SelectionEndMarker() };
+                if (selectionAnchor.Y < 0 || selectionAnchor.Y >= _core.ViewHeight())
+                {
+                    // if the endpoint is outside of the viewport,
+                    // just hide the markers
+                    marker.Visibility(Visibility::Collapsed);
+                    otherMarker.Visibility(Visibility::Collapsed);
+                    co_return;
+                }
+                else if (WI_AreAllFlagsSet(markerData.Endpoint, SelectionEndpointTarget::Start | SelectionEndpointTarget::End))
+                {
+                    // display both markers
+                    displayMarker(true);
+                    displayMarker(false);
+                }
+                else
+                {
+                    // display one marker,
+                    // but hide the other
+                    displayMarker(movingEnd);
+                    otherMarker.Visibility(Visibility::Collapsed);
+                }
+            }
+            else
+            {
+                // hide selection markers
+                SelectionStartMarker().Visibility(Visibility::Collapsed);
+                SelectionEndMarker().Visibility(Visibility::Collapsed);
+            }
+        }
+    }
+
+    til::point TermControl::_toPosInDips(const Core::Point terminalCellPos)
+    {
+        const til::point terminalPos{ terminalCellPos };
+        const til::size marginsInDips{ til::math::rounding, GetPadding().Left, GetPadding().Top };
+        const til::size fontSize{ til::math::rounding, _core.FontSize() };
+        const til::point posInPixels{ terminalPos * fontSize };
+        const auto scale{ SwapChainPanel().CompositionScaleX() };
+        const til::point posInDIPs{ til::math::flooring, posInPixels.x / scale, posInPixels.y / scale };
+        return posInDIPs + marginsInDips;
+    }
+
+    void TermControl::_coreFontSizeChanged(const int fontWidth,
+                                           const int fontHeight,
+                                           const bool isInitialChange)
+    {
+        // scale the selection markers to be the size of a cell
+        auto scaleMarker = [fontWidth, fontHeight, dpiScale{ SwapChainPanel().CompositionScaleX() }](const Windows::UI::Xaml::Shapes::Path& shape) {
+            // The selection markers were designed to be 5x14 in size,
+            // so use those dimensions below for the scaling
+            const auto scaleX = fontWidth / 5.0 / dpiScale;
+            const auto scaleY = fontHeight / 14.0 / dpiScale;
+
+            Windows::UI::Xaml::Media::ScaleTransform transform;
+            transform.ScaleX(scaleX);
+            transform.ScaleY(scaleY);
+            shape.RenderTransform(transform);
+
+            // now hide the shape
+            shape.Visibility(Visibility::Collapsed);
+        };
+        scaleMarker(SelectionStartMarker());
+        scaleMarker(SelectionEndMarker());
+
+        // Don't try to inspect the core here. The Core is raising this while
+        // it's holding its write lock. If the handlers calls back to some
+        // method on the TermControl on the same thread, and that _method_ calls
+        // to ControlCore, we might be in danger of deadlocking.
+        _FontSizeChangedHandlers(fontWidth, fontHeight, isInitialChange);
+    }
+
+    void TermControl::_coreRaisedNotice(const IInspectable& /*sender*/,
+                                        const Control::NoticeEventArgs& eventArgs)
+    {
+        // Don't try to inspect the core here. The Core might be raising this
+        // while it's holding its write lock. If the handlers calls back to some
+        // method on the TermControl on the same thread, and _that_ method calls
+        // to ControlCore, we might be in danger of deadlocking.
+        _RaiseNoticeHandlers(*this, eventArgs);
+    }
+
+    Control::MouseButtonState TermControl::GetPressedMouseButtons(const winrt::Windows::UI::Input::PointerPoint point)
+    {
+        Control::MouseButtonState state{};
+        WI_SetFlagIf(state, Control::MouseButtonState::IsLeftButtonDown, point.Properties().IsLeftButtonPressed());
+        WI_SetFlagIf(state, Control::MouseButtonState::IsMiddleButtonDown, point.Properties().IsMiddleButtonPressed());
+        WI_SetFlagIf(state, Control::MouseButtonState::IsRightButtonDown, point.Properties().IsRightButtonPressed());
+        return state;
+    }
+
+    unsigned int TermControl::GetPointerUpdateKind(const winrt::Windows::UI::Input::PointerPoint point)
+    {
+        const auto props = point.Properties();
+
+        // Which mouse button changed state (and how)
+        unsigned int uiButton{};
+        switch (props.PointerUpdateKind())
+        {
+        case winrt::Windows::UI::Input::PointerUpdateKind::LeftButtonPressed:
+            uiButton = WM_LBUTTONDOWN;
+            break;
+        case winrt::Windows::UI::Input::PointerUpdateKind::LeftButtonReleased:
+            uiButton = WM_LBUTTONUP;
+            break;
+        case winrt::Windows::UI::Input::PointerUpdateKind::MiddleButtonPressed:
+            uiButton = WM_MBUTTONDOWN;
+            break;
+        case winrt::Windows::UI::Input::PointerUpdateKind::MiddleButtonReleased:
+            uiButton = WM_MBUTTONUP;
+            break;
+        case winrt::Windows::UI::Input::PointerUpdateKind::RightButtonPressed:
+            uiButton = WM_RBUTTONDOWN;
+            break;
+        case winrt::Windows::UI::Input::PointerUpdateKind::RightButtonReleased:
+            uiButton = WM_RBUTTONUP;
+            break;
+        default:
+            uiButton = WM_MOUSEMOVE;
+        }
+
+        return uiButton;
+    }
+
+    void TermControl::_coreWarningBell(const IInspectable& /*sender*/, const IInspectable& /*args*/)
+    {
+        _playWarningBell->Run();
+    }
+
+    hstring TermControl::ReadEntireBuffer() const
+    {
+        return _core.ReadEntireBuffer();
+    }
+
+    Core::Scheme TermControl::ColorScheme() const noexcept
+    {
+        return _core.ColorScheme();
+    }
+
+    void TermControl::ColorScheme(const Core::Scheme& scheme) const noexcept
+    {
+        _core.ColorScheme(scheme);
+    }
+
+    void TermControl::AdjustOpacity(const double opacity, const bool relative)
+    {
+        _core.AdjustOpacity(opacity, relative);
+    }
+
+    // - You'd think this should just be "Opacity", but UIElement already
+    //   defines an "Opacity", which we're actually not setting at all. We're
+    //   not overriding or changing _that_ value. Callers that want the opacity
+    //   set by the settings should call this instead.
+    double TermControl::BackgroundOpacity() const
+    {
+        return _core.Opacity();
+    }
+
+    // Method Description:
+    // - Called when the core raises a FoundMatch event. That's done in response
+    //   to us starting a search query with ControlCore::Search.
+    // - The args will tell us if there were or were not any results for that
+    //   particular search. We'll use that to control what to announce to
+    //   Narrator. When we have more elaborate search information to report, we
+    //   may want to report that here. (see GH #3920)
+    // Arguments:
+    // - args: contains information about the results that were or were not found.
+    // Return Value:
+    // - <none>
+    void TermControl::_coreFoundMatch(const IInspectable& /*sender*/, const Control::FoundResultsArgs& args)
+    {
+        if (auto automationPeer{ Automation::Peers::FrameworkElementAutomationPeer::FromElement(*this) })
+        {
+            automationPeer.RaiseNotificationEvent(
+                Automation::Peers::AutomationNotificationKind::ActionCompleted,
+                Automation::Peers::AutomationNotificationProcessing::ImportantMostRecent,
+                args.FoundMatch() ? RS_(L"SearchBox_MatchesAvailable") : RS_(L"SearchBox_NoMatches"), // what to announce if results were found
+                L"SearchBoxResultAnnouncement" /* unique name for this group of notifications */);
+        }
+    }
+
+    void TermControl::OwningHwnd(uint64_t owner)
+    {
+        _core.OwningHwnd(owner);
+    }
+
+    uint64_t TermControl::OwningHwnd()
+    {
+        return _core.OwningHwnd();
+    }
+
+    void TermControl::AddMark(const Control::ScrollMark& mark)
+    {
+        _core.AddMark(mark);
+    }
+    void TermControl::ClearMark() { _core.ClearMark(); }
+    void TermControl::ClearAllMarks() { _core.ClearAllMarks(); }
+    void TermControl::ScrollToMark(const Control::ScrollToMarkDirection& direction) { _core.ScrollToMark(direction); }
+
+    Windows::Foundation::Collections::IVector<Control::ScrollMark> TermControl::ScrollMarks() const
+    {
+        return _core.ScrollMarks();
+    }
+
+    Microsoft::Terminal::Core::Point TermControl::CursorPositionInDips()
+    {
+        // const auto cursorPosition{ _core.CursorPosition() };
+
+        const til::point cursorPos{ _core.CursorPosition() };
+
+        const til::size fontSize{ til::math::flooring, CharacterDimensions() };
+
+        // Convert text buffer cursor position to client coordinate position
+        // within the window. This point is in _pixels_
+        const til::point clientCursorPos{ cursorPos * fontSize };
+
+        // Get scale factor for view
+        const double scaleFactor = DisplayInformation::GetForCurrentView().RawPixelsPerViewPixel();
+
+        const til::point clientCursorInDips{ til::math::flooring, clientCursorPos.x / scaleFactor, clientCursorPos.y / scaleFactor };
+
+        // + SwapChainPanel().Margin().Top
+        auto padding{ GetPadding() };
+        til::point relativeToOrigin{ til::math::flooring,
+                                     clientCursorInDips.x + padding.Left,
+                                     clientCursorInDips.y + padding.Top };
+        return relativeToOrigin.to_core_point();
+    }
+
+    Windows::Foundation::Collections::IVector<Control::MenuEntry> TermControl::MenuEntries() const
+    {
+        return _core.MenuEntries();
+    }
+
+    void TermControl::PreviewInput(const winrt::hstring& text)
+    {
+        TSFInputControl().ManuallyDisplayText(text);
+    }
+
+}