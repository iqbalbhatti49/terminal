<?xml version="1.0" encoding="utf-8"?>
<Project DefaultTargets="Build" xmlns="http://schemas.microsoft.com/developer/msbuild/2003">
  <PropertyGroup Label="Globals">
    <ProjectGuid>{CA5CAD1A-F542-4635-A069-7CAEFB930070}</ProjectGuid>
    <ProjectName>Microsoft.Terminal.Control</ProjectName>
    <RootNamespace>Microsoft.Terminal.Control</RootNamespace>
    <!-- cppwinrt.build.pre.props depends on these settings: -->
    <!-- build a dll, not exe (Application) -->
    <ConfigurationType>DynamicLibrary</ConfigurationType>
    <SubSystem>Console</SubSystem>
    <!-- sets a bunch of Windows Universal properties -->
    <OpenConsoleUniversalApp>true</OpenConsoleUniversalApp>
    <PgoTarget>true</PgoTarget>

    <!-- C++/WinRT sets the depth to 1 if there is a XAML file in the project
         Unfortunately for us, we need it to be 3. When the namespace merging
         depth is 1, Microsoft.Terminal.Control becomes "Microsoft",
         and our WinMD file becomes "Microsoft". Because WinRT is very
         namespace-driven, this winmd is considered to contain the entire
         Microsoft namespace. This is, obviously, not great. None of our other
         projects compile properly when they depend on this "Microsoft.winmd."
    -->
    <CppWinRTNamespaceMergeDepth>3</CppWinRTNamespaceMergeDepth>
  </PropertyGroup>

  <PropertyGroup Label="NuGet Dependencies">
    <TerminalCppWinrt>true</TerminalCppWinrt>
    <TerminalMUX>true</TerminalMUX>
  </PropertyGroup>

  <Import Project="..\..\..\..\common.openconsole.props" Condition="'$(OpenConsoleDir)'==''" />
  <Import Project="$(OpenConsoleDir)src\common.nugetversions.props" />
  <Import Project="$(OpenConsoleDir)src\cppwinrt.build.pre.props" />
  <!-- ========================= XAML files ======================== -->
  <ItemGroup>
    <!-- DON'T PUT XAML FILES HERE! Put them in TerminalControlLib.vcxproj -->
  </ItemGroup>
  <!-- ========================= Headers ======================== -->
  <ItemGroup>
    <!-- Only put headers for winrt types in here. Don't put other header files
    in here - put them in TerminalControlLib.vcxproj instead! -->
    <ClInclude Include="pch.h" />
  </ItemGroup>
  <!-- ========================= Cpp Files ======================== -->
  <ItemGroup>
    <!-- Don't put source files in here - put them in TerminalControlLib.vcxproj instead! -->
    <ClCompile Include="pch.cpp">
      <PrecompiledHeader>Create</PrecompiledHeader>
    </ClCompile>
  </ItemGroup>
  <!-- ========================= idl Files ======================== -->
  <ItemGroup>
    <!-- DON'T PUT IDL FILES HERE! Put them in TerminalControlLib.vcxproj -->
  </ItemGroup>
  <!-- ========================= Misc Files ======================== -->
  <ItemGroup>
    <None Include="$(ProjectName).def" />
  </ItemGroup>
  <!-- ========================= Project References ======================== -->
  <ItemGroup>
    <!-- Reference TerminalControlLib here, so we can use its Microsoft.Terminal.Control.winmd as
    our Microsoft.Terminal.Control.winmd. This didn't work correctly in VS2017, you'd need to
    manually reference the lib -->
    <ProjectReference Include="$(OpenConsoleDir)src\cascadia\TerminalControl\TerminalControlLib.vcxproj">
      <Private>true</Private>
      <CopyLocalSatelliteAssemblies>true</CopyLocalSatelliteAssemblies>
    </ProjectReference>
<<<<<<< HEAD
    <!-- Dependency Interfaces -->
    <!--
    <ProjectReference Include="$(OpenConsoleDir)src\cascadia\ITerminalCore\ITerminalCore.vcxproj">
      <Private>false</Private>
      <Project>{40503EDC-E3E4-46AB-BC26-D293B956CAE8}</Project>
    </ProjectReference>
    -->
    <ProjectReference Include="$(OpenConsoleDir)src\cascadia\ITerminalConnection\ITerminalConnection.vcxproj">
      <Private>false</Private>
      <Project>{EFC0B7EF-BB0D-44EC-BFC9-772AE4391D17}</Project>
=======

    <ProjectReference Include="$(OpenConsoleDir)src\cascadia\UIHelpers\UIHelpers.vcxproj">
      <Project>{6515F03F-E56D-4DB4-B23D-AC4FB80DB36F}</Project>
      <Private>false</Private>
>>>>>>> 5022caf6
    </ProjectReference>
  </ItemGroup>

  <!--
  <ItemGroup>
    <Reference Include="Microsoft.Terminal.TerminalConnection">
      <HintPath>$(OpenConsoleCommonOutDir)TerminalConnection\Microsoft.Terminal.TerminalConnection.winmd</HintPath>
      <IsWinMDFile>true</IsWinMDFile>
      <Private>false</Private>
      <CopyLocalSatelliteAssemblies>false</CopyLocalSatelliteAssemblies>
    </Reference>
  </ItemGroup>
  -->

  <ItemDefinitionGroup>
    <Link>
      <AdditionalDependencies>delayimp.lib;Uiautomationcore.lib;onecoreuap.lib;%(AdditionalDependencies)</AdditionalDependencies>
      <DelayLoadDLLs>uiautomationcore.dll;%(DelayLoadDLLs)</DelayLoadDLLs>
      <!--
      ControlLib contains a DllMain that we need to force the use of.
      If you don't have this, then you'll see an error like
      "(init.obj) : error LNK2005: DllMain already defined in MSVCRTD.lib(dll_dllmain_stub.obj)"
      -->
      <AdditionalOptions Condition="'$(Platform)'=='Win32'">/INCLUDE:_DllMain@12 %(AdditionalOptions)</AdditionalOptions>
      <AdditionalOptions Condition="'$(Platform)'!='Win32'">/INCLUDE:DllMain %(AdditionalOptions)</AdditionalOptions>

      <Reference>
        <!-- Do not propagate microsoft.ui.xaml upwards as a private dependency. -->
        <Private>false</Private>
      </Reference>
    </Link>
  </ItemDefinitionGroup>
  <Import Project="$(OpenConsoleDir)src\cppwinrt.build.post.props" />

  <!-- This -must- go after cppwinrt.build.post.props because that includes many VS-provided props including appcontainer.common.props, which stomps on what cppwinrt.targets did. -->
  <Import Project="$(OpenConsoleDir)src\common.nugetversions.targets" />
</Project>
<|MERGE_RESOLUTION|>--- conflicted
+++ resolved
@@ -1,121 +1,120 @@
-<?xml version="1.0" encoding="utf-8"?>
-<Project DefaultTargets="Build" xmlns="http://schemas.microsoft.com/developer/msbuild/2003">
-  <PropertyGroup Label="Globals">
-    <ProjectGuid>{CA5CAD1A-F542-4635-A069-7CAEFB930070}</ProjectGuid>
-    <ProjectName>Microsoft.Terminal.Control</ProjectName>
-    <RootNamespace>Microsoft.Terminal.Control</RootNamespace>
-    <!-- cppwinrt.build.pre.props depends on these settings: -->
-    <!-- build a dll, not exe (Application) -->
-    <ConfigurationType>DynamicLibrary</ConfigurationType>
-    <SubSystem>Console</SubSystem>
-    <!-- sets a bunch of Windows Universal properties -->
-    <OpenConsoleUniversalApp>true</OpenConsoleUniversalApp>
-    <PgoTarget>true</PgoTarget>
-
-    <!-- C++/WinRT sets the depth to 1 if there is a XAML file in the project
-         Unfortunately for us, we need it to be 3. When the namespace merging
-         depth is 1, Microsoft.Terminal.Control becomes "Microsoft",
-         and our WinMD file becomes "Microsoft". Because WinRT is very
-         namespace-driven, this winmd is considered to contain the entire
-         Microsoft namespace. This is, obviously, not great. None of our other
-         projects compile properly when they depend on this "Microsoft.winmd."
-    -->
-    <CppWinRTNamespaceMergeDepth>3</CppWinRTNamespaceMergeDepth>
-  </PropertyGroup>
-
-  <PropertyGroup Label="NuGet Dependencies">
-    <TerminalCppWinrt>true</TerminalCppWinrt>
-    <TerminalMUX>true</TerminalMUX>
-  </PropertyGroup>
-
-  <Import Project="..\..\..\..\common.openconsole.props" Condition="'$(OpenConsoleDir)'==''" />
-  <Import Project="$(OpenConsoleDir)src\common.nugetversions.props" />
-  <Import Project="$(OpenConsoleDir)src\cppwinrt.build.pre.props" />
-  <!-- ========================= XAML files ======================== -->
-  <ItemGroup>
-    <!-- DON'T PUT XAML FILES HERE! Put them in TerminalControlLib.vcxproj -->
-  </ItemGroup>
-  <!-- ========================= Headers ======================== -->
-  <ItemGroup>
-    <!-- Only put headers for winrt types in here. Don't put other header files
-    in here - put them in TerminalControlLib.vcxproj instead! -->
-    <ClInclude Include="pch.h" />
-  </ItemGroup>
-  <!-- ========================= Cpp Files ======================== -->
-  <ItemGroup>
-    <!-- Don't put source files in here - put them in TerminalControlLib.vcxproj instead! -->
-    <ClCompile Include="pch.cpp">
-      <PrecompiledHeader>Create</PrecompiledHeader>
-    </ClCompile>
-  </ItemGroup>
-  <!-- ========================= idl Files ======================== -->
-  <ItemGroup>
-    <!-- DON'T PUT IDL FILES HERE! Put them in TerminalControlLib.vcxproj -->
-  </ItemGroup>
-  <!-- ========================= Misc Files ======================== -->
-  <ItemGroup>
-    <None Include="$(ProjectName).def" />
-  </ItemGroup>
-  <!-- ========================= Project References ======================== -->
-  <ItemGroup>
-    <!-- Reference TerminalControlLib here, so we can use its Microsoft.Terminal.Control.winmd as
-    our Microsoft.Terminal.Control.winmd. This didn't work correctly in VS2017, you'd need to
-    manually reference the lib -->
-    <ProjectReference Include="$(OpenConsoleDir)src\cascadia\TerminalControl\TerminalControlLib.vcxproj">
-      <Private>true</Private>
-      <CopyLocalSatelliteAssemblies>true</CopyLocalSatelliteAssemblies>
-    </ProjectReference>
-<<<<<<< HEAD
-    <!-- Dependency Interfaces -->
-    <!--
-    <ProjectReference Include="$(OpenConsoleDir)src\cascadia\ITerminalCore\ITerminalCore.vcxproj">
-      <Private>false</Private>
-      <Project>{40503EDC-E3E4-46AB-BC26-D293B956CAE8}</Project>
-    </ProjectReference>
-    -->
-    <ProjectReference Include="$(OpenConsoleDir)src\cascadia\ITerminalConnection\ITerminalConnection.vcxproj">
-      <Private>false</Private>
-      <Project>{EFC0B7EF-BB0D-44EC-BFC9-772AE4391D17}</Project>
-=======
-
-    <ProjectReference Include="$(OpenConsoleDir)src\cascadia\UIHelpers\UIHelpers.vcxproj">
-      <Project>{6515F03F-E56D-4DB4-B23D-AC4FB80DB36F}</Project>
-      <Private>false</Private>
->>>>>>> 5022caf6
-    </ProjectReference>
-  </ItemGroup>
-
-  <!--
-  <ItemGroup>
-    <Reference Include="Microsoft.Terminal.TerminalConnection">
-      <HintPath>$(OpenConsoleCommonOutDir)TerminalConnection\Microsoft.Terminal.TerminalConnection.winmd</HintPath>
-      <IsWinMDFile>true</IsWinMDFile>
-      <Private>false</Private>
-      <CopyLocalSatelliteAssemblies>false</CopyLocalSatelliteAssemblies>
-    </Reference>
-  </ItemGroup>
-  -->
-
-  <ItemDefinitionGroup>
-    <Link>
-      <AdditionalDependencies>delayimp.lib;Uiautomationcore.lib;onecoreuap.lib;%(AdditionalDependencies)</AdditionalDependencies>
-      <DelayLoadDLLs>uiautomationcore.dll;%(DelayLoadDLLs)</DelayLoadDLLs>
-      <!--
-      ControlLib contains a DllMain that we need to force the use of.
-      If you don't have this, then you'll see an error like
-      "(init.obj) : error LNK2005: DllMain already defined in MSVCRTD.lib(dll_dllmain_stub.obj)"
-      -->
-      <AdditionalOptions Condition="'$(Platform)'=='Win32'">/INCLUDE:_DllMain@12 %(AdditionalOptions)</AdditionalOptions>
-      <AdditionalOptions Condition="'$(Platform)'!='Win32'">/INCLUDE:DllMain %(AdditionalOptions)</AdditionalOptions>
-
-      <Reference>
-        <!-- Do not propagate microsoft.ui.xaml upwards as a private dependency. -->
-        <Private>false</Private>
-      </Reference>
-    </Link>
-  </ItemDefinitionGroup>
-  <Import Project="$(OpenConsoleDir)src\cppwinrt.build.post.props" />
-
-  <!-- This -must- go after cppwinrt.build.post.props because that includes many VS-provided props including appcontainer.common.props, which stomps on what cppwinrt.targets did. -->
-  <Import Project="$(OpenConsoleDir)src\common.nugetversions.targets" />
-</Project>
+<?xml version="1.0" encoding="utf-8"?>
+<Project DefaultTargets="Build" xmlns="http://schemas.microsoft.com/developer/msbuild/2003">
+  <PropertyGroup Label="Globals">
+    <ProjectGuid>{CA5CAD1A-F542-4635-A069-7CAEFB930070}</ProjectGuid>
+    <ProjectName>Microsoft.Terminal.Control</ProjectName>
+    <RootNamespace>Microsoft.Terminal.Control</RootNamespace>
+    <!-- cppwinrt.build.pre.props depends on these settings: -->
+    <!-- build a dll, not exe (Application) -->
+    <ConfigurationType>DynamicLibrary</ConfigurationType>
+    <SubSystem>Console</SubSystem>
+    <!-- sets a bunch of Windows Universal properties -->
+    <OpenConsoleUniversalApp>true</OpenConsoleUniversalApp>
+    <PgoTarget>true</PgoTarget>
+
+    <!-- C++/WinRT sets the depth to 1 if there is a XAML file in the project
+         Unfortunately for us, we need it to be 3. When the namespace merging
+         depth is 1, Microsoft.Terminal.Control becomes "Microsoft",
+         and our WinMD file becomes "Microsoft". Because WinRT is very
+         namespace-driven, this winmd is considered to contain the entire
+         Microsoft namespace. This is, obviously, not great. None of our other
+         projects compile properly when they depend on this "Microsoft.winmd."
+    -->
+    <CppWinRTNamespaceMergeDepth>3</CppWinRTNamespaceMergeDepth>
+  </PropertyGroup>
+
+  <PropertyGroup Label="NuGet Dependencies">
+    <TerminalCppWinrt>true</TerminalCppWinrt>
+    <TerminalMUX>true</TerminalMUX>
+  </PropertyGroup>
+
+  <Import Project="..\..\..\..\common.openconsole.props" Condition="'$(OpenConsoleDir)'==''" />
+  <Import Project="$(OpenConsoleDir)src\common.nugetversions.props" />
+  <Import Project="$(OpenConsoleDir)src\cppwinrt.build.pre.props" />
+  <!-- ========================= XAML files ======================== -->
+  <ItemGroup>
+    <!-- DON'T PUT XAML FILES HERE! Put them in TerminalControlLib.vcxproj -->
+  </ItemGroup>
+  <!-- ========================= Headers ======================== -->
+  <ItemGroup>
+    <!-- Only put headers for winrt types in here. Don't put other header files
+    in here - put them in TerminalControlLib.vcxproj instead! -->
+    <ClInclude Include="pch.h" />
+  </ItemGroup>
+  <!-- ========================= Cpp Files ======================== -->
+  <ItemGroup>
+    <!-- Don't put source files in here - put them in TerminalControlLib.vcxproj instead! -->
+    <ClCompile Include="pch.cpp">
+      <PrecompiledHeader>Create</PrecompiledHeader>
+    </ClCompile>
+  </ItemGroup>
+  <!-- ========================= idl Files ======================== -->
+  <ItemGroup>
+    <!-- DON'T PUT IDL FILES HERE! Put them in TerminalControlLib.vcxproj -->
+  </ItemGroup>
+  <!-- ========================= Misc Files ======================== -->
+  <ItemGroup>
+    <None Include="$(ProjectName).def" />
+  </ItemGroup>
+  <!-- ========================= Project References ======================== -->
+  <ItemGroup>
+    <!-- Reference TerminalControlLib here, so we can use its Microsoft.Terminal.Control.winmd as
+    our Microsoft.Terminal.Control.winmd. This didn't work correctly in VS2017, you'd need to
+    manually reference the lib -->
+    <ProjectReference Include="$(OpenConsoleDir)src\cascadia\TerminalControl\TerminalControlLib.vcxproj">
+      <Private>true</Private>
+      <CopyLocalSatelliteAssemblies>true</CopyLocalSatelliteAssemblies>
+    </ProjectReference>
+
+    <ProjectReference Include="$(OpenConsoleDir)src\cascadia\UIHelpers\UIHelpers.vcxproj">
+      <Project>{6515F03F-E56D-4DB4-B23D-AC4FB80DB36F}</Project>
+      <Private>false</Private>
+    </ProjectReference>
+
+    <!-- Dependency Interfaces -->
+    <!--
+    <ProjectReference Include="$(OpenConsoleDir)src\cascadia\ITerminalCore\ITerminalCore.vcxproj">
+      <Private>false</Private>
+      <Project>{40503EDC-E3E4-46AB-BC26-D293B956CAE8}</Project>
+    </ProjectReference>
+    -->
+    <ProjectReference Include="$(OpenConsoleDir)src\cascadia\ITerminalConnection\ITerminalConnection.vcxproj">
+      <Private>false</Private>
+      <Project>{EFC0B7EF-BB0D-44EC-BFC9-772AE4391D17}</Project>
+    </ProjectReference>
+  </ItemGroup>
+
+  <!--
+  <ItemGroup>
+    <Reference Include="Microsoft.Terminal.TerminalConnection">
+      <HintPath>$(OpenConsoleCommonOutDir)TerminalConnection\Microsoft.Terminal.TerminalConnection.winmd</HintPath>
+      <IsWinMDFile>true</IsWinMDFile>
+      <Private>false</Private>
+      <CopyLocalSatelliteAssemblies>false</CopyLocalSatelliteAssemblies>
+    </Reference>
+  </ItemGroup>
+  -->
+
+  <ItemDefinitionGroup>
+    <Link>
+      <AdditionalDependencies>delayimp.lib;Uiautomationcore.lib;onecoreuap.lib;%(AdditionalDependencies)</AdditionalDependencies>
+      <DelayLoadDLLs>uiautomationcore.dll;%(DelayLoadDLLs)</DelayLoadDLLs>
+      <!--
+      ControlLib contains a DllMain that we need to force the use of.
+      If you don't have this, then you'll see an error like
+      "(init.obj) : error LNK2005: DllMain already defined in MSVCRTD.lib(dll_dllmain_stub.obj)"
+      -->
+      <AdditionalOptions Condition="'$(Platform)'=='Win32'">/INCLUDE:_DllMain@12 %(AdditionalOptions)</AdditionalOptions>
+      <AdditionalOptions Condition="'$(Platform)'!='Win32'">/INCLUDE:DllMain %(AdditionalOptions)</AdditionalOptions>
+
+      <Reference>
+        <!-- Do not propagate microsoft.ui.xaml upwards as a private dependency. -->
+        <Private>false</Private>
+      </Reference>
+    </Link>
+  </ItemDefinitionGroup>
+  <Import Project="$(OpenConsoleDir)src\cppwinrt.build.post.props" />
+
+  <!-- This -must- go after cppwinrt.build.post.props because that includes many VS-provided props including appcontainer.common.props, which stomps on what cppwinrt.targets did. -->
+  <Import Project="$(OpenConsoleDir)src\common.nugetversions.targets" />
+</Project>