--- conflicted
+++ resolved
@@ -20,11 +20,8 @@
         Profile_Terminal,
         Profile_Advanced,
         ColorSchemes_Edit,
-<<<<<<< HEAD
-        Actions_Edit
-=======
+        Actions_Edit,
         NewTabMenu_Folder
->>>>>>> 0961a77a
     };
 
     runtimeclass Breadcrumb : Windows.Foundation.IStringable
