// Copyright (c) Microsoft Corporation.
// Licensed under the MIT license.

#pragma once

#include "MainPage.g.h"
#include "Breadcrumb.g.h"
#include "Utils.h"

namespace winrt::Microsoft::Terminal::Settings::Editor::implementation
{
    struct Breadcrumb : BreadcrumbT<Breadcrumb>
    {
        Breadcrumb(IInspectable tag, winrt::hstring label, BreadcrumbSubPage subPage) :
            _Tag{ tag },
            _Label{ label },
            _SubPage{ subPage } {}

        hstring ToString() { return _Label; }

        WINRT_PROPERTY(IInspectable, Tag);
        WINRT_PROPERTY(winrt::hstring, Label);
        WINRT_PROPERTY(BreadcrumbSubPage, SubPage);
    };

    struct MainPage : MainPageT<MainPage>
    {
        MainPage() = delete;
        MainPage(const Model::CascadiaSettings& settings);

        void UpdateSettings(const Model::CascadiaSettings& settings);

        void OpenJsonKeyDown(const Windows::Foundation::IInspectable& sender, const Windows::UI::Xaml::Input::KeyRoutedEventArgs& args);
        void OpenJsonTapped(const Windows::Foundation::IInspectable& sender, const Windows::UI::Xaml::Input::TappedRoutedEventArgs& args);
        void SettingsNav_Loaded(const Windows::Foundation::IInspectable& sender, const Windows::UI::Xaml::RoutedEventArgs& args);
        void SettingsNav_ItemInvoked(const Microsoft::UI::Xaml::Controls::NavigationView& sender, const Microsoft::UI::Xaml::Controls::NavigationViewItemInvokedEventArgs& args);
        void SaveButton_Click(const Windows::Foundation::IInspectable& sender, const Windows::UI::Xaml::RoutedEventArgs& args);
        void ResetButton_Click(const Windows::Foundation::IInspectable& sender, const Windows::UI::Xaml::RoutedEventArgs& args);
        void BreadcrumbBar_ItemClicked(const Microsoft::UI::Xaml::Controls::BreadcrumbBar& sender, const Microsoft::UI::Xaml::Controls::BreadcrumbBarItemClickedEventArgs& args);

        void SetHostingWindow(uint64_t hostingWindow) noexcept;
        bool TryPropagateHostingWindow(IInspectable object) noexcept;
        uint64_t GetHostingWindow() const noexcept;

        winrt::Windows::UI::Xaml::Media::Brush BackgroundBrush();

        Windows::Foundation::Collections::IObservableVector<IInspectable> Breadcrumbs() noexcept;

        til::typed_event<Windows::Foundation::IInspectable, Model::SettingsTarget> OpenJson;

    private:
        Windows::Foundation::Collections::IObservableVector<IInspectable> _breadcrumbs;
        Windows::Foundation::Collections::IObservableVector<IInspectable> _menuItemSource;
        size_t _originalNumItems = 0u;

        Model::CascadiaSettings _settingsSource;
        Model::CascadiaSettings _settingsClone;

        std::optional<HWND> _hostingHwnd;

        void _InitializeProfilesList();
        void _CreateAndNavigateToNewProfile(const uint32_t index, const Model::Profile& profile);
        winrt::Microsoft::UI::Xaml::Controls::NavigationViewItem _CreateProfileNavViewItem(const Editor::ProfileViewModel& profile);
        void _DeleteProfile(const Windows::Foundation::IInspectable sender, const Editor::DeleteProfileEventArgs& args);
        void _AddProfileHandler(const winrt::guid profileGuid);

        void _SetupProfileEventHandling(const winrt::Microsoft::Terminal::Settings::Editor::ProfileViewModel profile);

        void _PreNavigateHelper();
        void _Navigate(hstring clickedItemTag, BreadcrumbSubPage subPage);
        void _Navigate(const Editor::ProfileViewModel& profile, BreadcrumbSubPage subPage);
        void _Navigate(const Editor::NewTabMenuEntryViewModel& ntmEntryVM, BreadcrumbSubPage subPage);

        void _UpdateBackgroundForMica();
        void _MoveXamlParsedNavItemsIntoItemSource();

        winrt::Microsoft::Terminal::Settings::Editor::ColorSchemesPageViewModel _colorSchemesPageVM{ nullptr };
<<<<<<< HEAD
        winrt::Microsoft::Terminal::Settings::Editor::ActionsViewModel _actionsVM{ nullptr };

        Windows::UI::Xaml::Data::INotifyPropertyChanged::PropertyChanged_revoker _profileViewModelChangedRevoker;
        Windows::UI::Xaml::Data::INotifyPropertyChanged::PropertyChanged_revoker _colorSchemesPageViewModelChangedRevoker;
        Windows::UI::Xaml::Data::INotifyPropertyChanged::PropertyChanged_revoker _actionsViewModelChangedRevoker;
=======
        winrt::Microsoft::Terminal::Settings::Editor::NewTabMenuViewModel _newTabMenuPageVM{ nullptr };

        Windows::UI::Xaml::Data::INotifyPropertyChanged::PropertyChanged_revoker _profileViewModelChangedRevoker;
        Windows::UI::Xaml::Data::INotifyPropertyChanged::PropertyChanged_revoker _colorSchemesPageViewModelChangedRevoker;
        Windows::UI::Xaml::Data::INotifyPropertyChanged::PropertyChanged_revoker _ntmViewModelChangedRevoker;
>>>>>>> 0961a77a
    };
}

namespace winrt::Microsoft::Terminal::Settings::Editor::factory_implementation
{
    BASIC_FACTORY(MainPage);
}<|MERGE_RESOLUTION|>--- conflicted
+++ resolved
@@ -75,19 +75,13 @@
         void _MoveXamlParsedNavItemsIntoItemSource();
 
         winrt::Microsoft::Terminal::Settings::Editor::ColorSchemesPageViewModel _colorSchemesPageVM{ nullptr };
-<<<<<<< HEAD
         winrt::Microsoft::Terminal::Settings::Editor::ActionsViewModel _actionsVM{ nullptr };
+        winrt::Microsoft::Terminal::Settings::Editor::NewTabMenuViewModel _newTabMenuPageVM{ nullptr };
 
         Windows::UI::Xaml::Data::INotifyPropertyChanged::PropertyChanged_revoker _profileViewModelChangedRevoker;
         Windows::UI::Xaml::Data::INotifyPropertyChanged::PropertyChanged_revoker _colorSchemesPageViewModelChangedRevoker;
         Windows::UI::Xaml::Data::INotifyPropertyChanged::PropertyChanged_revoker _actionsViewModelChangedRevoker;
-=======
-        winrt::Microsoft::Terminal::Settings::Editor::NewTabMenuViewModel _newTabMenuPageVM{ nullptr };
-
-        Windows::UI::Xaml::Data::INotifyPropertyChanged::PropertyChanged_revoker _profileViewModelChangedRevoker;
-        Windows::UI::Xaml::Data::INotifyPropertyChanged::PropertyChanged_revoker _colorSchemesPageViewModelChangedRevoker;
         Windows::UI::Xaml::Data::INotifyPropertyChanged::PropertyChanged_revoker _ntmViewModelChangedRevoker;
->>>>>>> 0961a77a
     };
 }
 
