--- conflicted
+++ resolved
@@ -1859,7 +1859,6 @@
             // the control here instead.
             if (_startupState == StartupState::Initialized)
             {
-<<<<<<< HEAD
                 if (const auto& activeControl{ _GetActiveControl() })
                 {
                     activeControl.Focus(FocusState::Programmatic);
@@ -1875,12 +1874,6 @@
                 // itself isn't good enough. That, for some reason, fires _before_
                 // the dialog is in the UI tree, which is useless for us.
                 controlToAdd.try_as<implementation::AdminWarningPlaceholder>()->FocusOnLaunch();
-=======
-                if (const auto control = _GetActiveControl())
-                {
-                    control.Focus(FocusState::Programmatic);
-                }
->>>>>>> 9b4ae9ec
             }
         }
         CATCH_LOG();
