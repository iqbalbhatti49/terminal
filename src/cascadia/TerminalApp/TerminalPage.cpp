--- conflicted
+++ resolved
@@ -209,9 +209,6 @@
         _tabContent.SizeChanged({ this, &TerminalPage::_OnContentSizeChanged });
 
         CommandPalette().SetDispatch(*_actionDispatch);
-<<<<<<< HEAD
-        CommandPalette().Closed({ this, &TerminalPage::_CommandPaletteClosed });
-=======
         // When the visibility of the command palette changes to "collapsed",
         // the palette has been closed. Toss focus back to the currently active
         // control.
@@ -221,7 +218,6 @@
                 _CommandPaletteClosed(nullptr, nullptr);
             }
         });
->>>>>>> ceeaadc3
 
         // Once the page is actually laid out on the screen, trigger all our
         // startup actions. Things like Panes need to know at least how big the
@@ -885,12 +881,9 @@
         _actionDispatch->ToggleRetroEffect({ this, &TerminalPage::_HandleToggleRetroEffect });
         _actionDispatch->ToggleFullscreen({ this, &TerminalPage::_HandleToggleFullscreen });
         _actionDispatch->ToggleCommandPalette({ this, &TerminalPage::_HandleToggleCommandPalette });
-<<<<<<< HEAD
-=======
         _actionDispatch->SetTabColor({ this, &TerminalPage::_HandleSetTabColor });
         _actionDispatch->OpenTabColorPicker({ this, &TerminalPage::_HandleOpenTabColorPicker });
         _actionDispatch->RenameTab({ this, &TerminalPage::_HandleRenameTab });
->>>>>>> ceeaadc3
     }
 
     // Method Description:
