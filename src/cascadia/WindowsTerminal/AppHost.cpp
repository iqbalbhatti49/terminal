// Copyright (c) Microsoft Corporation.
// Licensed under the MIT license.

#include "pch.h"
#include "AppHost.h"
#include "../types/inc/Viewport.hpp"
#include "../types/inc/utils.hpp"
#include "../types/inc/User32Utils.hpp"
#include "../WinRTUtils/inc/WtExeUtils.h"
#include "resource.h"
#include "VirtualDesktopUtils.h"
#include "icon.h"

#include <TerminalThemeHelpers.h>

using namespace winrt::Windows::UI;
using namespace winrt::Windows::UI::Composition;
using namespace winrt::Windows::UI::Xaml;
using namespace winrt::Windows::UI::Xaml::Hosting;
using namespace winrt::Windows::Foundation::Numerics;
using namespace winrt::Microsoft::Terminal;
using namespace winrt::Microsoft::Terminal::Settings::Model;
using namespace ::Microsoft::Console;
using namespace ::Microsoft::Console::Types;
using namespace std::chrono_literals;

// This magic flag is "documented" at https://msdn.microsoft.com/en-us/library/windows/desktop/ms646301(v=vs.85).aspx
// "If the high-order bit is 1, the key is down; otherwise, it is up."
static constexpr short KeyPressed{ gsl::narrow_cast<short>(0x8000) };

AppHost::AppHost() noexcept :
    _app{},
    _windowManager{},
    _logic{ nullptr }, // don't make one, we're going to take a ref on app's
    _window{ nullptr },
    _getWindowLayoutThrottler{} // this will get set if we become the monarch
{
    _logic = _app.Logic(); // get a ref to app's logic

    // Inform the WindowManager that it can use us to find the target window for
    // a set of commandline args. This needs to be done before
    // _HandleCommandlineArgs, because WE might end up being the monarch. That
    // would mean we'd need to be responsible for looking that up.
    _windowManager.FindTargetWindowRequested({ this, &AppHost::_FindTargetWindow });

    // If there were commandline args to our process, try and process them here.
    // Do this before AppLogic::Create, otherwise this will have no effect.
    //
    // This will send our commandline to the Monarch, to ask if we should make a
    // new window or not. If not, exit immediately.
    _HandleCommandlineArgs();
    if (!_shouldCreateWindow)
    {
        return;
    }

    _useNonClientArea = _logic.GetShowTabsInTitlebar();
    if (_useNonClientArea)
    {
        _window = std::make_unique<NonClientIslandWindow>(_logic.GetRequestedTheme());
    }
    else
    {
        _window = std::make_unique<IslandWindow>();
    }

    // Update our own internal state tracking if we're in quake mode or not.
    _IsQuakeWindowChanged(nullptr, nullptr);

    _window->SetMinimizeToNotificationAreaBehavior(_logic.GetMinimizeToNotificationArea());

    // Tell the window to callback to us when it's about to handle a WM_CREATE
    auto pfn = std::bind(&AppHost::_HandleCreateWindow,
                         this,
                         std::placeholders::_1,
                         std::placeholders::_2);
    _window->SetCreateCallback(pfn);

    _window->SetSnapDimensionCallback(std::bind(&winrt::TerminalApp::AppLogic::CalcSnappedDimension,
                                                _logic,
                                                std::placeholders::_1,
                                                std::placeholders::_2));

    // Event handlers:
    // MAKE SURE THEY ARE ALL:
    // * winrt::auto_revoke
    // * revoked manually in the dtor before the window is nulled out.
    //
    // If you don't, then it's possible for them to get triggered as the app is
    // tearing down, after we've nulled out the window, during the dtor. That
    // can cause unexpected AV's everywhere.
    //
    // _window callbacks don't need to be treated this way, because:
    // * IslandWindow isn't a WinRT type (so it doesn't have neat revokers like this)
    // * This particular bug scenario applies when we've already freed the window.
    //
    // (Most of these events are actually set up in AppHost::Initialize)
    _window->MouseScrolled({ this, &AppHost::_WindowMouseWheeled });
    _window->WindowActivated({ this, &AppHost::_WindowActivated });
    _window->WindowMoved({ this, &AppHost::_WindowMoved });
    _window->HotkeyPressed({ this, &AppHost::_GlobalHotkeyPressed });
    _window->ShouldExitFullscreen({ &_logic, &winrt::TerminalApp::AppLogic::RequestExitFullscreen });

    _window->SetAlwaysOnTop(_logic.GetInitialAlwaysOnTop());

    _window->MakeWindow();

    _GetWindowLayoutRequestedToken = _windowManager.GetWindowLayoutRequested([this](auto&&, const winrt::Microsoft::Terminal::Remoting::GetWindowLayoutArgs& args) {
        // The peasants are running on separate threads, so they'll need to
        // swap what context they are in to the ui thread to get the actual layout.
        args.WindowLayoutJsonAsync(_GetWindowLayoutAsync());
    });

    _revokers.BecameMonarch = _windowManager.BecameMonarch(winrt::auto_revoke, { this, &AppHost::_BecomeMonarch });
    if (_windowManager.IsMonarch())
    {
        _BecomeMonarch(nullptr, nullptr);
    }
}

AppHost::~AppHost()
{
    // destruction order is important for proper teardown here

    // revoke ALL our event handlers. There's a large class of bugs where we
    // might get a callback to one of these when we call app.Close() below. Make
    // sure to revoke these first, so we won't get any more callbacks, then null
    // out the window, then close the app.
    _revokers = {};

    _window = nullptr;
    _app.Close();
    _app = nullptr;
}

bool AppHost::OnDirectKeyEvent(const uint32_t vkey, const uint8_t scanCode, const bool down)
{
    if (_logic)
    {
        return _logic.OnDirectKeyEvent(vkey, scanCode, down);
    }
    return false;
}

// Method Description:
// - Event handler to update the taskbar progress indicator
// - Upon receiving the event, we ask the underlying logic for the taskbar state/progress values
//   of the last active control
// Arguments:
// - sender: not used
// - args: not used
void AppHost::SetTaskbarProgress(const winrt::Windows::Foundation::IInspectable& /*sender*/,
                                 const winrt::Windows::Foundation::IInspectable& /*args*/)
{
    if (_logic)
    {
        const auto state = _logic.TaskbarState();
        _window->SetTaskbarProgress(gsl::narrow_cast<size_t>(state.State()),
                                    gsl::narrow_cast<size_t>(state.Progress()));
    }
}

void _buildArgsFromCommandline(std::vector<winrt::hstring>& args)
{
    if (auto commandline{ GetCommandLineW() })
    {
        auto argc = 0;

        // Get the argv, and turn them into a hstring array to pass to the app.
        wil::unique_any<LPWSTR*, decltype(&::LocalFree), ::LocalFree> argv{ CommandLineToArgvW(commandline, &argc) };
        if (argv)
        {
            for (auto& elem : wil::make_range(argv.get(), argc))
            {
                args.emplace_back(elem);
            }
        }
    }
    if (args.empty())
    {
        args.emplace_back(L"wt.exe");
    }
}

// Method Description:
// - Retrieve any commandline args passed on the commandline, and pass them to
//   the WindowManager, to ask if we should become a window process.
// - If we should create a window, then pass the arguments to the app logic for
//   processing.
// - If we shouldn't become a window, set _shouldCreateWindow to false and exit
//   immediately.
// - If the logic determined there's an error while processing that commandline,
//   display a message box to the user with the text of the error, and exit.
//    * We display a message box because we're a Win32 application (not a
//      console app), and the shell has undoubtedly returned to the foreground
//      of the console. Text emitted here might mix unexpectedly with output
//      from the shell process.
// Arguments:
// - <none>
// Return Value:
// - <none>
void AppHost::_HandleCommandlineArgs()
{
    std::vector<winrt::hstring> args;
    _buildArgsFromCommandline(args);
    auto cwd{ wil::GetCurrentDirectoryW<std::wstring>() };

    Remoting::CommandlineArgs eventArgs{ { args }, { cwd } };
    _windowManager.ProposeCommandline(eventArgs);

    _shouldCreateWindow = _windowManager.ShouldCreateWindow();
    if (!_shouldCreateWindow)
    {
        return;
    }

    if (auto peasant{ _windowManager.CurrentWindow() })
    {
        if (auto args{ peasant.InitialArgs() })
        {
            const auto result = _logic.SetStartupCommandline(args.Commandline());
            const auto message = _logic.ParseCommandlineMessage();
            if (!message.empty())
            {
                const auto displayHelp = result == 0;
                const auto messageTitle = displayHelp ? IDS_HELP_DIALOG_TITLE : IDS_ERROR_DIALOG_TITLE;
                const auto messageIcon = displayHelp ? MB_ICONWARNING : MB_ICONERROR;
                // TODO:GH#4134: polish this dialog more, to make the text more
                // like msiexec /?
                MessageBoxW(nullptr,
                            message.data(),
                            GetStringResource(messageTitle).data(),
                            MB_OK | messageIcon);

                if (_logic.ShouldExitEarly())
                {
                    ExitProcess(result);
                }
            }
        }

        // This is a fix for GH#12190 and hopefully GH#12169.
        //
        // If the commandline we were provided is going to result in us only
        // opening elevated terminal instances, then we need to not even create
        // the window at all here. In that case, we're going through this
        // special escape hatch to dispatch all the calls to elevate-shim, and
        // then we're going to exit immediately.
        if (_logic.ShouldImmediatelyHandoffToElevated())
        {
            _shouldCreateWindow = false;
            _logic.HandoffToElevated();
            return;
        }

        // After handling the initial args, hookup the callback for handling
        // future commandline invocations. When our peasant is told to execute a
        // commandline (in the future), it'll trigger this callback, that we'll
        // use to send the actions to the app.
        //
        // MORE EVENT HANDLERS, same rules as the ones above.
        _revokers.peasantExecuteCommandlineRequested = peasant.ExecuteCommandlineRequested(winrt::auto_revoke, { this, &AppHost::_DispatchCommandline });
        _revokers.peasantSummonRequested = peasant.SummonRequested(winrt::auto_revoke, { this, &AppHost::_HandleSummon });
        _revokers.peasantDisplayWindowIdRequested = peasant.DisplayWindowIdRequested(winrt::auto_revoke, { this, &AppHost::_DisplayWindowId });
        _revokers.peasantQuitRequested = peasant.QuitRequested(winrt::auto_revoke, { this, &AppHost::_QuitRequested });

        // We need this property to be set before we get the InitialSize/Position
        // and BecameMonarch which normally sets it is only run after the window
        // is created.
        if (_windowManager.IsMonarch())
        {
            const auto numPeasants = _windowManager.GetNumberOfPeasants();
            const auto layouts = ApplicationState::SharedInstance().PersistedWindowLayouts();
            if (_logic.ShouldUsePersistedLayout() &&
                layouts &&
                layouts.Size() > 0)
            {
                uint32_t startIdx = 0;
                // We want to create a window for every saved layout.
                // If we are the only window, and no commandline arguments were provided
                // then we should just use the current window to load the first layout.
                // Otherwise create this window normally with its commandline, and create
                // a new window using the first saved layout information.
                // The 2nd+ layout will always get a new window.
                if (numPeasants == 1 && !_logic.HasCommandlineArguments() && !_logic.HasSettingsStartupActions())
                {
                    _logic.SetPersistedLayoutIdx(startIdx);
                    startIdx += 1;
                }

                // Create new windows for each of the other saved layouts.
                for (const auto size = layouts.Size(); startIdx < size; startIdx += 1)
                {
                    auto newWindowArgs = fmt::format(L"{0} -w new -s {1}", args[0], startIdx);

                    STARTUPINFO si;
                    memset(&si, 0, sizeof(si));
                    si.cb = sizeof(si);
                    wil::unique_process_information pi;

                    LOG_IF_WIN32_BOOL_FALSE(CreateProcessW(nullptr,
                                                           newWindowArgs.data(),
                                                           nullptr, // lpProcessAttributes
                                                           nullptr, // lpThreadAttributes
                                                           false, // bInheritHandles
                                                           DETACHED_PROCESS | CREATE_UNICODE_ENVIRONMENT, // doCreationFlags
                                                           nullptr, // lpEnvironment
                                                           nullptr, // lpStartingDirectory
                                                           &si, // lpStartupInfo
                                                           &pi // lpProcessInformation
                                                           ));
                }
            }
            _logic.SetNumberOfOpenWindows(numPeasants);
        }
        _logic.WindowName(peasant.WindowName());
        _logic.WindowId(peasant.GetID());
    }
}

// Method Description:
// - Initializes the XAML island, creates the terminal app, and sets the
//   island's content to that of the terminal app's content. Also registers some
//   callbacks with TermApp.
// !!! IMPORTANT!!!
// This must be called *AFTER* WindowsXamlManager::InitializeForCurrentThread.
// If it isn't, then we won't be able to create the XAML island.
// Arguments:
// - <none>
// Return Value:
// - <none>
void AppHost::Initialize()
{
    _window->Initialize();

    if (auto withWindow{ _logic.try_as<IInitializeWithWindow>() })
    {
        withWindow->Initialize(_window->GetHandle());
    }

    if (_useNonClientArea)
    {
        // Register our callback for when the app's non-client content changes.
        // This has to be done _before_ App::Create, as the app might set the
        // content in Create.
        _logic.SetTitleBarContent({ this, &AppHost::_UpdateTitleBarContent });
    }

    // MORE EVENT HANDLERS HERE!
    // MAKE SURE THEY ARE ALL:
    // * winrt::auto_revoke
    // * revoked manually in the dtor before the window is nulled out.
    //
    // If you don't, then it's possible for them to get triggered as the app is
    // tearing down, after we've nulled out the window, during the dtor. That
    // can cause unexpected AV's everywhere.
    //
    // _window callbacks don't need to be treated this way, because:
    // * IslandWindow isn't a WinRT type (so it doesn't have neat revokers like this)
    // * This particular bug scenario applies when we've already freed the window.

    // Register the 'X' button of the window for a warning experience of multiple
    // tabs opened, this is consistent with Alt+F4 closing
    _window->WindowCloseButtonClicked([this]() {
        _CloseRequested(nullptr, nullptr);
    });
    // If the user requests a close in another way handle the same as if the 'X'
    // was clicked.
    _revokers.CloseRequested = _logic.CloseRequested(winrt::auto_revoke, { this, &AppHost::_CloseRequested });

    // Add an event handler to plumb clicks in the titlebar area down to the
    // application layer.
    _window->DragRegionClicked([this]() { _logic.TitlebarClicked(); });

    _window->WindowVisibilityChanged([this](bool showOrHide) { _logic.WindowVisibilityChanged(showOrHide); });

    _revokers.RequestedThemeChanged = _logic.RequestedThemeChanged(winrt::auto_revoke, { this, &AppHost::_UpdateTheme });
    _revokers.FullscreenChanged = _logic.FullscreenChanged(winrt::auto_revoke, { this, &AppHost::_FullscreenChanged });
    _revokers.FocusModeChanged = _logic.FocusModeChanged(winrt::auto_revoke, { this, &AppHost::_FocusModeChanged });
    _revokers.AlwaysOnTopChanged = _logic.AlwaysOnTopChanged(winrt::auto_revoke, { this, &AppHost::_AlwaysOnTopChanged });
    _revokers.Initialized = _logic.Initialized(winrt::auto_revoke, { this, &AppHost::_AppInitializedHandler });
    _revokers.RaiseVisualBell = _logic.RaiseVisualBell(winrt::auto_revoke, { this, &AppHost::_RaiseVisualBell });
    _revokers.SystemMenuChangeRequested = _logic.SystemMenuChangeRequested(winrt::auto_revoke, { this, &AppHost::_SystemMenuChangeRequested });
    _revokers.ChangeMaximizeRequested = _logic.ChangeMaximizeRequested(winrt::auto_revoke, { this, &AppHost::_ChangeMaximizeRequested });

    _window->MaximizeChanged([this](bool newMaximize) {
        if (_logic)
        {
            _logic.Maximized(newMaximize);
        }
    });

    // Load bearing: make sure the PropertyChanged handler is added before we
    // call Create, so that when the app sets up the titlebar brush, we're
    // already prepared to listen for the change notification
    _revokers.PropertyChanged = _logic.PropertyChanged(winrt::auto_revoke, { this, &AppHost::_PropertyChangedHandler });

    _logic.Create();

    _revokers.TitleChanged = _logic.TitleChanged(winrt::auto_revoke, { this, &AppHost::AppTitleChanged });
    _revokers.LastTabClosed = _logic.LastTabClosed(winrt::auto_revoke, { this, &AppHost::LastTabClosed });
    _revokers.SetTaskbarProgress = _logic.SetTaskbarProgress(winrt::auto_revoke, { this, &AppHost::SetTaskbarProgress });
    _revokers.IdentifyWindowsRequested = _logic.IdentifyWindowsRequested(winrt::auto_revoke, { this, &AppHost::_IdentifyWindowsRequested });
    _revokers.RenameWindowRequested = _logic.RenameWindowRequested(winrt::auto_revoke, { this, &AppHost::_RenameWindowRequested });
    _revokers.SettingsChanged = _logic.SettingsChanged(winrt::auto_revoke, { this, &AppHost::_HandleSettingsChanged });
    _revokers.IsQuakeWindowChanged = _logic.IsQuakeWindowChanged(winrt::auto_revoke, { this, &AppHost::_IsQuakeWindowChanged });
    _revokers.SummonWindowRequested = _logic.SummonWindowRequested(winrt::auto_revoke, { this, &AppHost::_SummonWindowRequested });
    _revokers.OpenSystemMenu = _logic.OpenSystemMenu(winrt::auto_revoke, { this, &AppHost::_OpenSystemMenu });
    _revokers.QuitRequested = _logic.QuitRequested(winrt::auto_revoke, { this, &AppHost::_RequestQuitAll });
    _revokers.ShowWindowChanged = _logic.ShowWindowChanged(winrt::auto_revoke, { this, &AppHost::_ShowWindowChanged });

    // BODGY
    // On certain builds of Windows, when Terminal is set as the default
    // it will accumulate an unbounded amount of queued animations while
    // the screen is off and it is servicing window management for console
    // applications. This call into TerminalThemeHelpers will tell our
    // compositor to automatically complete animations that are scheduled
    // while the screen is off.
    TerminalTrySetAutoCompleteAnimationsWhenOccluded(static_cast<::IUnknown*>(winrt::get_abi(_logic.GetRoot())), true);

    _window->UpdateTitle(_logic.Title());

    // Set up the content of the application. If the app has a custom titlebar,
    // set that content as well.
    _window->SetContent(_logic.GetRoot());
    _window->OnAppInitialized();

    // BODGY
    //
    // We've got a weird crash that happens terribly inconsistently, but pretty
    // readily on migrie's laptop, only in Debug mode. Apparently, there's some
    // weird ref-counting magic that goes on during teardown, and our
    // Application doesn't get closed quite right, which can cause us to crash
    // into the debugger. This of course, only happens on exit, and happens
    // somewhere in the XamlHost.dll code.
    //
    // Crazily, if we _manually leak the Application_ here, then the crash
    // doesn't happen. This doesn't matter, because we really want the
    // Application to live for _the entire lifetime of the process_, so the only
    // time when this object would actually need to get cleaned up is _during
    // exit_. So we can safely leak this Application object, and have it just
    // get cleaned up normally when our process exits.
    auto a{ _app };
    ::winrt::detach_abi(a);
}

// Method Description:
// - Called every time when the active tab's title changes. We'll also fire off
//   a window message so we can update the window's title on the main thread,
//   though we'll only do so if the settings are configured for that.
// Arguments:
// - sender: unused
// - newTitle: the string to use as the new window title
// Return Value:
// - <none>
void AppHost::AppTitleChanged(const winrt::Windows::Foundation::IInspectable& /*sender*/, winrt::hstring newTitle)
{
    if (_logic.GetShowTitleInTitlebar())
    {
        _window->UpdateTitle(newTitle);
    }
    _windowManager.UpdateActiveTabTitle(newTitle);
}

// Method Description:
// - Called when no tab is remaining to close the window.
// Arguments:
// - sender: unused
// - LastTabClosedEventArgs: unused
// Return Value:
// - <none>
void AppHost::LastTabClosed(const winrt::Windows::Foundation::IInspectable& /*sender*/, const winrt::TerminalApp::LastTabClosedEventArgs& /*args*/)
{
    if (_windowManager.IsMonarch() && _notificationIcon)
    {
        _DestroyNotificationIcon();
    }
    else if (_window->IsQuakeWindow())
    {
        _HideNotificationIconRequested(nullptr, nullptr);
    }

    // We don't want to try to save layouts if we are about to close.
    _getWindowLayoutThrottler.reset();
    _windowManager.GetWindowLayoutRequested(_GetWindowLayoutRequestedToken);
    // We also don't need to update any of our bookkeeping on how many
    // windows are open.
    _windowManager.WindowCreated(_WindowCreatedToken);
    _windowManager.WindowClosed(_WindowClosedToken);

    // Remove ourself from the list of peasants so that we aren't included in
    // any future requests. This will also mean we block until any existing
    // event handler finishes.
    _windowManager.SignalClose();

    _window->Close();
}

LaunchPosition AppHost::_GetWindowLaunchPosition()
{
    LaunchPosition pos{};
    // If we started saving before closing, but didn't resume the event handler
    // until after _window might be a nullptr.
    if (!_window)
    {
        return pos;
    }

    try
    {
        // Get the position of the current window. This includes the
        // non-client already.
        const auto window = _window->GetWindowRect();

        const auto dpi = _window->GetCurrentDpi();
        const auto nonClientArea = _window->GetNonClientFrame(dpi);

        // The nonClientArea adjustment is negative, so subtract that out.
        // This way we save the user-visible location of the terminal.
        pos.X = window.left - nonClientArea.left;
        pos.Y = window.top;
    }
    CATCH_LOG();

    return pos;
}

// Method Description:
// - Callback for when the window is first being created (during WM_CREATE).
//   Stash the proposed size for later. We'll need that once we're totally
//   initialized, so that we can show the window in the right position *when we
//   want to show it*. If we did the _initialResizeAndRepositionWindow work now,
//   it would have no effect, because the window is not yet visible.
// Arguments:
// - hwnd: The HWND of the window we're about to create.
// - proposedRect: The location and size of the window that we're about to
//   create. We'll use this rect to determine which monitor the window is about
//   to appear on.
void AppHost::_HandleCreateWindow(const HWND /* hwnd */, RECT proposedRect)
{
    // GH#11561: Hide the window until we're totally done being initialized.
    // More commentary in TerminalPage::_CompleteInitialization
    _proposedRect = proposedRect;
}

// Method Description:
// - Resize the window we're about to create to the appropriate dimensions, as
//   specified in the settings. This is called once the app has finished it's
//   initial setup, once we have created all the tabs, panes, etc. We'll load
//   the settings for the app, then get the proposed size of the terminal from
//   the app. Using that proposed size, we'll resize the window we're creating,
//   so that it'll match the values in the settings.
// Arguments:
// - hwnd: The HWND of the window we're about to create.
// - proposedRect: The location and size of the window that we're about to
//   create. We'll use this rect to determine which monitor the window is about
//   to appear on.
// - launchMode: A LaunchMode enum reference that indicates the launch mode
// Return Value:
// - None
void AppHost::_initialResizeAndRepositionWindow(const HWND hwnd, RECT proposedRect, LaunchMode& launchMode)
{
    launchMode = _logic.GetLaunchMode();

    // Acquire the actual initial position
    auto initialPos = _logic.GetInitialPosition(proposedRect.left, proposedRect.top);
    const auto centerOnLaunch = _logic.CenterOnLaunch();
    proposedRect.left = static_cast<long>(initialPos.X);
    proposedRect.top = static_cast<long>(initialPos.Y);

    long adjustedHeight = 0;
    long adjustedWidth = 0;

    // Find nearest monitor.
    auto hmon = MonitorFromRect(&proposedRect, MONITOR_DEFAULTTONEAREST);

    // Get nearest monitor information
    MONITORINFO monitorInfo;
    monitorInfo.cbSize = sizeof(MONITORINFO);
    GetMonitorInfo(hmon, &monitorInfo);

    // This API guarantees that dpix and dpiy will be equal, but neither is an
    // optional parameter so give two UINTs.
    UINT dpix = USER_DEFAULT_SCREEN_DPI;
    UINT dpiy = USER_DEFAULT_SCREEN_DPI;
    // If this fails, we'll use the default of 96.
    GetDpiForMonitor(hmon, MDT_EFFECTIVE_DPI, &dpix, &dpiy);

    // We need to check if the top left point of the titlebar of the window is within any screen
    RECT offScreenTestRect;
    offScreenTestRect.left = proposedRect.left;
    offScreenTestRect.top = proposedRect.top;
    offScreenTestRect.right = offScreenTestRect.left + 1;
    offScreenTestRect.bottom = offScreenTestRect.top + 1;

    auto isTitlebarIntersectWithMonitors = false;
    EnumDisplayMonitors(
        nullptr, &offScreenTestRect, [](HMONITOR, HDC, LPRECT, LPARAM lParam) -> BOOL {
            auto intersectWithMonitor = reinterpret_cast<bool*>(lParam);
            *intersectWithMonitor = true;
            // Continue the enumeration
            return FALSE;
        },
        reinterpret_cast<LPARAM>(&isTitlebarIntersectWithMonitors));

    if (!isTitlebarIntersectWithMonitors)
    {
        // If the title bar is out-of-screen, we set the initial position to
        // the top left corner of the nearest monitor
        proposedRect.left = monitorInfo.rcWork.left;
        proposedRect.top = monitorInfo.rcWork.top;
    }

    auto initialSize = _logic.GetLaunchDimensions(dpix);

    const auto islandWidth = Utils::ClampToShortMax(
        static_cast<long>(ceil(initialSize.Width)), 1);
    const auto islandHeight = Utils::ClampToShortMax(
        static_cast<long>(ceil(initialSize.Height)), 1);

    // Get the size of a window we'd need to host that client rect. This will
    // add the titlebar space.
    const til::size nonClientSize{ _window->GetTotalNonClientExclusiveSize(dpix) };
    const til::rect nonClientFrame{ _window->GetNonClientFrame(dpix) };
    adjustedWidth = islandWidth + nonClientSize.width;
    adjustedHeight = islandHeight + nonClientSize.height;

    til::size dimensions{ Utils::ClampToShortMax(adjustedWidth, 1),
                          Utils::ClampToShortMax(adjustedHeight, 1) };

    // Find nearest monitor for the position that we've actually settled on
    auto hMonNearest = MonitorFromRect(&proposedRect, MONITOR_DEFAULTTONEAREST);
    MONITORINFO nearestMonitorInfo;
    nearestMonitorInfo.cbSize = sizeof(MONITORINFO);
    // Get monitor dimensions:
    GetMonitorInfo(hMonNearest, &nearestMonitorInfo);
    const til::size desktopDimensions{ gsl::narrow<short>(nearestMonitorInfo.rcWork.right - nearestMonitorInfo.rcWork.left),
                                       gsl::narrow<short>(nearestMonitorInfo.rcWork.bottom - nearestMonitorInfo.rcWork.top) };

    // GH#10583 - Adjust the position of the rectangle to account for the size
    // of the invisible borders on the left/right. We DON'T want to adjust this
    // for the top here - the IslandWindow includes the titlebar in
    // nonClientFrame.top, so adjusting for that would actually place the
    // titlebar _off_ the monitor.
    til::point origin{ (proposedRect.left + nonClientFrame.left),
                       (proposedRect.top) };

    if (_logic.IsQuakeWindow())
    {
        // If we just use rcWork by itself, we'll fail to account for the invisible
        // space reserved for the resize handles. So retrieve that size here.
        const auto availableSpace = desktopDimensions + nonClientSize;

        origin = til::point{
            ::base::ClampSub(nearestMonitorInfo.rcWork.left, (nonClientSize.width / 2)),
            (nearestMonitorInfo.rcWork.top)
        };
        dimensions = til::size{
            availableSpace.width,
            availableSpace.height / 2
        };
        launchMode = LaunchMode::FocusMode;
    }
    else if (centerOnLaunch)
    {
        // Move our proposed location into the center of that specific monitor.
        origin = til::point{
            (nearestMonitorInfo.rcWork.left + ((desktopDimensions.width / 2) - (dimensions.width / 2))),
            (nearestMonitorInfo.rcWork.top + ((desktopDimensions.height / 2) - (dimensions.height / 2)))
        };
    }

    const til::rect newRect{ origin, dimensions };
    bool succeeded = SetWindowPos(hwnd,
                                  nullptr,
                                  newRect.left,
                                  newRect.top,
                                  newRect.width(),
                                  newRect.height(),
                                  SWP_NOACTIVATE | SWP_NOZORDER);

    // Refresh the dpi of HWND because the dpi where the window will launch may be different
    // at this time
    _window->RefreshCurrentDPI();

    // If we can't resize the window, that's really okay. We can just go on with
    // the originally proposed window size.
    LOG_LAST_ERROR_IF(!succeeded);

    TraceLoggingWrite(
        g_hWindowsTerminalProvider,
        "WindowCreated",
        TraceLoggingDescription("Event emitted upon creating the application window"),
        TraceLoggingKeyword(MICROSOFT_KEYWORD_MEASURES),
        TelemetryPrivacyDataTag(PDT_ProductAndServicePerformance));
}

// Method Description:
// - Called when the app wants to set its titlebar content. We'll take the
//   UIElement and set the Content property of our Titlebar that element.
// Arguments:
// - sender: unused
// - arg: the UIElement to use as the new Titlebar content.
// Return Value:
// - <none>
void AppHost::_UpdateTitleBarContent(const winrt::Windows::Foundation::IInspectable&, const winrt::Windows::UI::Xaml::UIElement& arg)
{
    if (_useNonClientArea)
    {
        auto nonClientWindow{ static_cast<NonClientIslandWindow*>(_window.get()) };
        nonClientWindow->SetTitlebarContent(arg);
        nonClientWindow->SetTitlebarBackground(_logic.TitlebarBrush());
    }

    _updateTheme();
}

// Method Description:
// - Called when the app wants to change its theme. We'll forward this to the
//   IslandWindow, so it can update the root UI element of the entire XAML tree.
// Arguments:
// - sender: unused
// - arg: the ElementTheme to use as the new theme for the UI
// Return Value:
// - <none>
void AppHost::_UpdateTheme(const winrt::Windows::Foundation::IInspectable&, const winrt::Windows::UI::Xaml::ElementTheme& /*arg*/)
{
    _updateTheme();
}

void AppHost::_FocusModeChanged(const winrt::Windows::Foundation::IInspectable&,
                                const winrt::Windows::Foundation::IInspectable&)
{
    _window->FocusModeChanged(_logic.FocusMode());
}

void AppHost::_FullscreenChanged(const winrt::Windows::Foundation::IInspectable&,
                                 const winrt::Windows::Foundation::IInspectable&)
{
    _window->FullscreenChanged(_logic.Fullscreen());
}

void AppHost::_ChangeMaximizeRequested(const winrt::Windows::Foundation::IInspectable&,
                                       const winrt::Windows::Foundation::IInspectable&)
{
    if (const auto handle = _window->GetHandle())
    {
        // Shamelessly copied from TitlebarControl::_OnMaximizeOrRestore
        // since there doesn't seem to be another way to handle this
        POINT point1 = {};
        ::GetCursorPos(&point1);
        const auto lParam = MAKELPARAM(point1.x, point1.y);
        WINDOWPLACEMENT placement = { sizeof(placement) };
        ::GetWindowPlacement(handle, &placement);
        if (placement.showCmd == SW_SHOWNORMAL)
        {
            ::PostMessage(handle, WM_SYSCOMMAND, SC_MAXIMIZE, lParam);
        }
        else if (placement.showCmd == SW_SHOWMAXIMIZED)
        {
            ::PostMessage(handle, WM_SYSCOMMAND, SC_RESTORE, lParam);
        }
    }
}

void AppHost::_AlwaysOnTopChanged(const winrt::Windows::Foundation::IInspectable&,
                                  const winrt::Windows::Foundation::IInspectable&)
{
    // MSFT:34662459
    //
    // Although we're manually revoking the event handler now in the dtor before
    // we null out the window, let's be extra careful and check JUST IN CASE.
    if (_window == nullptr)
    {
        return;
    }

    _window->SetAlwaysOnTop(_logic.AlwaysOnTop());
}

// Method Description
// - Called when the app wants to flash the taskbar, indicating to the user that
//   something needs their attention
// Arguments
// - <unused>
void AppHost::_RaiseVisualBell(const winrt::Windows::Foundation::IInspectable&,
                               const winrt::Windows::Foundation::IInspectable&)
{
    _window->FlashTaskbar();
}

// Method Description:
// - Called when the IslandWindow has received a WM_MOUSEWHEEL message. This can
//   happen on some laptops, where their trackpads won't scroll inactive windows
//   _ever_.
// - We're going to take that message and manually plumb it through to our
//   TermControl's, or anything else that implements IMouseWheelListener.
// - See GH#979 for more details.
// Arguments:
// - coord: The Window-relative, logical coordinates location of the mouse during this event.
// - delta: the wheel delta that triggered this event.
// Return Value:
// - <none>
void AppHost::_WindowMouseWheeled(const til::point coord, const int32_t delta)
{
    if (_logic)
    {
        // Find all the elements that are underneath the mouse
        auto elems = winrt::Windows::UI::Xaml::Media::VisualTreeHelper::FindElementsInHostCoordinates(coord.to_winrt_point(), _logic.GetRoot());
        for (const auto& e : elems)
        {
            // If that element has implemented IMouseWheelListener, call OnMouseWheel on that element.
            if (auto control{ e.try_as<winrt::Microsoft::Terminal::Control::IMouseWheelListener>() })
            {
                try
                {
                    // Translate the event to the coordinate space of the control
                    // we're attempting to dispatch it to
                    const auto transform = e.TransformToVisual(nullptr);
                    const til::point controlOrigin{ til::math::flooring, transform.TransformPoint({}) };

                    const auto offsetPoint = coord - controlOrigin;

                    const auto lButtonDown = WI_IsFlagSet(GetKeyState(VK_LBUTTON), KeyPressed);
                    const auto mButtonDown = WI_IsFlagSet(GetKeyState(VK_MBUTTON), KeyPressed);
                    const auto rButtonDown = WI_IsFlagSet(GetKeyState(VK_RBUTTON), KeyPressed);

                    if (control.OnMouseWheel(offsetPoint.to_winrt_point(), delta, lButtonDown, mButtonDown, rButtonDown))
                    {
                        // If the element handled the mouse wheel event, don't
                        // continue to iterate over the remaining controls.
                        break;
                    }
                }
                CATCH_LOG();
            }
        }
    }
}

bool AppHost::HasWindow()
{
    return _shouldCreateWindow;
}

// Method Description:
// - Event handler for the Peasant::ExecuteCommandlineRequested event. Take the
//   provided commandline args, and attempt to parse them and perform the
//   actions immediately. The parsing is performed by AppLogic.
// - This is invoked when another wt.exe instance runs something like `wt -w 1
//   new-tab`, and the Monarch delegates the commandline to this instance.
// Arguments:
// - args: the bundle of a commandline and working directory to use for this invocation.
// Return Value:
// - <none>
void AppHost::_DispatchCommandline(winrt::Windows::Foundation::IInspectable sender,
                                   Remoting::CommandlineArgs args)
{
    const Remoting::SummonWindowBehavior summonArgs{};
    summonArgs.MoveToCurrentDesktop(false);
    summonArgs.DropdownDuration(0);
    summonArgs.ToMonitor(Remoting::MonitorBehavior::InPlace);
    summonArgs.ToggleVisibility(false); // Do not toggle, just make visible.
    // Summon the window whenever we dispatch a commandline to it. This will
    // make it obvious when a new tab/pane is created in a window.
    _HandleSummon(sender, summonArgs);
    _logic.ExecuteCommandline(args.Commandline(), args.CurrentDirectory());
}

// Method Description:
// - Asynchronously get the window layout from the current page. This is
//   done async because we need to switch between the ui thread and the calling
//   thread.
// - NB: The peasant calling this must not be running on the UI thread, otherwise
//   they will crash since they just call .get on the async operation.
// Arguments:
// - <none>
// Return Value:
// - The window layout as a json string.
winrt::Windows::Foundation::IAsyncOperation<winrt::hstring> AppHost::_GetWindowLayoutAsync()
{
    winrt::apartment_context peasant_thread;

    winrt::hstring layoutJson = L"";
    // Use the main thread since we are accessing controls.
    co_await wil::resume_foreground(_logic.GetRoot().Dispatcher());
    try
    {
        const auto pos = _GetWindowLaunchPosition();
        layoutJson = _logic.GetWindowLayoutJson(pos);
    }
    CATCH_LOG()

    // go back to give the result to the peasant.
    co_await peasant_thread;

    co_return layoutJson;
}

// Method Description:
// - Event handler for the WindowManager::FindTargetWindowRequested event. The
//   manager will ask us how to figure out what the target window is for a set
//   of commandline arguments. We'll take those arguments, and ask AppLogic to
//   parse them for us. We'll then set ResultTargetWindow in the given args, so
//   the sender can use that result.
// Arguments:
// - args: the bundle of a commandline and working directory to find the correct target window for.
// Return Value:
// - <none>
void AppHost::_FindTargetWindow(const winrt::Windows::Foundation::IInspectable& /*sender*/,
                                const Remoting::FindTargetWindowArgs& args)
{
    const auto targetWindow = _logic.FindTargetWindow(args.Args().Commandline());
    args.ResultTargetWindow(targetWindow.WindowId());
    args.ResultTargetWindowName(targetWindow.WindowName());
}

winrt::fire_and_forget AppHost::_WindowActivated(bool activated)
{
    _logic.WindowActivated(activated);

    if (!activated)
    {
        co_return;
    }

    co_await winrt::resume_background();

    if (auto peasant{ _windowManager.CurrentWindow() })
    {
        const auto currentDesktopGuid{ _CurrentDesktopGuid() };

        // TODO: projects/5 - in the future, we'll want to actually get the
        // desktop GUID in IslandWindow, and bubble that up here, then down to
        // the Peasant. For now, we're just leaving space for it.
        Remoting::WindowActivatedArgs args{ peasant.GetID(),
                                            (uint64_t)_window->GetHandle(),
                                            currentDesktopGuid,
                                            winrt::clock().now() };
        peasant.ActivateWindow(args);
    }
}

void AppHost::_BecomeMonarch(const winrt::Windows::Foundation::IInspectable& /*sender*/,
                             const winrt::Windows::Foundation::IInspectable& /*args*/)
{
    // MSFT:35726322
    //
    // Although we're manually revoking the event handler now in the dtor before
    // we null out the window, let's be extra careful and check JUST IN CASE.
    if (_window == nullptr)
    {
        return;
    }

    _setupGlobalHotkeys();

    if (_windowManager.DoesQuakeWindowExist() ||
        _window->IsQuakeWindow() ||
        (_logic.GetAlwaysShowNotificationIcon() || _logic.GetMinimizeToNotificationArea()))
    {
        _CreateNotificationIcon();
    }

    // Set the number of open windows (so we know if we are the last window)
    // and subscribe for updates if there are any changes to that number.
    _logic.SetNumberOfOpenWindows(_windowManager.GetNumberOfPeasants());

    _WindowCreatedToken = _windowManager.WindowCreated([this](auto&&, auto&&) {
        if (_getWindowLayoutThrottler) {
            _getWindowLayoutThrottler.value()();
        }
        _logic.SetNumberOfOpenWindows(_windowManager.GetNumberOfPeasants()); });

    _WindowClosedToken = _windowManager.WindowClosed([this](auto&&, auto&&) {
        if (_getWindowLayoutThrottler)
        {
            _getWindowLayoutThrottler.value()();
        }
        _logic.SetNumberOfOpenWindows(_windowManager.GetNumberOfPeasants());
    });

    // These events are coming from peasants that become or un-become quake windows.
    _revokers.ShowNotificationIconRequested = _windowManager.ShowNotificationIconRequested(winrt::auto_revoke, { this, &AppHost::_ShowNotificationIconRequested });
    _revokers.HideNotificationIconRequested = _windowManager.HideNotificationIconRequested(winrt::auto_revoke, { this, &AppHost::_HideNotificationIconRequested });
    // If the monarch receives a QuitAll event it will signal this event to be
    // ran before each peasant is closed.
    _revokers.QuitAllRequested = _windowManager.QuitAllRequested(winrt::auto_revoke, { this, &AppHost::_QuitAllRequested });

    // The monarch should be monitoring if it should save the window layout.
    if (!_getWindowLayoutThrottler.has_value())
    {
        // We want at least some delay to prevent the first save from overwriting
        // the data as we try load windows initially.
        _getWindowLayoutThrottler.emplace(std::move(std::chrono::seconds(10)), std::move([this]() { _SaveWindowLayoutsRepeat(); }));
        _getWindowLayoutThrottler.value()();
    }
}

winrt::Windows::Foundation::IAsyncAction AppHost::_SaveWindowLayouts()
{
    // Make sure we run on a background thread to not block anything.
    co_await winrt::resume_background();

    if (_logic.ShouldUsePersistedLayout())
    {
        try
        {
            TraceLoggingWrite(g_hWindowsTerminalProvider,
                              "AppHost_SaveWindowLayouts_Collect",
                              TraceLoggingDescription("Logged when collecting window state"),
                              TraceLoggingLevel(WINEVENT_LEVEL_VERBOSE),
                              TraceLoggingKeyword(TIL_KEYWORD_TRACE));
            const auto layoutJsons = _windowManager.GetAllWindowLayouts();
            TraceLoggingWrite(g_hWindowsTerminalProvider,
                              "AppHost_SaveWindowLayouts_Save",
                              TraceLoggingDescription("Logged when writing window state"),
                              TraceLoggingLevel(WINEVENT_LEVEL_VERBOSE),
                              TraceLoggingKeyword(TIL_KEYWORD_TRACE));
            _logic.SaveWindowLayoutJsons(layoutJsons);
        }
        catch (...)
        {
            LOG_CAUGHT_EXCEPTION();
            TraceLoggingWrite(g_hWindowsTerminalProvider,
                              "AppHost_SaveWindowLayouts_Failed",
                              TraceLoggingDescription("An error occurred when collecting or writing window state"),
                              TraceLoggingLevel(WINEVENT_LEVEL_VERBOSE),
                              TraceLoggingKeyword(TIL_KEYWORD_TRACE));
        }
    }

    co_return;
}

winrt::fire_and_forget AppHost::_SaveWindowLayoutsRepeat()
{
    // Make sure we run on a background thread to not block anything.
    co_await winrt::resume_background();

    co_await _SaveWindowLayouts();

    // Don't need to save too frequently.
    co_await 30s;

    // As long as we are supposed to keep saving, request another save.
    // This will be delayed by the throttler so that at most one save happens
    // per 10 seconds, if a save is requested by another source simultaneously.
    if (_getWindowLayoutThrottler.has_value())
    {
        TraceLoggingWrite(g_hWindowsTerminalProvider,
                          "AppHost_requestGetLayout",
                          TraceLoggingDescription("Logged when triggering a throttled write of the window state"),
                          TraceLoggingLevel(WINEVENT_LEVEL_VERBOSE),
                          TraceLoggingKeyword(TIL_KEYWORD_TRACE));

        _getWindowLayoutThrottler.value()();
    }
}

void AppHost::_listenForInboundConnections()
{
    _logic.SetInboundListener();
}

winrt::fire_and_forget AppHost::_setupGlobalHotkeys()
{
    // The hotkey MUST be registered on the main thread. It will fail otherwise!
    co_await wil::resume_foreground(_logic.GetRoot().Dispatcher());

    if (!_window)
    {
        // MSFT:36797001 There's a surprising number of hits of this callback
        // getting triggered during teardown. As a best practice, we really
        // should make sure _window exists before accessing it on any coroutine.
        // We might be getting called back after the app already began getting
        // cleaned up.
        co_return;
    }
    // Unregister all previously registered hotkeys.
    //
    // RegisterHotKey(), will not unregister hotkeys automatically.
    // If a hotkey with a given HWND and ID combination already exists
    // then a duplicate one will be added, which we don't want.
    // (Additionally we want to remove hotkeys that were removed from the settings.)
    for (auto i = 0, count = gsl::narrow_cast<int>(_hotkeys.size()); i < count; ++i)
    {
        _window->UnregisterHotKey(i);
    }

    _hotkeys.clear();

    // Re-register all current hotkeys.
    for (const auto& [keyChord, cmd] : _logic.GlobalHotkeys())
    {
        if (auto summonArgs = cmd.ActionAndArgs().Args().try_as<Settings::Model::GlobalSummonArgs>())
        {
            auto index = gsl::narrow_cast<int>(_hotkeys.size());
            const auto succeeded = _window->RegisterHotKey(index, keyChord);

            TraceLoggingWrite(g_hWindowsTerminalProvider,
                              "AppHost_setupGlobalHotkey",
                              TraceLoggingDescription("Emitted when setting a single hotkey"),
                              TraceLoggingInt64(index, "index", "the index of the hotkey to add"),
                              TraceLoggingWideString(cmd.Name().c_str(), "name", "the name of the command"),
                              TraceLoggingBoolean(succeeded, "succeeded", "true if we succeeded"),
                              TraceLoggingLevel(WINEVENT_LEVEL_VERBOSE),
                              TraceLoggingKeyword(TIL_KEYWORD_TRACE));
            _hotkeys.emplace_back(summonArgs);
        }
    }
}

// Method Description:
// - Called whenever a registered hotkey is pressed. We'll look up the
//   GlobalSummonArgs for the specified hotkey, then dispatch a call to the
//   Monarch with the selection information.
// - If the monarch finds a match for the window name (or no name was provided),
//   it'll set FoundMatch=true.
// - If FoundMatch is false, and a name was provided, then we should create a
//   new window with the given name.
// Arguments:
// - hotkeyIndex: the index of the entry in _hotkeys that was pressed.
// Return Value:
// - <none>
void AppHost::_GlobalHotkeyPressed(const long hotkeyIndex)
{
    if (hotkeyIndex < 0 || static_cast<size_t>(hotkeyIndex) > _hotkeys.size())
    {
        return;
    }

    const auto& summonArgs = til::at(_hotkeys, hotkeyIndex);
    Remoting::SummonWindowSelectionArgs args{ summonArgs.Name() };

    // desktop:any - MoveToCurrentDesktop=false, OnCurrentDesktop=false
    // desktop:toCurrent - MoveToCurrentDesktop=true, OnCurrentDesktop=false
    // desktop:onCurrent - MoveToCurrentDesktop=false, OnCurrentDesktop=true
    args.OnCurrentDesktop(summonArgs.Desktop() == Settings::Model::DesktopBehavior::OnCurrent);
    args.SummonBehavior().MoveToCurrentDesktop(summonArgs.Desktop() == Settings::Model::DesktopBehavior::ToCurrent);
    args.SummonBehavior().ToggleVisibility(summonArgs.ToggleVisibility());
    args.SummonBehavior().DropdownDuration(summonArgs.DropdownDuration());

    switch (summonArgs.Monitor())
    {
    case Settings::Model::MonitorBehavior::Any:
        args.SummonBehavior().ToMonitor(Remoting::MonitorBehavior::InPlace);
        break;
    case Settings::Model::MonitorBehavior::ToCurrent:
        args.SummonBehavior().ToMonitor(Remoting::MonitorBehavior::ToCurrent);
        break;
    case Settings::Model::MonitorBehavior::ToMouse:
        args.SummonBehavior().ToMonitor(Remoting::MonitorBehavior::ToMouse);
        break;
    }

    _windowManager.SummonWindow(args);
    if (args.FoundMatch())
    {
        // Excellent, the window was found. We have nothing else to do here.
    }
    else
    {
        // We should make the window ourselves.
        _createNewTerminalWindow(summonArgs);
    }
}

// Method Description:
// - Called when the monarch failed to summon a window for a given set of
//   SummonWindowSelectionArgs. In this case, we should create the specified
//   window ourselves.
// - This is to support the scenario like `globalSummon(Name="_quake")` being
//   used to summon the window if it already exists, or create it if it doesn't.
// Arguments:
// - args: Contains information on how we should name the window
// Return Value:
// - <none>
winrt::fire_and_forget AppHost::_createNewTerminalWindow(Settings::Model::GlobalSummonArgs args)
{
    // Hop to the BG thread
    co_await winrt::resume_background();

    // This will get us the correct exe for dev/preview/release. If you
    // don't stick this in a local, it'll get mangled by ShellExecute. I
    // have no idea why.
    const auto exePath{ GetWtExePath() };

    // If we weren't given a name, then just use new to force the window to be
    // unnamed.
    winrt::hstring cmdline{
        fmt::format(L"-w {}",
                    args.Name().empty() ? L"new" :
                                          args.Name())
    };

    SHELLEXECUTEINFOW seInfo{ 0 };
    seInfo.cbSize = sizeof(seInfo);
    seInfo.fMask = SEE_MASK_NOASYNC;
    seInfo.lpVerb = L"open";
    seInfo.lpFile = exePath.c_str();
    seInfo.lpParameters = cmdline.c_str();
    seInfo.nShow = SW_SHOWNORMAL;
    LOG_IF_WIN32_BOOL_FALSE(ShellExecuteExW(&seInfo));

    co_return;
}

// Method Description:
// - Helper to initialize our instance of IVirtualDesktopManager. If we already
//   got one, then this will just return true. Otherwise, we'll try and init a
//   new instance of one, and store that.
// - This will return false if we weren't able to initialize one, which I'm not
//   sure is actually possible.
// Arguments:
// - <none>
// Return Value:
// - true iff _desktopManager points to a non-null instance of IVirtualDesktopManager
bool AppHost::_LazyLoadDesktopManager()
{
    if (_desktopManager == nullptr)
    {
        try
        {
            _desktopManager = winrt::create_instance<IVirtualDesktopManager>(__uuidof(VirtualDesktopManager));
        }
        CATCH_LOG();
    }

    return _desktopManager != nullptr;
}

void AppHost::_HandleSummon(const winrt::Windows::Foundation::IInspectable& /*sender*/,
                            const Remoting::SummonWindowBehavior& args)
{
    _window->SummonWindow(args);

    if (args != nullptr && args.MoveToCurrentDesktop())
    {
        if (_LazyLoadDesktopManager())
        {
            // First thing - make sure that we're not on the current desktop. If
            // we are, then don't call MoveWindowToDesktop. This is to mitigate
            // MSFT:33035972
            BOOL onCurrentDesktop{ false };
            if (SUCCEEDED(_desktopManager->IsWindowOnCurrentVirtualDesktop(_window->GetHandle(), &onCurrentDesktop)) && onCurrentDesktop)
            {
                // If we succeeded, and the window was on the current desktop, then do nothing.
            }
            else
            {
                // Here, we either failed to check if the window is on the
                // current desktop, or it wasn't on that desktop. In both those
                // cases, just move the window.

                GUID currentlyActiveDesktop{ 0 };
                if (VirtualDesktopUtils::GetCurrentVirtualDesktopId(&currentlyActiveDesktop))
                {
                    LOG_IF_FAILED(_desktopManager->MoveWindowToDesktop(_window->GetHandle(), currentlyActiveDesktop));
                }
                // If GetCurrentVirtualDesktopId failed, then just leave the window
                // where it is. Nothing else to be done :/
            }
        }
    }
}

// Method Description:
// - This gets the GUID of the desktop our window is currently on. It does NOT
//   get the GUID of the desktop that's currently active.
// Arguments:
// - <none>
// Return Value:
// - the GUID of the desktop our window is currently on
GUID AppHost::_CurrentDesktopGuid()
{
    GUID currentDesktopGuid{ 0 };
    if (_LazyLoadDesktopManager())
    {
        LOG_IF_FAILED(_desktopManager->GetWindowDesktopId(_window->GetHandle(), &currentDesktopGuid));
    }
    return currentDesktopGuid;
}

// Method Description:
// - Called when this window wants _all_ windows to display their
//   identification. We'll hop to the BG thread, and raise an event (eventually
//   handled by the monarch) to bubble this request to all the Terminal windows.
// Arguments:
// - <unused>
// Return Value:
// - <none>
winrt::fire_and_forget AppHost::_IdentifyWindowsRequested(const winrt::Windows::Foundation::IInspectable /*sender*/,
                                                          const winrt::Windows::Foundation::IInspectable /*args*/)
{
    // We'll be raising an event that may result in a RPC call to the monarch -
    // make sure we're on the background thread, or this will silently fail
    co_await winrt::resume_background();

    if (auto peasant{ _windowManager.CurrentWindow() })
    {
        peasant.RequestIdentifyWindows();
    }
}

// Method Description:
// - Called when the monarch wants us to display our window ID. We'll call down
//   to the app layer to display the toast.
// Arguments:
// - <unused>
// Return Value:
// - <none>
void AppHost::_DisplayWindowId(const winrt::Windows::Foundation::IInspectable& /*sender*/,
                               const winrt::Windows::Foundation::IInspectable& /*args*/)
{
    _logic.IdentifyWindow();
}

winrt::fire_and_forget AppHost::_RenameWindowRequested(const winrt::Windows::Foundation::IInspectable /*sender*/,
                                                       const winrt::TerminalApp::RenameWindowRequestedArgs args)
{
    // Capture calling context.
    winrt::apartment_context ui_thread;

    // Switch to the BG thread - anything x-proc must happen on a BG thread
    co_await winrt::resume_background();

    if (auto peasant{ _windowManager.CurrentWindow() })
    {
        Remoting::RenameRequestArgs requestArgs{ args.ProposedName() };

        peasant.RequestRename(requestArgs);

        // Switch back to the UI thread. Setting the WindowName needs to happen
        // on the UI thread, because it'll raise a PropertyChanged event
        co_await ui_thread;

        if (requestArgs.Succeeded())
        {
            _logic.WindowName(args.ProposedName());
        }
        else
        {
            _logic.RenameFailed();
        }
    }
}

void AppHost::_updateTheme()
{
    auto theme = _logic.Theme();

    _window->OnApplicationThemeChanged(theme.RequestedTheme());

    int attribute = theme.Window().UseMica() ? /* DWMSBT_MAINWINDOW */ 2 : /*DWMSBT_NONE*/ 1;
    DwmSetWindowAttribute(_window->GetHandle(), /* DWMWA_SYSTEMBACKDROP_TYPE */ 38, &attribute, sizeof(attribute));
}

void AppHost::_HandleSettingsChanged(const winrt::Windows::Foundation::IInspectable& /*sender*/,
                                     const winrt::Windows::Foundation::IInspectable& /*args*/)
{
    _setupGlobalHotkeys();

    // If we're monarch, we need to check some conditions to show the notification icon.
    // If there's a Quake window somewhere, we'll want to keep the notification icon.
    // There's two settings - MinimizeToNotificationArea and AlwaysShowNotificationIcon. If either
    // one of them are true, we want to make sure there's a notification icon.
    // If both are false, we want to remove our icon from the notification area.
    // When we remove our icon from the notification area, we'll also want to re-summon
    // any hidden windows, but right now we're not keeping track of who's hidden,
    // so just summon them all. Tracking the work to do a "summon all minimized" in
    // GH#10448
    if (_windowManager.IsMonarch())
    {
        if (!_windowManager.DoesQuakeWindowExist())
        {
            if (!_notificationIcon && (_logic.GetMinimizeToNotificationArea() || _logic.GetAlwaysShowNotificationIcon()))
            {
                _CreateNotificationIcon();
            }
            else if (_notificationIcon && !_logic.GetMinimizeToNotificationArea() && !_logic.GetAlwaysShowNotificationIcon())
            {
                _windowManager.SummonAllWindows();
                _DestroyNotificationIcon();
            }
        }
    }

    _window->SetMinimizeToNotificationAreaBehavior(_logic.GetMinimizeToNotificationArea());
    _updateTheme();
}

void AppHost::_IsQuakeWindowChanged(const winrt::Windows::Foundation::IInspectable&,
                                    const winrt::Windows::Foundation::IInspectable&)
{
    // We want the quake window to be accessible through the notification icon.
    // This means if there's a quake window _somewhere_, we want the notification icon
    // to show regardless of the notification icon settings.
    // This also means we'll need to destroy the notification icon if it was created
    // specifically for the quake window. If not, it should not be destroyed.
    if (!_window->IsQuakeWindow() && _logic.IsQuakeWindow())
    {
        _ShowNotificationIconRequested(nullptr, nullptr);
    }
    else if (_window->IsQuakeWindow() && !_logic.IsQuakeWindow())
    {
        _HideNotificationIconRequested(nullptr, nullptr);
    }

    _window->IsQuakeWindow(_logic.IsQuakeWindow());
}

winrt::fire_and_forget AppHost::_QuitRequested(const winrt::Windows::Foundation::IInspectable&,
                                               const winrt::Windows::Foundation::IInspectable&)
{
    // Need to be on the main thread to close out all of the tabs.
    co_await wil::resume_foreground(_logic.GetRoot().Dispatcher());

    _logic.Quit();
}

void AppHost::_RequestQuitAll(const winrt::Windows::Foundation::IInspectable&,
                              const winrt::Windows::Foundation::IInspectable&)
{
    _windowManager.RequestQuitAll();
}

void AppHost::_QuitAllRequested(const winrt::Windows::Foundation::IInspectable&,
                                const winrt::Microsoft::Terminal::Remoting::QuitAllRequestedArgs& args)
{
    // Make sure that the current timer is destroyed so that it doesn't attempt
    // to run while we are in the middle of quitting.
    if (_getWindowLayoutThrottler.has_value())
    {
        _getWindowLayoutThrottler.reset();
    }

    // Tell the monarch to wait for the window layouts to save before
    // everyone quits.
    args.BeforeQuitAllAction(_SaveWindowLayouts());
}

void AppHost::_ShowWindowChanged(const winrt::Windows::Foundation::IInspectable&,
                                 const winrt::Microsoft::Terminal::Control::ShowWindowArgs& args)
{
    _window->ShowWindowChanged(args.ShowOrHide());
}

void AppHost::_SummonWindowRequested(const winrt::Windows::Foundation::IInspectable& sender,
                                     const winrt::Windows::Foundation::IInspectable&)
{
    const Remoting::SummonWindowBehavior summonArgs{};
    summonArgs.MoveToCurrentDesktop(false);
    summonArgs.DropdownDuration(0);
    summonArgs.ToMonitor(Remoting::MonitorBehavior::InPlace);
    summonArgs.ToggleVisibility(false); // Do not toggle, just make visible.
    _HandleSummon(sender, summonArgs);
}

void AppHost::_OpenSystemMenu(const winrt::Windows::Foundation::IInspectable&,
                              const winrt::Windows::Foundation::IInspectable&)
{
    _window->OpenSystemMenu(std::nullopt, std::nullopt);
}

void AppHost::_SystemMenuChangeRequested(const winrt::Windows::Foundation::IInspectable&, const winrt::TerminalApp::SystemMenuChangeArgs& args)
{
    switch (args.Action())
    {
    case winrt::TerminalApp::SystemMenuChangeAction::Add:
    {
        auto handler = args.Handler();
        _window->AddToSystemMenu(args.Name(), [handler]() { handler(); });
        break;
    }
    case winrt::TerminalApp::SystemMenuChangeAction::Remove:
    {
        _window->RemoveFromSystemMenu(args.Name());
        break;
    }
    default:
    {
    }
    }
}

// Method Description:
// - Creates a Notification Icon and hooks up its handlers
// Arguments:
// - <none>
// Return Value:
// - <none>
void AppHost::_CreateNotificationIcon()
{
    _notificationIcon = std::make_unique<NotificationIcon>(_window->GetHandle());

    // Hookup the handlers, save the tokens for revoking if settings change.
    _ReAddNotificationIconToken = _window->NotifyReAddNotificationIcon([this]() { _notificationIcon->ReAddNotificationIcon(); });
    _NotificationIconPressedToken = _window->NotifyNotificationIconPressed([this]() { _notificationIcon->NotificationIconPressed(); });
    _ShowNotificationIconContextMenuToken = _window->NotifyShowNotificationIconContextMenu([this](til::point coord) { _notificationIcon->ShowContextMenu(coord, _windowManager.GetPeasantInfos()); });
    _NotificationIconMenuItemSelectedToken = _window->NotifyNotificationIconMenuItemSelected([this](HMENU hm, UINT idx) { _notificationIcon->MenuItemSelected(hm, idx); });
    _notificationIcon->SummonWindowRequested([this](auto& args) { _windowManager.SummonWindow(args); });
}

// Method Description:
// - Deletes our notification icon if we have one.
// Arguments:
// - <none>
// Return Value:
// - <none>
void AppHost::_DestroyNotificationIcon()
{
    _window->NotifyReAddNotificationIcon(_ReAddNotificationIconToken);
    _window->NotifyNotificationIconPressed(_NotificationIconPressedToken);
    _window->NotifyShowNotificationIconContextMenu(_ShowNotificationIconContextMenuToken);
    _window->NotifyNotificationIconMenuItemSelected(_NotificationIconMenuItemSelectedToken);

    _notificationIcon->RemoveIconFromNotificationArea();
    _notificationIcon = nullptr;
}

void AppHost::_ShowNotificationIconRequested(const winrt::Windows::Foundation::IInspectable& /*sender*/,
                                             const winrt::Windows::Foundation::IInspectable& /*args*/)
{
    if (_windowManager.IsMonarch())
    {
        if (!_notificationIcon)
        {
            _CreateNotificationIcon();
        }
    }
    else
    {
        _windowManager.RequestShowNotificationIcon();
    }
}

void AppHost::_HideNotificationIconRequested(const winrt::Windows::Foundation::IInspectable& /*sender*/,
                                             const winrt::Windows::Foundation::IInspectable& /*args*/)
{
    if (_windowManager.IsMonarch())
    {
        // Destroy it only if our settings allow it
        if (_notificationIcon &&
            !_logic.GetAlwaysShowNotificationIcon() &&
            !_logic.GetMinimizeToNotificationArea())
        {
            _DestroyNotificationIcon();
        }
    }
    else
    {
        _windowManager.RequestHideNotificationIcon();
    }
}

// Method Description:
// - BODGY workaround for GH#9320. When the window moves, dismiss all the popups
//   in the UI tree. Xaml Islands unfortunately doesn't do this for us, see
//   microsoft/microsoft-ui-xaml#4554
// Arguments:
// - <none>
// Return Value:
// - <none>
void AppHost::_WindowMoved()
{
    if (_logic)
    {
        // Ensure any open ContentDialog is dismissed.
        // Closing the popup in the UI tree as done below is not sufficient because
        // it does not terminate the dialog's async operation.
        _logic.DismissDialog();

        const auto root{ _logic.GetRoot() };
        if (root && root.XamlRoot())
        {
            try
            {
                // This is basically DismissAllPopups which is also in
                // TerminalSettingsEditor/Utils.h
                // There isn't a good place that's shared between these two files, but
                // it's only 5 LOC so whatever.
                const auto popups{ Media::VisualTreeHelper::GetOpenPopupsForXamlRoot(root.XamlRoot()) };
                for (const auto& p : popups)
                {
                    p.IsOpen(false);
                }
            }
            catch (...)
            {
                // We purposely don't log here, because this is exceptionally noisy,
                // especially on startup, when we're moving the window into place
                // but might not have a real xamlRoot yet.
            }
        }
    }
}

void AppHost::_CloseRequested(const winrt::Windows::Foundation::IInspectable& /*sender*/,
                              const winrt::Windows::Foundation::IInspectable& /*args*/)
{
    const auto pos = _GetWindowLaunchPosition();
    _logic.CloseWindow(pos);
}

<<<<<<< HEAD
void AppHost::_PropertyChangedHandler(const winrt::Windows::Foundation::IInspectable& /*sender*/,
                                      const winrt::Windows::UI::Xaml::Data::PropertyChangedEventArgs& e)
{
    if (e.PropertyName() == L"TitlebarBrush")
    {
        auto nonClientWindow{ static_cast<NonClientIslandWindow*>(_window.get()) };
        nonClientWindow->SetTitlebarBackground(_logic.TitlebarBrush());
    }
=======
void AppHost::_AppInitializedHandler(const winrt::Windows::Foundation::IInspectable& /*sender*/,
                                     const winrt::Windows::Foundation::IInspectable& /*arg*/)
{
    // GH#11561: We're totally done being initialized. Resize the window to
    // match the initial settings, and then call ShowWindow to finally make us
    // visible.

    LaunchMode launchMode{};
    _initialResizeAndRepositionWindow(_window->GetHandle(), _proposedRect, launchMode);

    auto nCmdShow = SW_SHOWDEFAULT;
    if (WI_IsFlagSet(launchMode, LaunchMode::MaximizedMode))
    {
        nCmdShow = SW_MAXIMIZE;
    }

    ShowWindow(_window->GetHandle(), nCmdShow);
>>>>>>> 14098d71
}
<|MERGE_RESOLUTION|>--- conflicted
+++ resolved
@@ -1,1634 +1,1633 @@
-// Copyright (c) Microsoft Corporation.
-// Licensed under the MIT license.
-
-#include "pch.h"
-#include "AppHost.h"
-#include "../types/inc/Viewport.hpp"
-#include "../types/inc/utils.hpp"
-#include "../types/inc/User32Utils.hpp"
-#include "../WinRTUtils/inc/WtExeUtils.h"
-#include "resource.h"
-#include "VirtualDesktopUtils.h"
-#include "icon.h"
-
-#include <TerminalThemeHelpers.h>
-
-using namespace winrt::Windows::UI;
-using namespace winrt::Windows::UI::Composition;
-using namespace winrt::Windows::UI::Xaml;
-using namespace winrt::Windows::UI::Xaml::Hosting;
-using namespace winrt::Windows::Foundation::Numerics;
-using namespace winrt::Microsoft::Terminal;
-using namespace winrt::Microsoft::Terminal::Settings::Model;
-using namespace ::Microsoft::Console;
-using namespace ::Microsoft::Console::Types;
-using namespace std::chrono_literals;
-
-// This magic flag is "documented" at https://msdn.microsoft.com/en-us/library/windows/desktop/ms646301(v=vs.85).aspx
-// "If the high-order bit is 1, the key is down; otherwise, it is up."
-static constexpr short KeyPressed{ gsl::narrow_cast<short>(0x8000) };
-
-AppHost::AppHost() noexcept :
-    _app{},
-    _windowManager{},
-    _logic{ nullptr }, // don't make one, we're going to take a ref on app's
-    _window{ nullptr },
-    _getWindowLayoutThrottler{} // this will get set if we become the monarch
-{
-    _logic = _app.Logic(); // get a ref to app's logic
-
-    // Inform the WindowManager that it can use us to find the target window for
-    // a set of commandline args. This needs to be done before
-    // _HandleCommandlineArgs, because WE might end up being the monarch. That
-    // would mean we'd need to be responsible for looking that up.
-    _windowManager.FindTargetWindowRequested({ this, &AppHost::_FindTargetWindow });
-
-    // If there were commandline args to our process, try and process them here.
-    // Do this before AppLogic::Create, otherwise this will have no effect.
-    //
-    // This will send our commandline to the Monarch, to ask if we should make a
-    // new window or not. If not, exit immediately.
-    _HandleCommandlineArgs();
-    if (!_shouldCreateWindow)
-    {
-        return;
-    }
-
-    _useNonClientArea = _logic.GetShowTabsInTitlebar();
-    if (_useNonClientArea)
-    {
-        _window = std::make_unique<NonClientIslandWindow>(_logic.GetRequestedTheme());
-    }
-    else
-    {
-        _window = std::make_unique<IslandWindow>();
-    }
-
-    // Update our own internal state tracking if we're in quake mode or not.
-    _IsQuakeWindowChanged(nullptr, nullptr);
-
-    _window->SetMinimizeToNotificationAreaBehavior(_logic.GetMinimizeToNotificationArea());
-
-    // Tell the window to callback to us when it's about to handle a WM_CREATE
-    auto pfn = std::bind(&AppHost::_HandleCreateWindow,
-                         this,
-                         std::placeholders::_1,
-                         std::placeholders::_2);
-    _window->SetCreateCallback(pfn);
-
-    _window->SetSnapDimensionCallback(std::bind(&winrt::TerminalApp::AppLogic::CalcSnappedDimension,
-                                                _logic,
-                                                std::placeholders::_1,
-                                                std::placeholders::_2));
-
-    // Event handlers:
-    // MAKE SURE THEY ARE ALL:
-    // * winrt::auto_revoke
-    // * revoked manually in the dtor before the window is nulled out.
-    //
-    // If you don't, then it's possible for them to get triggered as the app is
-    // tearing down, after we've nulled out the window, during the dtor. That
-    // can cause unexpected AV's everywhere.
-    //
-    // _window callbacks don't need to be treated this way, because:
-    // * IslandWindow isn't a WinRT type (so it doesn't have neat revokers like this)
-    // * This particular bug scenario applies when we've already freed the window.
-    //
-    // (Most of these events are actually set up in AppHost::Initialize)
-    _window->MouseScrolled({ this, &AppHost::_WindowMouseWheeled });
-    _window->WindowActivated({ this, &AppHost::_WindowActivated });
-    _window->WindowMoved({ this, &AppHost::_WindowMoved });
-    _window->HotkeyPressed({ this, &AppHost::_GlobalHotkeyPressed });
-    _window->ShouldExitFullscreen({ &_logic, &winrt::TerminalApp::AppLogic::RequestExitFullscreen });
-
-    _window->SetAlwaysOnTop(_logic.GetInitialAlwaysOnTop());
-
-    _window->MakeWindow();
-
-    _GetWindowLayoutRequestedToken = _windowManager.GetWindowLayoutRequested([this](auto&&, const winrt::Microsoft::Terminal::Remoting::GetWindowLayoutArgs& args) {
-        // The peasants are running on separate threads, so they'll need to
-        // swap what context they are in to the ui thread to get the actual layout.
-        args.WindowLayoutJsonAsync(_GetWindowLayoutAsync());
-    });
-
-    _revokers.BecameMonarch = _windowManager.BecameMonarch(winrt::auto_revoke, { this, &AppHost::_BecomeMonarch });
-    if (_windowManager.IsMonarch())
-    {
-        _BecomeMonarch(nullptr, nullptr);
-    }
-}
-
-AppHost::~AppHost()
-{
-    // destruction order is important for proper teardown here
-
-    // revoke ALL our event handlers. There's a large class of bugs where we
-    // might get a callback to one of these when we call app.Close() below. Make
-    // sure to revoke these first, so we won't get any more callbacks, then null
-    // out the window, then close the app.
-    _revokers = {};
-
-    _window = nullptr;
-    _app.Close();
-    _app = nullptr;
-}
-
-bool AppHost::OnDirectKeyEvent(const uint32_t vkey, const uint8_t scanCode, const bool down)
-{
-    if (_logic)
-    {
-        return _logic.OnDirectKeyEvent(vkey, scanCode, down);
-    }
-    return false;
-}
-
-// Method Description:
-// - Event handler to update the taskbar progress indicator
-// - Upon receiving the event, we ask the underlying logic for the taskbar state/progress values
-//   of the last active control
-// Arguments:
-// - sender: not used
-// - args: not used
-void AppHost::SetTaskbarProgress(const winrt::Windows::Foundation::IInspectable& /*sender*/,
-                                 const winrt::Windows::Foundation::IInspectable& /*args*/)
-{
-    if (_logic)
-    {
-        const auto state = _logic.TaskbarState();
-        _window->SetTaskbarProgress(gsl::narrow_cast<size_t>(state.State()),
-                                    gsl::narrow_cast<size_t>(state.Progress()));
-    }
-}
-
-void _buildArgsFromCommandline(std::vector<winrt::hstring>& args)
-{
-    if (auto commandline{ GetCommandLineW() })
-    {
-        auto argc = 0;
-
-        // Get the argv, and turn them into a hstring array to pass to the app.
-        wil::unique_any<LPWSTR*, decltype(&::LocalFree), ::LocalFree> argv{ CommandLineToArgvW(commandline, &argc) };
-        if (argv)
-        {
-            for (auto& elem : wil::make_range(argv.get(), argc))
-            {
-                args.emplace_back(elem);
-            }
-        }
-    }
-    if (args.empty())
-    {
-        args.emplace_back(L"wt.exe");
-    }
-}
-
-// Method Description:
-// - Retrieve any commandline args passed on the commandline, and pass them to
-//   the WindowManager, to ask if we should become a window process.
-// - If we should create a window, then pass the arguments to the app logic for
-//   processing.
-// - If we shouldn't become a window, set _shouldCreateWindow to false and exit
-//   immediately.
-// - If the logic determined there's an error while processing that commandline,
-//   display a message box to the user with the text of the error, and exit.
-//    * We display a message box because we're a Win32 application (not a
-//      console app), and the shell has undoubtedly returned to the foreground
-//      of the console. Text emitted here might mix unexpectedly with output
-//      from the shell process.
-// Arguments:
-// - <none>
-// Return Value:
-// - <none>
-void AppHost::_HandleCommandlineArgs()
-{
-    std::vector<winrt::hstring> args;
-    _buildArgsFromCommandline(args);
-    auto cwd{ wil::GetCurrentDirectoryW<std::wstring>() };
-
-    Remoting::CommandlineArgs eventArgs{ { args }, { cwd } };
-    _windowManager.ProposeCommandline(eventArgs);
-
-    _shouldCreateWindow = _windowManager.ShouldCreateWindow();
-    if (!_shouldCreateWindow)
-    {
-        return;
-    }
-
-    if (auto peasant{ _windowManager.CurrentWindow() })
-    {
-        if (auto args{ peasant.InitialArgs() })
-        {
-            const auto result = _logic.SetStartupCommandline(args.Commandline());
-            const auto message = _logic.ParseCommandlineMessage();
-            if (!message.empty())
-            {
-                const auto displayHelp = result == 0;
-                const auto messageTitle = displayHelp ? IDS_HELP_DIALOG_TITLE : IDS_ERROR_DIALOG_TITLE;
-                const auto messageIcon = displayHelp ? MB_ICONWARNING : MB_ICONERROR;
-                // TODO:GH#4134: polish this dialog more, to make the text more
-                // like msiexec /?
-                MessageBoxW(nullptr,
-                            message.data(),
-                            GetStringResource(messageTitle).data(),
-                            MB_OK | messageIcon);
-
-                if (_logic.ShouldExitEarly())
-                {
-                    ExitProcess(result);
-                }
-            }
-        }
-
-        // This is a fix for GH#12190 and hopefully GH#12169.
-        //
-        // If the commandline we were provided is going to result in us only
-        // opening elevated terminal instances, then we need to not even create
-        // the window at all here. In that case, we're going through this
-        // special escape hatch to dispatch all the calls to elevate-shim, and
-        // then we're going to exit immediately.
-        if (_logic.ShouldImmediatelyHandoffToElevated())
-        {
-            _shouldCreateWindow = false;
-            _logic.HandoffToElevated();
-            return;
-        }
-
-        // After handling the initial args, hookup the callback for handling
-        // future commandline invocations. When our peasant is told to execute a
-        // commandline (in the future), it'll trigger this callback, that we'll
-        // use to send the actions to the app.
-        //
-        // MORE EVENT HANDLERS, same rules as the ones above.
-        _revokers.peasantExecuteCommandlineRequested = peasant.ExecuteCommandlineRequested(winrt::auto_revoke, { this, &AppHost::_DispatchCommandline });
-        _revokers.peasantSummonRequested = peasant.SummonRequested(winrt::auto_revoke, { this, &AppHost::_HandleSummon });
-        _revokers.peasantDisplayWindowIdRequested = peasant.DisplayWindowIdRequested(winrt::auto_revoke, { this, &AppHost::_DisplayWindowId });
-        _revokers.peasantQuitRequested = peasant.QuitRequested(winrt::auto_revoke, { this, &AppHost::_QuitRequested });
-
-        // We need this property to be set before we get the InitialSize/Position
-        // and BecameMonarch which normally sets it is only run after the window
-        // is created.
-        if (_windowManager.IsMonarch())
-        {
-            const auto numPeasants = _windowManager.GetNumberOfPeasants();
-            const auto layouts = ApplicationState::SharedInstance().PersistedWindowLayouts();
-            if (_logic.ShouldUsePersistedLayout() &&
-                layouts &&
-                layouts.Size() > 0)
-            {
-                uint32_t startIdx = 0;
-                // We want to create a window for every saved layout.
-                // If we are the only window, and no commandline arguments were provided
-                // then we should just use the current window to load the first layout.
-                // Otherwise create this window normally with its commandline, and create
-                // a new window using the first saved layout information.
-                // The 2nd+ layout will always get a new window.
-                if (numPeasants == 1 && !_logic.HasCommandlineArguments() && !_logic.HasSettingsStartupActions())
-                {
-                    _logic.SetPersistedLayoutIdx(startIdx);
-                    startIdx += 1;
-                }
-
-                // Create new windows for each of the other saved layouts.
-                for (const auto size = layouts.Size(); startIdx < size; startIdx += 1)
-                {
-                    auto newWindowArgs = fmt::format(L"{0} -w new -s {1}", args[0], startIdx);
-
-                    STARTUPINFO si;
-                    memset(&si, 0, sizeof(si));
-                    si.cb = sizeof(si);
-                    wil::unique_process_information pi;
-
-                    LOG_IF_WIN32_BOOL_FALSE(CreateProcessW(nullptr,
-                                                           newWindowArgs.data(),
-                                                           nullptr, // lpProcessAttributes
-                                                           nullptr, // lpThreadAttributes
-                                                           false, // bInheritHandles
-                                                           DETACHED_PROCESS | CREATE_UNICODE_ENVIRONMENT, // doCreationFlags
-                                                           nullptr, // lpEnvironment
-                                                           nullptr, // lpStartingDirectory
-                                                           &si, // lpStartupInfo
-                                                           &pi // lpProcessInformation
-                                                           ));
-                }
-            }
-            _logic.SetNumberOfOpenWindows(numPeasants);
-        }
-        _logic.WindowName(peasant.WindowName());
-        _logic.WindowId(peasant.GetID());
-    }
-}
-
-// Method Description:
-// - Initializes the XAML island, creates the terminal app, and sets the
-//   island's content to that of the terminal app's content. Also registers some
-//   callbacks with TermApp.
-// !!! IMPORTANT!!!
-// This must be called *AFTER* WindowsXamlManager::InitializeForCurrentThread.
-// If it isn't, then we won't be able to create the XAML island.
-// Arguments:
-// - <none>
-// Return Value:
-// - <none>
-void AppHost::Initialize()
-{
-    _window->Initialize();
-
-    if (auto withWindow{ _logic.try_as<IInitializeWithWindow>() })
-    {
-        withWindow->Initialize(_window->GetHandle());
-    }
-
-    if (_useNonClientArea)
-    {
-        // Register our callback for when the app's non-client content changes.
-        // This has to be done _before_ App::Create, as the app might set the
-        // content in Create.
-        _logic.SetTitleBarContent({ this, &AppHost::_UpdateTitleBarContent });
-    }
-
-    // MORE EVENT HANDLERS HERE!
-    // MAKE SURE THEY ARE ALL:
-    // * winrt::auto_revoke
-    // * revoked manually in the dtor before the window is nulled out.
-    //
-    // If you don't, then it's possible for them to get triggered as the app is
-    // tearing down, after we've nulled out the window, during the dtor. That
-    // can cause unexpected AV's everywhere.
-    //
-    // _window callbacks don't need to be treated this way, because:
-    // * IslandWindow isn't a WinRT type (so it doesn't have neat revokers like this)
-    // * This particular bug scenario applies when we've already freed the window.
-
-    // Register the 'X' button of the window for a warning experience of multiple
-    // tabs opened, this is consistent with Alt+F4 closing
-    _window->WindowCloseButtonClicked([this]() {
-        _CloseRequested(nullptr, nullptr);
-    });
-    // If the user requests a close in another way handle the same as if the 'X'
-    // was clicked.
-    _revokers.CloseRequested = _logic.CloseRequested(winrt::auto_revoke, { this, &AppHost::_CloseRequested });
-
-    // Add an event handler to plumb clicks in the titlebar area down to the
-    // application layer.
-    _window->DragRegionClicked([this]() { _logic.TitlebarClicked(); });
-
-    _window->WindowVisibilityChanged([this](bool showOrHide) { _logic.WindowVisibilityChanged(showOrHide); });
-
-    _revokers.RequestedThemeChanged = _logic.RequestedThemeChanged(winrt::auto_revoke, { this, &AppHost::_UpdateTheme });
-    _revokers.FullscreenChanged = _logic.FullscreenChanged(winrt::auto_revoke, { this, &AppHost::_FullscreenChanged });
-    _revokers.FocusModeChanged = _logic.FocusModeChanged(winrt::auto_revoke, { this, &AppHost::_FocusModeChanged });
-    _revokers.AlwaysOnTopChanged = _logic.AlwaysOnTopChanged(winrt::auto_revoke, { this, &AppHost::_AlwaysOnTopChanged });
-    _revokers.Initialized = _logic.Initialized(winrt::auto_revoke, { this, &AppHost::_AppInitializedHandler });
-    _revokers.RaiseVisualBell = _logic.RaiseVisualBell(winrt::auto_revoke, { this, &AppHost::_RaiseVisualBell });
-    _revokers.SystemMenuChangeRequested = _logic.SystemMenuChangeRequested(winrt::auto_revoke, { this, &AppHost::_SystemMenuChangeRequested });
-    _revokers.ChangeMaximizeRequested = _logic.ChangeMaximizeRequested(winrt::auto_revoke, { this, &AppHost::_ChangeMaximizeRequested });
-
-    _window->MaximizeChanged([this](bool newMaximize) {
-        if (_logic)
-        {
-            _logic.Maximized(newMaximize);
-        }
-    });
-
-    // Load bearing: make sure the PropertyChanged handler is added before we
-    // call Create, so that when the app sets up the titlebar brush, we're
-    // already prepared to listen for the change notification
-    _revokers.PropertyChanged = _logic.PropertyChanged(winrt::auto_revoke, { this, &AppHost::_PropertyChangedHandler });
-
-    _logic.Create();
-
-    _revokers.TitleChanged = _logic.TitleChanged(winrt::auto_revoke, { this, &AppHost::AppTitleChanged });
-    _revokers.LastTabClosed = _logic.LastTabClosed(winrt::auto_revoke, { this, &AppHost::LastTabClosed });
-    _revokers.SetTaskbarProgress = _logic.SetTaskbarProgress(winrt::auto_revoke, { this, &AppHost::SetTaskbarProgress });
-    _revokers.IdentifyWindowsRequested = _logic.IdentifyWindowsRequested(winrt::auto_revoke, { this, &AppHost::_IdentifyWindowsRequested });
-    _revokers.RenameWindowRequested = _logic.RenameWindowRequested(winrt::auto_revoke, { this, &AppHost::_RenameWindowRequested });
-    _revokers.SettingsChanged = _logic.SettingsChanged(winrt::auto_revoke, { this, &AppHost::_HandleSettingsChanged });
-    _revokers.IsQuakeWindowChanged = _logic.IsQuakeWindowChanged(winrt::auto_revoke, { this, &AppHost::_IsQuakeWindowChanged });
-    _revokers.SummonWindowRequested = _logic.SummonWindowRequested(winrt::auto_revoke, { this, &AppHost::_SummonWindowRequested });
-    _revokers.OpenSystemMenu = _logic.OpenSystemMenu(winrt::auto_revoke, { this, &AppHost::_OpenSystemMenu });
-    _revokers.QuitRequested = _logic.QuitRequested(winrt::auto_revoke, { this, &AppHost::_RequestQuitAll });
-    _revokers.ShowWindowChanged = _logic.ShowWindowChanged(winrt::auto_revoke, { this, &AppHost::_ShowWindowChanged });
-
-    // BODGY
-    // On certain builds of Windows, when Terminal is set as the default
-    // it will accumulate an unbounded amount of queued animations while
-    // the screen is off and it is servicing window management for console
-    // applications. This call into TerminalThemeHelpers will tell our
-    // compositor to automatically complete animations that are scheduled
-    // while the screen is off.
-    TerminalTrySetAutoCompleteAnimationsWhenOccluded(static_cast<::IUnknown*>(winrt::get_abi(_logic.GetRoot())), true);
-
-    _window->UpdateTitle(_logic.Title());
-
-    // Set up the content of the application. If the app has a custom titlebar,
-    // set that content as well.
-    _window->SetContent(_logic.GetRoot());
-    _window->OnAppInitialized();
-
-    // BODGY
-    //
-    // We've got a weird crash that happens terribly inconsistently, but pretty
-    // readily on migrie's laptop, only in Debug mode. Apparently, there's some
-    // weird ref-counting magic that goes on during teardown, and our
-    // Application doesn't get closed quite right, which can cause us to crash
-    // into the debugger. This of course, only happens on exit, and happens
-    // somewhere in the XamlHost.dll code.
-    //
-    // Crazily, if we _manually leak the Application_ here, then the crash
-    // doesn't happen. This doesn't matter, because we really want the
-    // Application to live for _the entire lifetime of the process_, so the only
-    // time when this object would actually need to get cleaned up is _during
-    // exit_. So we can safely leak this Application object, and have it just
-    // get cleaned up normally when our process exits.
-    auto a{ _app };
-    ::winrt::detach_abi(a);
-}
-
-// Method Description:
-// - Called every time when the active tab's title changes. We'll also fire off
-//   a window message so we can update the window's title on the main thread,
-//   though we'll only do so if the settings are configured for that.
-// Arguments:
-// - sender: unused
-// - newTitle: the string to use as the new window title
-// Return Value:
-// - <none>
-void AppHost::AppTitleChanged(const winrt::Windows::Foundation::IInspectable& /*sender*/, winrt::hstring newTitle)
-{
-    if (_logic.GetShowTitleInTitlebar())
-    {
-        _window->UpdateTitle(newTitle);
-    }
-    _windowManager.UpdateActiveTabTitle(newTitle);
-}
-
-// Method Description:
-// - Called when no tab is remaining to close the window.
-// Arguments:
-// - sender: unused
-// - LastTabClosedEventArgs: unused
-// Return Value:
-// - <none>
-void AppHost::LastTabClosed(const winrt::Windows::Foundation::IInspectable& /*sender*/, const winrt::TerminalApp::LastTabClosedEventArgs& /*args*/)
-{
-    if (_windowManager.IsMonarch() && _notificationIcon)
-    {
-        _DestroyNotificationIcon();
-    }
-    else if (_window->IsQuakeWindow())
-    {
-        _HideNotificationIconRequested(nullptr, nullptr);
-    }
-
-    // We don't want to try to save layouts if we are about to close.
-    _getWindowLayoutThrottler.reset();
-    _windowManager.GetWindowLayoutRequested(_GetWindowLayoutRequestedToken);
-    // We also don't need to update any of our bookkeeping on how many
-    // windows are open.
-    _windowManager.WindowCreated(_WindowCreatedToken);
-    _windowManager.WindowClosed(_WindowClosedToken);
-
-    // Remove ourself from the list of peasants so that we aren't included in
-    // any future requests. This will also mean we block until any existing
-    // event handler finishes.
-    _windowManager.SignalClose();
-
-    _window->Close();
-}
-
-LaunchPosition AppHost::_GetWindowLaunchPosition()
-{
-    LaunchPosition pos{};
-    // If we started saving before closing, but didn't resume the event handler
-    // until after _window might be a nullptr.
-    if (!_window)
-    {
-        return pos;
-    }
-
-    try
-    {
-        // Get the position of the current window. This includes the
-        // non-client already.
-        const auto window = _window->GetWindowRect();
-
-        const auto dpi = _window->GetCurrentDpi();
-        const auto nonClientArea = _window->GetNonClientFrame(dpi);
-
-        // The nonClientArea adjustment is negative, so subtract that out.
-        // This way we save the user-visible location of the terminal.
-        pos.X = window.left - nonClientArea.left;
-        pos.Y = window.top;
-    }
-    CATCH_LOG();
-
-    return pos;
-}
-
-// Method Description:
-// - Callback for when the window is first being created (during WM_CREATE).
-//   Stash the proposed size for later. We'll need that once we're totally
-//   initialized, so that we can show the window in the right position *when we
-//   want to show it*. If we did the _initialResizeAndRepositionWindow work now,
-//   it would have no effect, because the window is not yet visible.
-// Arguments:
-// - hwnd: The HWND of the window we're about to create.
-// - proposedRect: The location and size of the window that we're about to
-//   create. We'll use this rect to determine which monitor the window is about
-//   to appear on.
-void AppHost::_HandleCreateWindow(const HWND /* hwnd */, RECT proposedRect)
-{
-    // GH#11561: Hide the window until we're totally done being initialized.
-    // More commentary in TerminalPage::_CompleteInitialization
-    _proposedRect = proposedRect;
-}
-
-// Method Description:
-// - Resize the window we're about to create to the appropriate dimensions, as
-//   specified in the settings. This is called once the app has finished it's
-//   initial setup, once we have created all the tabs, panes, etc. We'll load
-//   the settings for the app, then get the proposed size of the terminal from
-//   the app. Using that proposed size, we'll resize the window we're creating,
-//   so that it'll match the values in the settings.
-// Arguments:
-// - hwnd: The HWND of the window we're about to create.
-// - proposedRect: The location and size of the window that we're about to
-//   create. We'll use this rect to determine which monitor the window is about
-//   to appear on.
-// - launchMode: A LaunchMode enum reference that indicates the launch mode
-// Return Value:
-// - None
-void AppHost::_initialResizeAndRepositionWindow(const HWND hwnd, RECT proposedRect, LaunchMode& launchMode)
-{
-    launchMode = _logic.GetLaunchMode();
-
-    // Acquire the actual initial position
-    auto initialPos = _logic.GetInitialPosition(proposedRect.left, proposedRect.top);
-    const auto centerOnLaunch = _logic.CenterOnLaunch();
-    proposedRect.left = static_cast<long>(initialPos.X);
-    proposedRect.top = static_cast<long>(initialPos.Y);
-
-    long adjustedHeight = 0;
-    long adjustedWidth = 0;
-
-    // Find nearest monitor.
-    auto hmon = MonitorFromRect(&proposedRect, MONITOR_DEFAULTTONEAREST);
-
-    // Get nearest monitor information
-    MONITORINFO monitorInfo;
-    monitorInfo.cbSize = sizeof(MONITORINFO);
-    GetMonitorInfo(hmon, &monitorInfo);
-
-    // This API guarantees that dpix and dpiy will be equal, but neither is an
-    // optional parameter so give two UINTs.
-    UINT dpix = USER_DEFAULT_SCREEN_DPI;
-    UINT dpiy = USER_DEFAULT_SCREEN_DPI;
-    // If this fails, we'll use the default of 96.
-    GetDpiForMonitor(hmon, MDT_EFFECTIVE_DPI, &dpix, &dpiy);
-
-    // We need to check if the top left point of the titlebar of the window is within any screen
-    RECT offScreenTestRect;
-    offScreenTestRect.left = proposedRect.left;
-    offScreenTestRect.top = proposedRect.top;
-    offScreenTestRect.right = offScreenTestRect.left + 1;
-    offScreenTestRect.bottom = offScreenTestRect.top + 1;
-
-    auto isTitlebarIntersectWithMonitors = false;
-    EnumDisplayMonitors(
-        nullptr, &offScreenTestRect, [](HMONITOR, HDC, LPRECT, LPARAM lParam) -> BOOL {
-            auto intersectWithMonitor = reinterpret_cast<bool*>(lParam);
-            *intersectWithMonitor = true;
-            // Continue the enumeration
-            return FALSE;
-        },
-        reinterpret_cast<LPARAM>(&isTitlebarIntersectWithMonitors));
-
-    if (!isTitlebarIntersectWithMonitors)
-    {
-        // If the title bar is out-of-screen, we set the initial position to
-        // the top left corner of the nearest monitor
-        proposedRect.left = monitorInfo.rcWork.left;
-        proposedRect.top = monitorInfo.rcWork.top;
-    }
-
-    auto initialSize = _logic.GetLaunchDimensions(dpix);
-
-    const auto islandWidth = Utils::ClampToShortMax(
-        static_cast<long>(ceil(initialSize.Width)), 1);
-    const auto islandHeight = Utils::ClampToShortMax(
-        static_cast<long>(ceil(initialSize.Height)), 1);
-
-    // Get the size of a window we'd need to host that client rect. This will
-    // add the titlebar space.
-    const til::size nonClientSize{ _window->GetTotalNonClientExclusiveSize(dpix) };
-    const til::rect nonClientFrame{ _window->GetNonClientFrame(dpix) };
-    adjustedWidth = islandWidth + nonClientSize.width;
-    adjustedHeight = islandHeight + nonClientSize.height;
-
-    til::size dimensions{ Utils::ClampToShortMax(adjustedWidth, 1),
-                          Utils::ClampToShortMax(adjustedHeight, 1) };
-
-    // Find nearest monitor for the position that we've actually settled on
-    auto hMonNearest = MonitorFromRect(&proposedRect, MONITOR_DEFAULTTONEAREST);
-    MONITORINFO nearestMonitorInfo;
-    nearestMonitorInfo.cbSize = sizeof(MONITORINFO);
-    // Get monitor dimensions:
-    GetMonitorInfo(hMonNearest, &nearestMonitorInfo);
-    const til::size desktopDimensions{ gsl::narrow<short>(nearestMonitorInfo.rcWork.right - nearestMonitorInfo.rcWork.left),
-                                       gsl::narrow<short>(nearestMonitorInfo.rcWork.bottom - nearestMonitorInfo.rcWork.top) };
-
-    // GH#10583 - Adjust the position of the rectangle to account for the size
-    // of the invisible borders on the left/right. We DON'T want to adjust this
-    // for the top here - the IslandWindow includes the titlebar in
-    // nonClientFrame.top, so adjusting for that would actually place the
-    // titlebar _off_ the monitor.
-    til::point origin{ (proposedRect.left + nonClientFrame.left),
-                       (proposedRect.top) };
-
-    if (_logic.IsQuakeWindow())
-    {
-        // If we just use rcWork by itself, we'll fail to account for the invisible
-        // space reserved for the resize handles. So retrieve that size here.
-        const auto availableSpace = desktopDimensions + nonClientSize;
-
-        origin = til::point{
-            ::base::ClampSub(nearestMonitorInfo.rcWork.left, (nonClientSize.width / 2)),
-            (nearestMonitorInfo.rcWork.top)
-        };
-        dimensions = til::size{
-            availableSpace.width,
-            availableSpace.height / 2
-        };
-        launchMode = LaunchMode::FocusMode;
-    }
-    else if (centerOnLaunch)
-    {
-        // Move our proposed location into the center of that specific monitor.
-        origin = til::point{
-            (nearestMonitorInfo.rcWork.left + ((desktopDimensions.width / 2) - (dimensions.width / 2))),
-            (nearestMonitorInfo.rcWork.top + ((desktopDimensions.height / 2) - (dimensions.height / 2)))
-        };
-    }
-
-    const til::rect newRect{ origin, dimensions };
-    bool succeeded = SetWindowPos(hwnd,
-                                  nullptr,
-                                  newRect.left,
-                                  newRect.top,
-                                  newRect.width(),
-                                  newRect.height(),
-                                  SWP_NOACTIVATE | SWP_NOZORDER);
-
-    // Refresh the dpi of HWND because the dpi where the window will launch may be different
-    // at this time
-    _window->RefreshCurrentDPI();
-
-    // If we can't resize the window, that's really okay. We can just go on with
-    // the originally proposed window size.
-    LOG_LAST_ERROR_IF(!succeeded);
-
-    TraceLoggingWrite(
-        g_hWindowsTerminalProvider,
-        "WindowCreated",
-        TraceLoggingDescription("Event emitted upon creating the application window"),
-        TraceLoggingKeyword(MICROSOFT_KEYWORD_MEASURES),
-        TelemetryPrivacyDataTag(PDT_ProductAndServicePerformance));
-}
-
-// Method Description:
-// - Called when the app wants to set its titlebar content. We'll take the
-//   UIElement and set the Content property of our Titlebar that element.
-// Arguments:
-// - sender: unused
-// - arg: the UIElement to use as the new Titlebar content.
-// Return Value:
-// - <none>
-void AppHost::_UpdateTitleBarContent(const winrt::Windows::Foundation::IInspectable&, const winrt::Windows::UI::Xaml::UIElement& arg)
-{
-    if (_useNonClientArea)
-    {
-        auto nonClientWindow{ static_cast<NonClientIslandWindow*>(_window.get()) };
-        nonClientWindow->SetTitlebarContent(arg);
-        nonClientWindow->SetTitlebarBackground(_logic.TitlebarBrush());
-    }
-
-    _updateTheme();
-}
-
-// Method Description:
-// - Called when the app wants to change its theme. We'll forward this to the
-//   IslandWindow, so it can update the root UI element of the entire XAML tree.
-// Arguments:
-// - sender: unused
-// - arg: the ElementTheme to use as the new theme for the UI
-// Return Value:
-// - <none>
-void AppHost::_UpdateTheme(const winrt::Windows::Foundation::IInspectable&, const winrt::Windows::UI::Xaml::ElementTheme& /*arg*/)
-{
-    _updateTheme();
-}
-
-void AppHost::_FocusModeChanged(const winrt::Windows::Foundation::IInspectable&,
-                                const winrt::Windows::Foundation::IInspectable&)
-{
-    _window->FocusModeChanged(_logic.FocusMode());
-}
-
-void AppHost::_FullscreenChanged(const winrt::Windows::Foundation::IInspectable&,
-                                 const winrt::Windows::Foundation::IInspectable&)
-{
-    _window->FullscreenChanged(_logic.Fullscreen());
-}
-
-void AppHost::_ChangeMaximizeRequested(const winrt::Windows::Foundation::IInspectable&,
-                                       const winrt::Windows::Foundation::IInspectable&)
-{
-    if (const auto handle = _window->GetHandle())
-    {
-        // Shamelessly copied from TitlebarControl::_OnMaximizeOrRestore
-        // since there doesn't seem to be another way to handle this
-        POINT point1 = {};
-        ::GetCursorPos(&point1);
-        const auto lParam = MAKELPARAM(point1.x, point1.y);
-        WINDOWPLACEMENT placement = { sizeof(placement) };
-        ::GetWindowPlacement(handle, &placement);
-        if (placement.showCmd == SW_SHOWNORMAL)
-        {
-            ::PostMessage(handle, WM_SYSCOMMAND, SC_MAXIMIZE, lParam);
-        }
-        else if (placement.showCmd == SW_SHOWMAXIMIZED)
-        {
-            ::PostMessage(handle, WM_SYSCOMMAND, SC_RESTORE, lParam);
-        }
-    }
-}
-
-void AppHost::_AlwaysOnTopChanged(const winrt::Windows::Foundation::IInspectable&,
-                                  const winrt::Windows::Foundation::IInspectable&)
-{
-    // MSFT:34662459
-    //
-    // Although we're manually revoking the event handler now in the dtor before
-    // we null out the window, let's be extra careful and check JUST IN CASE.
-    if (_window == nullptr)
-    {
-        return;
-    }
-
-    _window->SetAlwaysOnTop(_logic.AlwaysOnTop());
-}
-
-// Method Description
-// - Called when the app wants to flash the taskbar, indicating to the user that
-//   something needs their attention
-// Arguments
-// - <unused>
-void AppHost::_RaiseVisualBell(const winrt::Windows::Foundation::IInspectable&,
-                               const winrt::Windows::Foundation::IInspectable&)
-{
-    _window->FlashTaskbar();
-}
-
-// Method Description:
-// - Called when the IslandWindow has received a WM_MOUSEWHEEL message. This can
-//   happen on some laptops, where their trackpads won't scroll inactive windows
-//   _ever_.
-// - We're going to take that message and manually plumb it through to our
-//   TermControl's, or anything else that implements IMouseWheelListener.
-// - See GH#979 for more details.
-// Arguments:
-// - coord: The Window-relative, logical coordinates location of the mouse during this event.
-// - delta: the wheel delta that triggered this event.
-// Return Value:
-// - <none>
-void AppHost::_WindowMouseWheeled(const til::point coord, const int32_t delta)
-{
-    if (_logic)
-    {
-        // Find all the elements that are underneath the mouse
-        auto elems = winrt::Windows::UI::Xaml::Media::VisualTreeHelper::FindElementsInHostCoordinates(coord.to_winrt_point(), _logic.GetRoot());
-        for (const auto& e : elems)
-        {
-            // If that element has implemented IMouseWheelListener, call OnMouseWheel on that element.
-            if (auto control{ e.try_as<winrt::Microsoft::Terminal::Control::IMouseWheelListener>() })
-            {
-                try
-                {
-                    // Translate the event to the coordinate space of the control
-                    // we're attempting to dispatch it to
-                    const auto transform = e.TransformToVisual(nullptr);
-                    const til::point controlOrigin{ til::math::flooring, transform.TransformPoint({}) };
-
-                    const auto offsetPoint = coord - controlOrigin;
-
-                    const auto lButtonDown = WI_IsFlagSet(GetKeyState(VK_LBUTTON), KeyPressed);
-                    const auto mButtonDown = WI_IsFlagSet(GetKeyState(VK_MBUTTON), KeyPressed);
-                    const auto rButtonDown = WI_IsFlagSet(GetKeyState(VK_RBUTTON), KeyPressed);
-
-                    if (control.OnMouseWheel(offsetPoint.to_winrt_point(), delta, lButtonDown, mButtonDown, rButtonDown))
-                    {
-                        // If the element handled the mouse wheel event, don't
-                        // continue to iterate over the remaining controls.
-                        break;
-                    }
-                }
-                CATCH_LOG();
-            }
-        }
-    }
-}
-
-bool AppHost::HasWindow()
-{
-    return _shouldCreateWindow;
-}
-
-// Method Description:
-// - Event handler for the Peasant::ExecuteCommandlineRequested event. Take the
-//   provided commandline args, and attempt to parse them and perform the
-//   actions immediately. The parsing is performed by AppLogic.
-// - This is invoked when another wt.exe instance runs something like `wt -w 1
-//   new-tab`, and the Monarch delegates the commandline to this instance.
-// Arguments:
-// - args: the bundle of a commandline and working directory to use for this invocation.
-// Return Value:
-// - <none>
-void AppHost::_DispatchCommandline(winrt::Windows::Foundation::IInspectable sender,
-                                   Remoting::CommandlineArgs args)
-{
-    const Remoting::SummonWindowBehavior summonArgs{};
-    summonArgs.MoveToCurrentDesktop(false);
-    summonArgs.DropdownDuration(0);
-    summonArgs.ToMonitor(Remoting::MonitorBehavior::InPlace);
-    summonArgs.ToggleVisibility(false); // Do not toggle, just make visible.
-    // Summon the window whenever we dispatch a commandline to it. This will
-    // make it obvious when a new tab/pane is created in a window.
-    _HandleSummon(sender, summonArgs);
-    _logic.ExecuteCommandline(args.Commandline(), args.CurrentDirectory());
-}
-
-// Method Description:
-// - Asynchronously get the window layout from the current page. This is
-//   done async because we need to switch between the ui thread and the calling
-//   thread.
-// - NB: The peasant calling this must not be running on the UI thread, otherwise
-//   they will crash since they just call .get on the async operation.
-// Arguments:
-// - <none>
-// Return Value:
-// - The window layout as a json string.
-winrt::Windows::Foundation::IAsyncOperation<winrt::hstring> AppHost::_GetWindowLayoutAsync()
-{
-    winrt::apartment_context peasant_thread;
-
-    winrt::hstring layoutJson = L"";
-    // Use the main thread since we are accessing controls.
-    co_await wil::resume_foreground(_logic.GetRoot().Dispatcher());
-    try
-    {
-        const auto pos = _GetWindowLaunchPosition();
-        layoutJson = _logic.GetWindowLayoutJson(pos);
-    }
-    CATCH_LOG()
-
-    // go back to give the result to the peasant.
-    co_await peasant_thread;
-
-    co_return layoutJson;
-}
-
-// Method Description:
-// - Event handler for the WindowManager::FindTargetWindowRequested event. The
-//   manager will ask us how to figure out what the target window is for a set
-//   of commandline arguments. We'll take those arguments, and ask AppLogic to
-//   parse them for us. We'll then set ResultTargetWindow in the given args, so
-//   the sender can use that result.
-// Arguments:
-// - args: the bundle of a commandline and working directory to find the correct target window for.
-// Return Value:
-// - <none>
-void AppHost::_FindTargetWindow(const winrt::Windows::Foundation::IInspectable& /*sender*/,
-                                const Remoting::FindTargetWindowArgs& args)
-{
-    const auto targetWindow = _logic.FindTargetWindow(args.Args().Commandline());
-    args.ResultTargetWindow(targetWindow.WindowId());
-    args.ResultTargetWindowName(targetWindow.WindowName());
-}
-
-winrt::fire_and_forget AppHost::_WindowActivated(bool activated)
-{
-    _logic.WindowActivated(activated);
-
-    if (!activated)
-    {
-        co_return;
-    }
-
-    co_await winrt::resume_background();
-
-    if (auto peasant{ _windowManager.CurrentWindow() })
-    {
-        const auto currentDesktopGuid{ _CurrentDesktopGuid() };
-
-        // TODO: projects/5 - in the future, we'll want to actually get the
-        // desktop GUID in IslandWindow, and bubble that up here, then down to
-        // the Peasant. For now, we're just leaving space for it.
-        Remoting::WindowActivatedArgs args{ peasant.GetID(),
-                                            (uint64_t)_window->GetHandle(),
-                                            currentDesktopGuid,
-                                            winrt::clock().now() };
-        peasant.ActivateWindow(args);
-    }
-}
-
-void AppHost::_BecomeMonarch(const winrt::Windows::Foundation::IInspectable& /*sender*/,
-                             const winrt::Windows::Foundation::IInspectable& /*args*/)
-{
-    // MSFT:35726322
-    //
-    // Although we're manually revoking the event handler now in the dtor before
-    // we null out the window, let's be extra careful and check JUST IN CASE.
-    if (_window == nullptr)
-    {
-        return;
-    }
-
-    _setupGlobalHotkeys();
-
-    if (_windowManager.DoesQuakeWindowExist() ||
-        _window->IsQuakeWindow() ||
-        (_logic.GetAlwaysShowNotificationIcon() || _logic.GetMinimizeToNotificationArea()))
-    {
-        _CreateNotificationIcon();
-    }
-
-    // Set the number of open windows (so we know if we are the last window)
-    // and subscribe for updates if there are any changes to that number.
-    _logic.SetNumberOfOpenWindows(_windowManager.GetNumberOfPeasants());
-
-    _WindowCreatedToken = _windowManager.WindowCreated([this](auto&&, auto&&) {
-        if (_getWindowLayoutThrottler) {
-            _getWindowLayoutThrottler.value()();
-        }
-        _logic.SetNumberOfOpenWindows(_windowManager.GetNumberOfPeasants()); });
-
-    _WindowClosedToken = _windowManager.WindowClosed([this](auto&&, auto&&) {
-        if (_getWindowLayoutThrottler)
-        {
-            _getWindowLayoutThrottler.value()();
-        }
-        _logic.SetNumberOfOpenWindows(_windowManager.GetNumberOfPeasants());
-    });
-
-    // These events are coming from peasants that become or un-become quake windows.
-    _revokers.ShowNotificationIconRequested = _windowManager.ShowNotificationIconRequested(winrt::auto_revoke, { this, &AppHost::_ShowNotificationIconRequested });
-    _revokers.HideNotificationIconRequested = _windowManager.HideNotificationIconRequested(winrt::auto_revoke, { this, &AppHost::_HideNotificationIconRequested });
-    // If the monarch receives a QuitAll event it will signal this event to be
-    // ran before each peasant is closed.
-    _revokers.QuitAllRequested = _windowManager.QuitAllRequested(winrt::auto_revoke, { this, &AppHost::_QuitAllRequested });
-
-    // The monarch should be monitoring if it should save the window layout.
-    if (!_getWindowLayoutThrottler.has_value())
-    {
-        // We want at least some delay to prevent the first save from overwriting
-        // the data as we try load windows initially.
-        _getWindowLayoutThrottler.emplace(std::move(std::chrono::seconds(10)), std::move([this]() { _SaveWindowLayoutsRepeat(); }));
-        _getWindowLayoutThrottler.value()();
-    }
-}
-
-winrt::Windows::Foundation::IAsyncAction AppHost::_SaveWindowLayouts()
-{
-    // Make sure we run on a background thread to not block anything.
-    co_await winrt::resume_background();
-
-    if (_logic.ShouldUsePersistedLayout())
-    {
-        try
-        {
-            TraceLoggingWrite(g_hWindowsTerminalProvider,
-                              "AppHost_SaveWindowLayouts_Collect",
-                              TraceLoggingDescription("Logged when collecting window state"),
-                              TraceLoggingLevel(WINEVENT_LEVEL_VERBOSE),
-                              TraceLoggingKeyword(TIL_KEYWORD_TRACE));
-            const auto layoutJsons = _windowManager.GetAllWindowLayouts();
-            TraceLoggingWrite(g_hWindowsTerminalProvider,
-                              "AppHost_SaveWindowLayouts_Save",
-                              TraceLoggingDescription("Logged when writing window state"),
-                              TraceLoggingLevel(WINEVENT_LEVEL_VERBOSE),
-                              TraceLoggingKeyword(TIL_KEYWORD_TRACE));
-            _logic.SaveWindowLayoutJsons(layoutJsons);
-        }
-        catch (...)
-        {
-            LOG_CAUGHT_EXCEPTION();
-            TraceLoggingWrite(g_hWindowsTerminalProvider,
-                              "AppHost_SaveWindowLayouts_Failed",
-                              TraceLoggingDescription("An error occurred when collecting or writing window state"),
-                              TraceLoggingLevel(WINEVENT_LEVEL_VERBOSE),
-                              TraceLoggingKeyword(TIL_KEYWORD_TRACE));
-        }
-    }
-
-    co_return;
-}
-
-winrt::fire_and_forget AppHost::_SaveWindowLayoutsRepeat()
-{
-    // Make sure we run on a background thread to not block anything.
-    co_await winrt::resume_background();
-
-    co_await _SaveWindowLayouts();
-
-    // Don't need to save too frequently.
-    co_await 30s;
-
-    // As long as we are supposed to keep saving, request another save.
-    // This will be delayed by the throttler so that at most one save happens
-    // per 10 seconds, if a save is requested by another source simultaneously.
-    if (_getWindowLayoutThrottler.has_value())
-    {
-        TraceLoggingWrite(g_hWindowsTerminalProvider,
-                          "AppHost_requestGetLayout",
-                          TraceLoggingDescription("Logged when triggering a throttled write of the window state"),
-                          TraceLoggingLevel(WINEVENT_LEVEL_VERBOSE),
-                          TraceLoggingKeyword(TIL_KEYWORD_TRACE));
-
-        _getWindowLayoutThrottler.value()();
-    }
-}
-
-void AppHost::_listenForInboundConnections()
-{
-    _logic.SetInboundListener();
-}
-
-winrt::fire_and_forget AppHost::_setupGlobalHotkeys()
-{
-    // The hotkey MUST be registered on the main thread. It will fail otherwise!
-    co_await wil::resume_foreground(_logic.GetRoot().Dispatcher());
-
-    if (!_window)
-    {
-        // MSFT:36797001 There's a surprising number of hits of this callback
-        // getting triggered during teardown. As a best practice, we really
-        // should make sure _window exists before accessing it on any coroutine.
-        // We might be getting called back after the app already began getting
-        // cleaned up.
-        co_return;
-    }
-    // Unregister all previously registered hotkeys.
-    //
-    // RegisterHotKey(), will not unregister hotkeys automatically.
-    // If a hotkey with a given HWND and ID combination already exists
-    // then a duplicate one will be added, which we don't want.
-    // (Additionally we want to remove hotkeys that were removed from the settings.)
-    for (auto i = 0, count = gsl::narrow_cast<int>(_hotkeys.size()); i < count; ++i)
-    {
-        _window->UnregisterHotKey(i);
-    }
-
-    _hotkeys.clear();
-
-    // Re-register all current hotkeys.
-    for (const auto& [keyChord, cmd] : _logic.GlobalHotkeys())
-    {
-        if (auto summonArgs = cmd.ActionAndArgs().Args().try_as<Settings::Model::GlobalSummonArgs>())
-        {
-            auto index = gsl::narrow_cast<int>(_hotkeys.size());
-            const auto succeeded = _window->RegisterHotKey(index, keyChord);
-
-            TraceLoggingWrite(g_hWindowsTerminalProvider,
-                              "AppHost_setupGlobalHotkey",
-                              TraceLoggingDescription("Emitted when setting a single hotkey"),
-                              TraceLoggingInt64(index, "index", "the index of the hotkey to add"),
-                              TraceLoggingWideString(cmd.Name().c_str(), "name", "the name of the command"),
-                              TraceLoggingBoolean(succeeded, "succeeded", "true if we succeeded"),
-                              TraceLoggingLevel(WINEVENT_LEVEL_VERBOSE),
-                              TraceLoggingKeyword(TIL_KEYWORD_TRACE));
-            _hotkeys.emplace_back(summonArgs);
-        }
-    }
-}
-
-// Method Description:
-// - Called whenever a registered hotkey is pressed. We'll look up the
-//   GlobalSummonArgs for the specified hotkey, then dispatch a call to the
-//   Monarch with the selection information.
-// - If the monarch finds a match for the window name (or no name was provided),
-//   it'll set FoundMatch=true.
-// - If FoundMatch is false, and a name was provided, then we should create a
-//   new window with the given name.
-// Arguments:
-// - hotkeyIndex: the index of the entry in _hotkeys that was pressed.
-// Return Value:
-// - <none>
-void AppHost::_GlobalHotkeyPressed(const long hotkeyIndex)
-{
-    if (hotkeyIndex < 0 || static_cast<size_t>(hotkeyIndex) > _hotkeys.size())
-    {
-        return;
-    }
-
-    const auto& summonArgs = til::at(_hotkeys, hotkeyIndex);
-    Remoting::SummonWindowSelectionArgs args{ summonArgs.Name() };
-
-    // desktop:any - MoveToCurrentDesktop=false, OnCurrentDesktop=false
-    // desktop:toCurrent - MoveToCurrentDesktop=true, OnCurrentDesktop=false
-    // desktop:onCurrent - MoveToCurrentDesktop=false, OnCurrentDesktop=true
-    args.OnCurrentDesktop(summonArgs.Desktop() == Settings::Model::DesktopBehavior::OnCurrent);
-    args.SummonBehavior().MoveToCurrentDesktop(summonArgs.Desktop() == Settings::Model::DesktopBehavior::ToCurrent);
-    args.SummonBehavior().ToggleVisibility(summonArgs.ToggleVisibility());
-    args.SummonBehavior().DropdownDuration(summonArgs.DropdownDuration());
-
-    switch (summonArgs.Monitor())
-    {
-    case Settings::Model::MonitorBehavior::Any:
-        args.SummonBehavior().ToMonitor(Remoting::MonitorBehavior::InPlace);
-        break;
-    case Settings::Model::MonitorBehavior::ToCurrent:
-        args.SummonBehavior().ToMonitor(Remoting::MonitorBehavior::ToCurrent);
-        break;
-    case Settings::Model::MonitorBehavior::ToMouse:
-        args.SummonBehavior().ToMonitor(Remoting::MonitorBehavior::ToMouse);
-        break;
-    }
-
-    _windowManager.SummonWindow(args);
-    if (args.FoundMatch())
-    {
-        // Excellent, the window was found. We have nothing else to do here.
-    }
-    else
-    {
-        // We should make the window ourselves.
-        _createNewTerminalWindow(summonArgs);
-    }
-}
-
-// Method Description:
-// - Called when the monarch failed to summon a window for a given set of
-//   SummonWindowSelectionArgs. In this case, we should create the specified
-//   window ourselves.
-// - This is to support the scenario like `globalSummon(Name="_quake")` being
-//   used to summon the window if it already exists, or create it if it doesn't.
-// Arguments:
-// - args: Contains information on how we should name the window
-// Return Value:
-// - <none>
-winrt::fire_and_forget AppHost::_createNewTerminalWindow(Settings::Model::GlobalSummonArgs args)
-{
-    // Hop to the BG thread
-    co_await winrt::resume_background();
-
-    // This will get us the correct exe for dev/preview/release. If you
-    // don't stick this in a local, it'll get mangled by ShellExecute. I
-    // have no idea why.
-    const auto exePath{ GetWtExePath() };
-
-    // If we weren't given a name, then just use new to force the window to be
-    // unnamed.
-    winrt::hstring cmdline{
-        fmt::format(L"-w {}",
-                    args.Name().empty() ? L"new" :
-                                          args.Name())
-    };
-
-    SHELLEXECUTEINFOW seInfo{ 0 };
-    seInfo.cbSize = sizeof(seInfo);
-    seInfo.fMask = SEE_MASK_NOASYNC;
-    seInfo.lpVerb = L"open";
-    seInfo.lpFile = exePath.c_str();
-    seInfo.lpParameters = cmdline.c_str();
-    seInfo.nShow = SW_SHOWNORMAL;
-    LOG_IF_WIN32_BOOL_FALSE(ShellExecuteExW(&seInfo));
-
-    co_return;
-}
-
-// Method Description:
-// - Helper to initialize our instance of IVirtualDesktopManager. If we already
-//   got one, then this will just return true. Otherwise, we'll try and init a
-//   new instance of one, and store that.
-// - This will return false if we weren't able to initialize one, which I'm not
-//   sure is actually possible.
-// Arguments:
-// - <none>
-// Return Value:
-// - true iff _desktopManager points to a non-null instance of IVirtualDesktopManager
-bool AppHost::_LazyLoadDesktopManager()
-{
-    if (_desktopManager == nullptr)
-    {
-        try
-        {
-            _desktopManager = winrt::create_instance<IVirtualDesktopManager>(__uuidof(VirtualDesktopManager));
-        }
-        CATCH_LOG();
-    }
-
-    return _desktopManager != nullptr;
-}
-
-void AppHost::_HandleSummon(const winrt::Windows::Foundation::IInspectable& /*sender*/,
-                            const Remoting::SummonWindowBehavior& args)
-{
-    _window->SummonWindow(args);
-
-    if (args != nullptr && args.MoveToCurrentDesktop())
-    {
-        if (_LazyLoadDesktopManager())
-        {
-            // First thing - make sure that we're not on the current desktop. If
-            // we are, then don't call MoveWindowToDesktop. This is to mitigate
-            // MSFT:33035972
-            BOOL onCurrentDesktop{ false };
-            if (SUCCEEDED(_desktopManager->IsWindowOnCurrentVirtualDesktop(_window->GetHandle(), &onCurrentDesktop)) && onCurrentDesktop)
-            {
-                // If we succeeded, and the window was on the current desktop, then do nothing.
-            }
-            else
-            {
-                // Here, we either failed to check if the window is on the
-                // current desktop, or it wasn't on that desktop. In both those
-                // cases, just move the window.
-
-                GUID currentlyActiveDesktop{ 0 };
-                if (VirtualDesktopUtils::GetCurrentVirtualDesktopId(&currentlyActiveDesktop))
-                {
-                    LOG_IF_FAILED(_desktopManager->MoveWindowToDesktop(_window->GetHandle(), currentlyActiveDesktop));
-                }
-                // If GetCurrentVirtualDesktopId failed, then just leave the window
-                // where it is. Nothing else to be done :/
-            }
-        }
-    }
-}
-
-// Method Description:
-// - This gets the GUID of the desktop our window is currently on. It does NOT
-//   get the GUID of the desktop that's currently active.
-// Arguments:
-// - <none>
-// Return Value:
-// - the GUID of the desktop our window is currently on
-GUID AppHost::_CurrentDesktopGuid()
-{
-    GUID currentDesktopGuid{ 0 };
-    if (_LazyLoadDesktopManager())
-    {
-        LOG_IF_FAILED(_desktopManager->GetWindowDesktopId(_window->GetHandle(), &currentDesktopGuid));
-    }
-    return currentDesktopGuid;
-}
-
-// Method Description:
-// - Called when this window wants _all_ windows to display their
-//   identification. We'll hop to the BG thread, and raise an event (eventually
-//   handled by the monarch) to bubble this request to all the Terminal windows.
-// Arguments:
-// - <unused>
-// Return Value:
-// - <none>
-winrt::fire_and_forget AppHost::_IdentifyWindowsRequested(const winrt::Windows::Foundation::IInspectable /*sender*/,
-                                                          const winrt::Windows::Foundation::IInspectable /*args*/)
-{
-    // We'll be raising an event that may result in a RPC call to the monarch -
-    // make sure we're on the background thread, or this will silently fail
-    co_await winrt::resume_background();
-
-    if (auto peasant{ _windowManager.CurrentWindow() })
-    {
-        peasant.RequestIdentifyWindows();
-    }
-}
-
-// Method Description:
-// - Called when the monarch wants us to display our window ID. We'll call down
-//   to the app layer to display the toast.
-// Arguments:
-// - <unused>
-// Return Value:
-// - <none>
-void AppHost::_DisplayWindowId(const winrt::Windows::Foundation::IInspectable& /*sender*/,
-                               const winrt::Windows::Foundation::IInspectable& /*args*/)
-{
-    _logic.IdentifyWindow();
-}
-
-winrt::fire_and_forget AppHost::_RenameWindowRequested(const winrt::Windows::Foundation::IInspectable /*sender*/,
-                                                       const winrt::TerminalApp::RenameWindowRequestedArgs args)
-{
-    // Capture calling context.
-    winrt::apartment_context ui_thread;
-
-    // Switch to the BG thread - anything x-proc must happen on a BG thread
-    co_await winrt::resume_background();
-
-    if (auto peasant{ _windowManager.CurrentWindow() })
-    {
-        Remoting::RenameRequestArgs requestArgs{ args.ProposedName() };
-
-        peasant.RequestRename(requestArgs);
-
-        // Switch back to the UI thread. Setting the WindowName needs to happen
-        // on the UI thread, because it'll raise a PropertyChanged event
-        co_await ui_thread;
-
-        if (requestArgs.Succeeded())
-        {
-            _logic.WindowName(args.ProposedName());
-        }
-        else
-        {
-            _logic.RenameFailed();
-        }
-    }
-}
-
-void AppHost::_updateTheme()
-{
-    auto theme = _logic.Theme();
-
-    _window->OnApplicationThemeChanged(theme.RequestedTheme());
-
-    int attribute = theme.Window().UseMica() ? /* DWMSBT_MAINWINDOW */ 2 : /*DWMSBT_NONE*/ 1;
-    DwmSetWindowAttribute(_window->GetHandle(), /* DWMWA_SYSTEMBACKDROP_TYPE */ 38, &attribute, sizeof(attribute));
-}
-
-void AppHost::_HandleSettingsChanged(const winrt::Windows::Foundation::IInspectable& /*sender*/,
-                                     const winrt::Windows::Foundation::IInspectable& /*args*/)
-{
-    _setupGlobalHotkeys();
-
-    // If we're monarch, we need to check some conditions to show the notification icon.
-    // If there's a Quake window somewhere, we'll want to keep the notification icon.
-    // There's two settings - MinimizeToNotificationArea and AlwaysShowNotificationIcon. If either
-    // one of them are true, we want to make sure there's a notification icon.
-    // If both are false, we want to remove our icon from the notification area.
-    // When we remove our icon from the notification area, we'll also want to re-summon
-    // any hidden windows, but right now we're not keeping track of who's hidden,
-    // so just summon them all. Tracking the work to do a "summon all minimized" in
-    // GH#10448
-    if (_windowManager.IsMonarch())
-    {
-        if (!_windowManager.DoesQuakeWindowExist())
-        {
-            if (!_notificationIcon && (_logic.GetMinimizeToNotificationArea() || _logic.GetAlwaysShowNotificationIcon()))
-            {
-                _CreateNotificationIcon();
-            }
-            else if (_notificationIcon && !_logic.GetMinimizeToNotificationArea() && !_logic.GetAlwaysShowNotificationIcon())
-            {
-                _windowManager.SummonAllWindows();
-                _DestroyNotificationIcon();
-            }
-        }
-    }
-
-    _window->SetMinimizeToNotificationAreaBehavior(_logic.GetMinimizeToNotificationArea());
-    _updateTheme();
-}
-
-void AppHost::_IsQuakeWindowChanged(const winrt::Windows::Foundation::IInspectable&,
-                                    const winrt::Windows::Foundation::IInspectable&)
-{
-    // We want the quake window to be accessible through the notification icon.
-    // This means if there's a quake window _somewhere_, we want the notification icon
-    // to show regardless of the notification icon settings.
-    // This also means we'll need to destroy the notification icon if it was created
-    // specifically for the quake window. If not, it should not be destroyed.
-    if (!_window->IsQuakeWindow() && _logic.IsQuakeWindow())
-    {
-        _ShowNotificationIconRequested(nullptr, nullptr);
-    }
-    else if (_window->IsQuakeWindow() && !_logic.IsQuakeWindow())
-    {
-        _HideNotificationIconRequested(nullptr, nullptr);
-    }
-
-    _window->IsQuakeWindow(_logic.IsQuakeWindow());
-}
-
-winrt::fire_and_forget AppHost::_QuitRequested(const winrt::Windows::Foundation::IInspectable&,
-                                               const winrt::Windows::Foundation::IInspectable&)
-{
-    // Need to be on the main thread to close out all of the tabs.
-    co_await wil::resume_foreground(_logic.GetRoot().Dispatcher());
-
-    _logic.Quit();
-}
-
-void AppHost::_RequestQuitAll(const winrt::Windows::Foundation::IInspectable&,
-                              const winrt::Windows::Foundation::IInspectable&)
-{
-    _windowManager.RequestQuitAll();
-}
-
-void AppHost::_QuitAllRequested(const winrt::Windows::Foundation::IInspectable&,
-                                const winrt::Microsoft::Terminal::Remoting::QuitAllRequestedArgs& args)
-{
-    // Make sure that the current timer is destroyed so that it doesn't attempt
-    // to run while we are in the middle of quitting.
-    if (_getWindowLayoutThrottler.has_value())
-    {
-        _getWindowLayoutThrottler.reset();
-    }
-
-    // Tell the monarch to wait for the window layouts to save before
-    // everyone quits.
-    args.BeforeQuitAllAction(_SaveWindowLayouts());
-}
-
-void AppHost::_ShowWindowChanged(const winrt::Windows::Foundation::IInspectable&,
-                                 const winrt::Microsoft::Terminal::Control::ShowWindowArgs& args)
-{
-    _window->ShowWindowChanged(args.ShowOrHide());
-}
-
-void AppHost::_SummonWindowRequested(const winrt::Windows::Foundation::IInspectable& sender,
-                                     const winrt::Windows::Foundation::IInspectable&)
-{
-    const Remoting::SummonWindowBehavior summonArgs{};
-    summonArgs.MoveToCurrentDesktop(false);
-    summonArgs.DropdownDuration(0);
-    summonArgs.ToMonitor(Remoting::MonitorBehavior::InPlace);
-    summonArgs.ToggleVisibility(false); // Do not toggle, just make visible.
-    _HandleSummon(sender, summonArgs);
-}
-
-void AppHost::_OpenSystemMenu(const winrt::Windows::Foundation::IInspectable&,
-                              const winrt::Windows::Foundation::IInspectable&)
-{
-    _window->OpenSystemMenu(std::nullopt, std::nullopt);
-}
-
-void AppHost::_SystemMenuChangeRequested(const winrt::Windows::Foundation::IInspectable&, const winrt::TerminalApp::SystemMenuChangeArgs& args)
-{
-    switch (args.Action())
-    {
-    case winrt::TerminalApp::SystemMenuChangeAction::Add:
-    {
-        auto handler = args.Handler();
-        _window->AddToSystemMenu(args.Name(), [handler]() { handler(); });
-        break;
-    }
-    case winrt::TerminalApp::SystemMenuChangeAction::Remove:
-    {
-        _window->RemoveFromSystemMenu(args.Name());
-        break;
-    }
-    default:
-    {
-    }
-    }
-}
-
-// Method Description:
-// - Creates a Notification Icon and hooks up its handlers
-// Arguments:
-// - <none>
-// Return Value:
-// - <none>
-void AppHost::_CreateNotificationIcon()
-{
-    _notificationIcon = std::make_unique<NotificationIcon>(_window->GetHandle());
-
-    // Hookup the handlers, save the tokens for revoking if settings change.
-    _ReAddNotificationIconToken = _window->NotifyReAddNotificationIcon([this]() { _notificationIcon->ReAddNotificationIcon(); });
-    _NotificationIconPressedToken = _window->NotifyNotificationIconPressed([this]() { _notificationIcon->NotificationIconPressed(); });
-    _ShowNotificationIconContextMenuToken = _window->NotifyShowNotificationIconContextMenu([this](til::point coord) { _notificationIcon->ShowContextMenu(coord, _windowManager.GetPeasantInfos()); });
-    _NotificationIconMenuItemSelectedToken = _window->NotifyNotificationIconMenuItemSelected([this](HMENU hm, UINT idx) { _notificationIcon->MenuItemSelected(hm, idx); });
-    _notificationIcon->SummonWindowRequested([this](auto& args) { _windowManager.SummonWindow(args); });
-}
-
-// Method Description:
-// - Deletes our notification icon if we have one.
-// Arguments:
-// - <none>
-// Return Value:
-// - <none>
-void AppHost::_DestroyNotificationIcon()
-{
-    _window->NotifyReAddNotificationIcon(_ReAddNotificationIconToken);
-    _window->NotifyNotificationIconPressed(_NotificationIconPressedToken);
-    _window->NotifyShowNotificationIconContextMenu(_ShowNotificationIconContextMenuToken);
-    _window->NotifyNotificationIconMenuItemSelected(_NotificationIconMenuItemSelectedToken);
-
-    _notificationIcon->RemoveIconFromNotificationArea();
-    _notificationIcon = nullptr;
-}
-
-void AppHost::_ShowNotificationIconRequested(const winrt::Windows::Foundation::IInspectable& /*sender*/,
-                                             const winrt::Windows::Foundation::IInspectable& /*args*/)
-{
-    if (_windowManager.IsMonarch())
-    {
-        if (!_notificationIcon)
-        {
-            _CreateNotificationIcon();
-        }
-    }
-    else
-    {
-        _windowManager.RequestShowNotificationIcon();
-    }
-}
-
-void AppHost::_HideNotificationIconRequested(const winrt::Windows::Foundation::IInspectable& /*sender*/,
-                                             const winrt::Windows::Foundation::IInspectable& /*args*/)
-{
-    if (_windowManager.IsMonarch())
-    {
-        // Destroy it only if our settings allow it
-        if (_notificationIcon &&
-            !_logic.GetAlwaysShowNotificationIcon() &&
-            !_logic.GetMinimizeToNotificationArea())
-        {
-            _DestroyNotificationIcon();
-        }
-    }
-    else
-    {
-        _windowManager.RequestHideNotificationIcon();
-    }
-}
-
-// Method Description:
-// - BODGY workaround for GH#9320. When the window moves, dismiss all the popups
-//   in the UI tree. Xaml Islands unfortunately doesn't do this for us, see
-//   microsoft/microsoft-ui-xaml#4554
-// Arguments:
-// - <none>
-// Return Value:
-// - <none>
-void AppHost::_WindowMoved()
-{
-    if (_logic)
-    {
-        // Ensure any open ContentDialog is dismissed.
-        // Closing the popup in the UI tree as done below is not sufficient because
-        // it does not terminate the dialog's async operation.
-        _logic.DismissDialog();
-
-        const auto root{ _logic.GetRoot() };
-        if (root && root.XamlRoot())
-        {
-            try
-            {
-                // This is basically DismissAllPopups which is also in
-                // TerminalSettingsEditor/Utils.h
-                // There isn't a good place that's shared between these two files, but
-                // it's only 5 LOC so whatever.
-                const auto popups{ Media::VisualTreeHelper::GetOpenPopupsForXamlRoot(root.XamlRoot()) };
-                for (const auto& p : popups)
-                {
-                    p.IsOpen(false);
-                }
-            }
-            catch (...)
-            {
-                // We purposely don't log here, because this is exceptionally noisy,
-                // especially on startup, when we're moving the window into place
-                // but might not have a real xamlRoot yet.
-            }
-        }
-    }
-}
-
-void AppHost::_CloseRequested(const winrt::Windows::Foundation::IInspectable& /*sender*/,
-                              const winrt::Windows::Foundation::IInspectable& /*args*/)
-{
-    const auto pos = _GetWindowLaunchPosition();
-    _logic.CloseWindow(pos);
-}
-
-<<<<<<< HEAD
-void AppHost::_PropertyChangedHandler(const winrt::Windows::Foundation::IInspectable& /*sender*/,
-                                      const winrt::Windows::UI::Xaml::Data::PropertyChangedEventArgs& e)
-{
-    if (e.PropertyName() == L"TitlebarBrush")
-    {
-        auto nonClientWindow{ static_cast<NonClientIslandWindow*>(_window.get()) };
-        nonClientWindow->SetTitlebarBackground(_logic.TitlebarBrush());
-    }
-=======
-void AppHost::_AppInitializedHandler(const winrt::Windows::Foundation::IInspectable& /*sender*/,
-                                     const winrt::Windows::Foundation::IInspectable& /*arg*/)
-{
-    // GH#11561: We're totally done being initialized. Resize the window to
-    // match the initial settings, and then call ShowWindow to finally make us
-    // visible.
-
-    LaunchMode launchMode{};
-    _initialResizeAndRepositionWindow(_window->GetHandle(), _proposedRect, launchMode);
-
-    auto nCmdShow = SW_SHOWDEFAULT;
-    if (WI_IsFlagSet(launchMode, LaunchMode::MaximizedMode))
-    {
-        nCmdShow = SW_MAXIMIZE;
-    }
-
-    ShowWindow(_window->GetHandle(), nCmdShow);
->>>>>>> 14098d71
-}
+// Copyright (c) Microsoft Corporation.
+// Licensed under the MIT license.
+
+#include "pch.h"
+#include "AppHost.h"
+#include "../types/inc/Viewport.hpp"
+#include "../types/inc/utils.hpp"
+#include "../types/inc/User32Utils.hpp"
+#include "../WinRTUtils/inc/WtExeUtils.h"
+#include "resource.h"
+#include "VirtualDesktopUtils.h"
+#include "icon.h"
+
+#include <TerminalThemeHelpers.h>
+
+using namespace winrt::Windows::UI;
+using namespace winrt::Windows::UI::Composition;
+using namespace winrt::Windows::UI::Xaml;
+using namespace winrt::Windows::UI::Xaml::Hosting;
+using namespace winrt::Windows::Foundation::Numerics;
+using namespace winrt::Microsoft::Terminal;
+using namespace winrt::Microsoft::Terminal::Settings::Model;
+using namespace ::Microsoft::Console;
+using namespace ::Microsoft::Console::Types;
+using namespace std::chrono_literals;
+
+// This magic flag is "documented" at https://msdn.microsoft.com/en-us/library/windows/desktop/ms646301(v=vs.85).aspx
+// "If the high-order bit is 1, the key is down; otherwise, it is up."
+static constexpr short KeyPressed{ gsl::narrow_cast<short>(0x8000) };
+
+AppHost::AppHost() noexcept :
+    _app{},
+    _windowManager{},
+    _logic{ nullptr }, // don't make one, we're going to take a ref on app's
+    _window{ nullptr },
+    _getWindowLayoutThrottler{} // this will get set if we become the monarch
+{
+    _logic = _app.Logic(); // get a ref to app's logic
+
+    // Inform the WindowManager that it can use us to find the target window for
+    // a set of commandline args. This needs to be done before
+    // _HandleCommandlineArgs, because WE might end up being the monarch. That
+    // would mean we'd need to be responsible for looking that up.
+    _windowManager.FindTargetWindowRequested({ this, &AppHost::_FindTargetWindow });
+
+    // If there were commandline args to our process, try and process them here.
+    // Do this before AppLogic::Create, otherwise this will have no effect.
+    //
+    // This will send our commandline to the Monarch, to ask if we should make a
+    // new window or not. If not, exit immediately.
+    _HandleCommandlineArgs();
+    if (!_shouldCreateWindow)
+    {
+        return;
+    }
+
+    _useNonClientArea = _logic.GetShowTabsInTitlebar();
+    if (_useNonClientArea)
+    {
+        _window = std::make_unique<NonClientIslandWindow>(_logic.GetRequestedTheme());
+    }
+    else
+    {
+        _window = std::make_unique<IslandWindow>();
+    }
+
+    // Update our own internal state tracking if we're in quake mode or not.
+    _IsQuakeWindowChanged(nullptr, nullptr);
+
+    _window->SetMinimizeToNotificationAreaBehavior(_logic.GetMinimizeToNotificationArea());
+
+    // Tell the window to callback to us when it's about to handle a WM_CREATE
+    auto pfn = std::bind(&AppHost::_HandleCreateWindow,
+                         this,
+                         std::placeholders::_1,
+                         std::placeholders::_2);
+    _window->SetCreateCallback(pfn);
+
+    _window->SetSnapDimensionCallback(std::bind(&winrt::TerminalApp::AppLogic::CalcSnappedDimension,
+                                                _logic,
+                                                std::placeholders::_1,
+                                                std::placeholders::_2));
+
+    // Event handlers:
+    // MAKE SURE THEY ARE ALL:
+    // * winrt::auto_revoke
+    // * revoked manually in the dtor before the window is nulled out.
+    //
+    // If you don't, then it's possible for them to get triggered as the app is
+    // tearing down, after we've nulled out the window, during the dtor. That
+    // can cause unexpected AV's everywhere.
+    //
+    // _window callbacks don't need to be treated this way, because:
+    // * IslandWindow isn't a WinRT type (so it doesn't have neat revokers like this)
+    // * This particular bug scenario applies when we've already freed the window.
+    //
+    // (Most of these events are actually set up in AppHost::Initialize)
+    _window->MouseScrolled({ this, &AppHost::_WindowMouseWheeled });
+    _window->WindowActivated({ this, &AppHost::_WindowActivated });
+    _window->WindowMoved({ this, &AppHost::_WindowMoved });
+    _window->HotkeyPressed({ this, &AppHost::_GlobalHotkeyPressed });
+    _window->ShouldExitFullscreen({ &_logic, &winrt::TerminalApp::AppLogic::RequestExitFullscreen });
+
+    _window->SetAlwaysOnTop(_logic.GetInitialAlwaysOnTop());
+
+    _window->MakeWindow();
+
+    _GetWindowLayoutRequestedToken = _windowManager.GetWindowLayoutRequested([this](auto&&, const winrt::Microsoft::Terminal::Remoting::GetWindowLayoutArgs& args) {
+        // The peasants are running on separate threads, so they'll need to
+        // swap what context they are in to the ui thread to get the actual layout.
+        args.WindowLayoutJsonAsync(_GetWindowLayoutAsync());
+    });
+
+    _revokers.BecameMonarch = _windowManager.BecameMonarch(winrt::auto_revoke, { this, &AppHost::_BecomeMonarch });
+    if (_windowManager.IsMonarch())
+    {
+        _BecomeMonarch(nullptr, nullptr);
+    }
+}
+
+AppHost::~AppHost()
+{
+    // destruction order is important for proper teardown here
+
+    // revoke ALL our event handlers. There's a large class of bugs where we
+    // might get a callback to one of these when we call app.Close() below. Make
+    // sure to revoke these first, so we won't get any more callbacks, then null
+    // out the window, then close the app.
+    _revokers = {};
+
+    _window = nullptr;
+    _app.Close();
+    _app = nullptr;
+}
+
+bool AppHost::OnDirectKeyEvent(const uint32_t vkey, const uint8_t scanCode, const bool down)
+{
+    if (_logic)
+    {
+        return _logic.OnDirectKeyEvent(vkey, scanCode, down);
+    }
+    return false;
+}
+
+// Method Description:
+// - Event handler to update the taskbar progress indicator
+// - Upon receiving the event, we ask the underlying logic for the taskbar state/progress values
+//   of the last active control
+// Arguments:
+// - sender: not used
+// - args: not used
+void AppHost::SetTaskbarProgress(const winrt::Windows::Foundation::IInspectable& /*sender*/,
+                                 const winrt::Windows::Foundation::IInspectable& /*args*/)
+{
+    if (_logic)
+    {
+        const auto state = _logic.TaskbarState();
+        _window->SetTaskbarProgress(gsl::narrow_cast<size_t>(state.State()),
+                                    gsl::narrow_cast<size_t>(state.Progress()));
+    }
+}
+
+void _buildArgsFromCommandline(std::vector<winrt::hstring>& args)
+{
+    if (auto commandline{ GetCommandLineW() })
+    {
+        auto argc = 0;
+
+        // Get the argv, and turn them into a hstring array to pass to the app.
+        wil::unique_any<LPWSTR*, decltype(&::LocalFree), ::LocalFree> argv{ CommandLineToArgvW(commandline, &argc) };
+        if (argv)
+        {
+            for (auto& elem : wil::make_range(argv.get(), argc))
+            {
+                args.emplace_back(elem);
+            }
+        }
+    }
+    if (args.empty())
+    {
+        args.emplace_back(L"wt.exe");
+    }
+}
+
+// Method Description:
+// - Retrieve any commandline args passed on the commandline, and pass them to
+//   the WindowManager, to ask if we should become a window process.
+// - If we should create a window, then pass the arguments to the app logic for
+//   processing.
+// - If we shouldn't become a window, set _shouldCreateWindow to false and exit
+//   immediately.
+// - If the logic determined there's an error while processing that commandline,
+//   display a message box to the user with the text of the error, and exit.
+//    * We display a message box because we're a Win32 application (not a
+//      console app), and the shell has undoubtedly returned to the foreground
+//      of the console. Text emitted here might mix unexpectedly with output
+//      from the shell process.
+// Arguments:
+// - <none>
+// Return Value:
+// - <none>
+void AppHost::_HandleCommandlineArgs()
+{
+    std::vector<winrt::hstring> args;
+    _buildArgsFromCommandline(args);
+    auto cwd{ wil::GetCurrentDirectoryW<std::wstring>() };
+
+    Remoting::CommandlineArgs eventArgs{ { args }, { cwd } };
+    _windowManager.ProposeCommandline(eventArgs);
+
+    _shouldCreateWindow = _windowManager.ShouldCreateWindow();
+    if (!_shouldCreateWindow)
+    {
+        return;
+    }
+
+    if (auto peasant{ _windowManager.CurrentWindow() })
+    {
+        if (auto args{ peasant.InitialArgs() })
+        {
+            const auto result = _logic.SetStartupCommandline(args.Commandline());
+            const auto message = _logic.ParseCommandlineMessage();
+            if (!message.empty())
+            {
+                const auto displayHelp = result == 0;
+                const auto messageTitle = displayHelp ? IDS_HELP_DIALOG_TITLE : IDS_ERROR_DIALOG_TITLE;
+                const auto messageIcon = displayHelp ? MB_ICONWARNING : MB_ICONERROR;
+                // TODO:GH#4134: polish this dialog more, to make the text more
+                // like msiexec /?
+                MessageBoxW(nullptr,
+                            message.data(),
+                            GetStringResource(messageTitle).data(),
+                            MB_OK | messageIcon);
+
+                if (_logic.ShouldExitEarly())
+                {
+                    ExitProcess(result);
+                }
+            }
+        }
+
+        // This is a fix for GH#12190 and hopefully GH#12169.
+        //
+        // If the commandline we were provided is going to result in us only
+        // opening elevated terminal instances, then we need to not even create
+        // the window at all here. In that case, we're going through this
+        // special escape hatch to dispatch all the calls to elevate-shim, and
+        // then we're going to exit immediately.
+        if (_logic.ShouldImmediatelyHandoffToElevated())
+        {
+            _shouldCreateWindow = false;
+            _logic.HandoffToElevated();
+            return;
+        }
+
+        // After handling the initial args, hookup the callback for handling
+        // future commandline invocations. When our peasant is told to execute a
+        // commandline (in the future), it'll trigger this callback, that we'll
+        // use to send the actions to the app.
+        //
+        // MORE EVENT HANDLERS, same rules as the ones above.
+        _revokers.peasantExecuteCommandlineRequested = peasant.ExecuteCommandlineRequested(winrt::auto_revoke, { this, &AppHost::_DispatchCommandline });
+        _revokers.peasantSummonRequested = peasant.SummonRequested(winrt::auto_revoke, { this, &AppHost::_HandleSummon });
+        _revokers.peasantDisplayWindowIdRequested = peasant.DisplayWindowIdRequested(winrt::auto_revoke, { this, &AppHost::_DisplayWindowId });
+        _revokers.peasantQuitRequested = peasant.QuitRequested(winrt::auto_revoke, { this, &AppHost::_QuitRequested });
+
+        // We need this property to be set before we get the InitialSize/Position
+        // and BecameMonarch which normally sets it is only run after the window
+        // is created.
+        if (_windowManager.IsMonarch())
+        {
+            const auto numPeasants = _windowManager.GetNumberOfPeasants();
+            const auto layouts = ApplicationState::SharedInstance().PersistedWindowLayouts();
+            if (_logic.ShouldUsePersistedLayout() &&
+                layouts &&
+                layouts.Size() > 0)
+            {
+                uint32_t startIdx = 0;
+                // We want to create a window for every saved layout.
+                // If we are the only window, and no commandline arguments were provided
+                // then we should just use the current window to load the first layout.
+                // Otherwise create this window normally with its commandline, and create
+                // a new window using the first saved layout information.
+                // The 2nd+ layout will always get a new window.
+                if (numPeasants == 1 && !_logic.HasCommandlineArguments() && !_logic.HasSettingsStartupActions())
+                {
+                    _logic.SetPersistedLayoutIdx(startIdx);
+                    startIdx += 1;
+                }
+
+                // Create new windows for each of the other saved layouts.
+                for (const auto size = layouts.Size(); startIdx < size; startIdx += 1)
+                {
+                    auto newWindowArgs = fmt::format(L"{0} -w new -s {1}", args[0], startIdx);
+
+                    STARTUPINFO si;
+                    memset(&si, 0, sizeof(si));
+                    si.cb = sizeof(si);
+                    wil::unique_process_information pi;
+
+                    LOG_IF_WIN32_BOOL_FALSE(CreateProcessW(nullptr,
+                                                           newWindowArgs.data(),
+                                                           nullptr, // lpProcessAttributes
+                                                           nullptr, // lpThreadAttributes
+                                                           false, // bInheritHandles
+                                                           DETACHED_PROCESS | CREATE_UNICODE_ENVIRONMENT, // doCreationFlags
+                                                           nullptr, // lpEnvironment
+                                                           nullptr, // lpStartingDirectory
+                                                           &si, // lpStartupInfo
+                                                           &pi // lpProcessInformation
+                                                           ));
+                }
+            }
+            _logic.SetNumberOfOpenWindows(numPeasants);
+        }
+        _logic.WindowName(peasant.WindowName());
+        _logic.WindowId(peasant.GetID());
+    }
+}
+
+// Method Description:
+// - Initializes the XAML island, creates the terminal app, and sets the
+//   island's content to that of the terminal app's content. Also registers some
+//   callbacks with TermApp.
+// !!! IMPORTANT!!!
+// This must be called *AFTER* WindowsXamlManager::InitializeForCurrentThread.
+// If it isn't, then we won't be able to create the XAML island.
+// Arguments:
+// - <none>
+// Return Value:
+// - <none>
+void AppHost::Initialize()
+{
+    _window->Initialize();
+
+    if (auto withWindow{ _logic.try_as<IInitializeWithWindow>() })
+    {
+        withWindow->Initialize(_window->GetHandle());
+    }
+
+    if (_useNonClientArea)
+    {
+        // Register our callback for when the app's non-client content changes.
+        // This has to be done _before_ App::Create, as the app might set the
+        // content in Create.
+        _logic.SetTitleBarContent({ this, &AppHost::_UpdateTitleBarContent });
+    }
+
+    // MORE EVENT HANDLERS HERE!
+    // MAKE SURE THEY ARE ALL:
+    // * winrt::auto_revoke
+    // * revoked manually in the dtor before the window is nulled out.
+    //
+    // If you don't, then it's possible for them to get triggered as the app is
+    // tearing down, after we've nulled out the window, during the dtor. That
+    // can cause unexpected AV's everywhere.
+    //
+    // _window callbacks don't need to be treated this way, because:
+    // * IslandWindow isn't a WinRT type (so it doesn't have neat revokers like this)
+    // * This particular bug scenario applies when we've already freed the window.
+
+    // Register the 'X' button of the window for a warning experience of multiple
+    // tabs opened, this is consistent with Alt+F4 closing
+    _window->WindowCloseButtonClicked([this]() {
+        _CloseRequested(nullptr, nullptr);
+    });
+    // If the user requests a close in another way handle the same as if the 'X'
+    // was clicked.
+    _revokers.CloseRequested = _logic.CloseRequested(winrt::auto_revoke, { this, &AppHost::_CloseRequested });
+
+    // Add an event handler to plumb clicks in the titlebar area down to the
+    // application layer.
+    _window->DragRegionClicked([this]() { _logic.TitlebarClicked(); });
+
+    _window->WindowVisibilityChanged([this](bool showOrHide) { _logic.WindowVisibilityChanged(showOrHide); });
+
+    _revokers.RequestedThemeChanged = _logic.RequestedThemeChanged(winrt::auto_revoke, { this, &AppHost::_UpdateTheme });
+    _revokers.FullscreenChanged = _logic.FullscreenChanged(winrt::auto_revoke, { this, &AppHost::_FullscreenChanged });
+    _revokers.FocusModeChanged = _logic.FocusModeChanged(winrt::auto_revoke, { this, &AppHost::_FocusModeChanged });
+    _revokers.AlwaysOnTopChanged = _logic.AlwaysOnTopChanged(winrt::auto_revoke, { this, &AppHost::_AlwaysOnTopChanged });
+    _revokers.Initialized = _logic.Initialized(winrt::auto_revoke, { this, &AppHost::_AppInitializedHandler });
+    _revokers.RaiseVisualBell = _logic.RaiseVisualBell(winrt::auto_revoke, { this, &AppHost::_RaiseVisualBell });
+    _revokers.SystemMenuChangeRequested = _logic.SystemMenuChangeRequested(winrt::auto_revoke, { this, &AppHost::_SystemMenuChangeRequested });
+    _revokers.ChangeMaximizeRequested = _logic.ChangeMaximizeRequested(winrt::auto_revoke, { this, &AppHost::_ChangeMaximizeRequested });
+
+    _window->MaximizeChanged([this](bool newMaximize) {
+        if (_logic)
+        {
+            _logic.Maximized(newMaximize);
+        }
+    });
+
+    // Load bearing: make sure the PropertyChanged handler is added before we
+    // call Create, so that when the app sets up the titlebar brush, we're
+    // already prepared to listen for the change notification
+    _revokers.PropertyChanged = _logic.PropertyChanged(winrt::auto_revoke, { this, &AppHost::_PropertyChangedHandler });
+
+    _logic.Create();
+
+    _revokers.TitleChanged = _logic.TitleChanged(winrt::auto_revoke, { this, &AppHost::AppTitleChanged });
+    _revokers.LastTabClosed = _logic.LastTabClosed(winrt::auto_revoke, { this, &AppHost::LastTabClosed });
+    _revokers.SetTaskbarProgress = _logic.SetTaskbarProgress(winrt::auto_revoke, { this, &AppHost::SetTaskbarProgress });
+    _revokers.IdentifyWindowsRequested = _logic.IdentifyWindowsRequested(winrt::auto_revoke, { this, &AppHost::_IdentifyWindowsRequested });
+    _revokers.RenameWindowRequested = _logic.RenameWindowRequested(winrt::auto_revoke, { this, &AppHost::_RenameWindowRequested });
+    _revokers.SettingsChanged = _logic.SettingsChanged(winrt::auto_revoke, { this, &AppHost::_HandleSettingsChanged });
+    _revokers.IsQuakeWindowChanged = _logic.IsQuakeWindowChanged(winrt::auto_revoke, { this, &AppHost::_IsQuakeWindowChanged });
+    _revokers.SummonWindowRequested = _logic.SummonWindowRequested(winrt::auto_revoke, { this, &AppHost::_SummonWindowRequested });
+    _revokers.OpenSystemMenu = _logic.OpenSystemMenu(winrt::auto_revoke, { this, &AppHost::_OpenSystemMenu });
+    _revokers.QuitRequested = _logic.QuitRequested(winrt::auto_revoke, { this, &AppHost::_RequestQuitAll });
+    _revokers.ShowWindowChanged = _logic.ShowWindowChanged(winrt::auto_revoke, { this, &AppHost::_ShowWindowChanged });
+
+    // BODGY
+    // On certain builds of Windows, when Terminal is set as the default
+    // it will accumulate an unbounded amount of queued animations while
+    // the screen is off and it is servicing window management for console
+    // applications. This call into TerminalThemeHelpers will tell our
+    // compositor to automatically complete animations that are scheduled
+    // while the screen is off.
+    TerminalTrySetAutoCompleteAnimationsWhenOccluded(static_cast<::IUnknown*>(winrt::get_abi(_logic.GetRoot())), true);
+
+    _window->UpdateTitle(_logic.Title());
+
+    // Set up the content of the application. If the app has a custom titlebar,
+    // set that content as well.
+    _window->SetContent(_logic.GetRoot());
+    _window->OnAppInitialized();
+
+    // BODGY
+    //
+    // We've got a weird crash that happens terribly inconsistently, but pretty
+    // readily on migrie's laptop, only in Debug mode. Apparently, there's some
+    // weird ref-counting magic that goes on during teardown, and our
+    // Application doesn't get closed quite right, which can cause us to crash
+    // into the debugger. This of course, only happens on exit, and happens
+    // somewhere in the XamlHost.dll code.
+    //
+    // Crazily, if we _manually leak the Application_ here, then the crash
+    // doesn't happen. This doesn't matter, because we really want the
+    // Application to live for _the entire lifetime of the process_, so the only
+    // time when this object would actually need to get cleaned up is _during
+    // exit_. So we can safely leak this Application object, and have it just
+    // get cleaned up normally when our process exits.
+    auto a{ _app };
+    ::winrt::detach_abi(a);
+}
+
+// Method Description:
+// - Called every time when the active tab's title changes. We'll also fire off
+//   a window message so we can update the window's title on the main thread,
+//   though we'll only do so if the settings are configured for that.
+// Arguments:
+// - sender: unused
+// - newTitle: the string to use as the new window title
+// Return Value:
+// - <none>
+void AppHost::AppTitleChanged(const winrt::Windows::Foundation::IInspectable& /*sender*/, winrt::hstring newTitle)
+{
+    if (_logic.GetShowTitleInTitlebar())
+    {
+        _window->UpdateTitle(newTitle);
+    }
+    _windowManager.UpdateActiveTabTitle(newTitle);
+}
+
+// Method Description:
+// - Called when no tab is remaining to close the window.
+// Arguments:
+// - sender: unused
+// - LastTabClosedEventArgs: unused
+// Return Value:
+// - <none>
+void AppHost::LastTabClosed(const winrt::Windows::Foundation::IInspectable& /*sender*/, const winrt::TerminalApp::LastTabClosedEventArgs& /*args*/)
+{
+    if (_windowManager.IsMonarch() && _notificationIcon)
+    {
+        _DestroyNotificationIcon();
+    }
+    else if (_window->IsQuakeWindow())
+    {
+        _HideNotificationIconRequested(nullptr, nullptr);
+    }
+
+    // We don't want to try to save layouts if we are about to close.
+    _getWindowLayoutThrottler.reset();
+    _windowManager.GetWindowLayoutRequested(_GetWindowLayoutRequestedToken);
+    // We also don't need to update any of our bookkeeping on how many
+    // windows are open.
+    _windowManager.WindowCreated(_WindowCreatedToken);
+    _windowManager.WindowClosed(_WindowClosedToken);
+
+    // Remove ourself from the list of peasants so that we aren't included in
+    // any future requests. This will also mean we block until any existing
+    // event handler finishes.
+    _windowManager.SignalClose();
+
+    _window->Close();
+}
+
+LaunchPosition AppHost::_GetWindowLaunchPosition()
+{
+    LaunchPosition pos{};
+    // If we started saving before closing, but didn't resume the event handler
+    // until after _window might be a nullptr.
+    if (!_window)
+    {
+        return pos;
+    }
+
+    try
+    {
+        // Get the position of the current window. This includes the
+        // non-client already.
+        const auto window = _window->GetWindowRect();
+
+        const auto dpi = _window->GetCurrentDpi();
+        const auto nonClientArea = _window->GetNonClientFrame(dpi);
+
+        // The nonClientArea adjustment is negative, so subtract that out.
+        // This way we save the user-visible location of the terminal.
+        pos.X = window.left - nonClientArea.left;
+        pos.Y = window.top;
+    }
+    CATCH_LOG();
+
+    return pos;
+}
+
+// Method Description:
+// - Callback for when the window is first being created (during WM_CREATE).
+//   Stash the proposed size for later. We'll need that once we're totally
+//   initialized, so that we can show the window in the right position *when we
+//   want to show it*. If we did the _initialResizeAndRepositionWindow work now,
+//   it would have no effect, because the window is not yet visible.
+// Arguments:
+// - hwnd: The HWND of the window we're about to create.
+// - proposedRect: The location and size of the window that we're about to
+//   create. We'll use this rect to determine which monitor the window is about
+//   to appear on.
+void AppHost::_HandleCreateWindow(const HWND /* hwnd */, RECT proposedRect)
+{
+    // GH#11561: Hide the window until we're totally done being initialized.
+    // More commentary in TerminalPage::_CompleteInitialization
+    _proposedRect = proposedRect;
+}
+
+// Method Description:
+// - Resize the window we're about to create to the appropriate dimensions, as
+//   specified in the settings. This is called once the app has finished it's
+//   initial setup, once we have created all the tabs, panes, etc. We'll load
+//   the settings for the app, then get the proposed size of the terminal from
+//   the app. Using that proposed size, we'll resize the window we're creating,
+//   so that it'll match the values in the settings.
+// Arguments:
+// - hwnd: The HWND of the window we're about to create.
+// - proposedRect: The location and size of the window that we're about to
+//   create. We'll use this rect to determine which monitor the window is about
+//   to appear on.
+// - launchMode: A LaunchMode enum reference that indicates the launch mode
+// Return Value:
+// - None
+void AppHost::_initialResizeAndRepositionWindow(const HWND hwnd, RECT proposedRect, LaunchMode& launchMode)
+{
+    launchMode = _logic.GetLaunchMode();
+
+    // Acquire the actual initial position
+    auto initialPos = _logic.GetInitialPosition(proposedRect.left, proposedRect.top);
+    const auto centerOnLaunch = _logic.CenterOnLaunch();
+    proposedRect.left = static_cast<long>(initialPos.X);
+    proposedRect.top = static_cast<long>(initialPos.Y);
+
+    long adjustedHeight = 0;
+    long adjustedWidth = 0;
+
+    // Find nearest monitor.
+    auto hmon = MonitorFromRect(&proposedRect, MONITOR_DEFAULTTONEAREST);
+
+    // Get nearest monitor information
+    MONITORINFO monitorInfo;
+    monitorInfo.cbSize = sizeof(MONITORINFO);
+    GetMonitorInfo(hmon, &monitorInfo);
+
+    // This API guarantees that dpix and dpiy will be equal, but neither is an
+    // optional parameter so give two UINTs.
+    UINT dpix = USER_DEFAULT_SCREEN_DPI;
+    UINT dpiy = USER_DEFAULT_SCREEN_DPI;
+    // If this fails, we'll use the default of 96.
+    GetDpiForMonitor(hmon, MDT_EFFECTIVE_DPI, &dpix, &dpiy);
+
+    // We need to check if the top left point of the titlebar of the window is within any screen
+    RECT offScreenTestRect;
+    offScreenTestRect.left = proposedRect.left;
+    offScreenTestRect.top = proposedRect.top;
+    offScreenTestRect.right = offScreenTestRect.left + 1;
+    offScreenTestRect.bottom = offScreenTestRect.top + 1;
+
+    auto isTitlebarIntersectWithMonitors = false;
+    EnumDisplayMonitors(
+        nullptr, &offScreenTestRect, [](HMONITOR, HDC, LPRECT, LPARAM lParam) -> BOOL {
+            auto intersectWithMonitor = reinterpret_cast<bool*>(lParam);
+            *intersectWithMonitor = true;
+            // Continue the enumeration
+            return FALSE;
+        },
+        reinterpret_cast<LPARAM>(&isTitlebarIntersectWithMonitors));
+
+    if (!isTitlebarIntersectWithMonitors)
+    {
+        // If the title bar is out-of-screen, we set the initial position to
+        // the top left corner of the nearest monitor
+        proposedRect.left = monitorInfo.rcWork.left;
+        proposedRect.top = monitorInfo.rcWork.top;
+    }
+
+    auto initialSize = _logic.GetLaunchDimensions(dpix);
+
+    const auto islandWidth = Utils::ClampToShortMax(
+        static_cast<long>(ceil(initialSize.Width)), 1);
+    const auto islandHeight = Utils::ClampToShortMax(
+        static_cast<long>(ceil(initialSize.Height)), 1);
+
+    // Get the size of a window we'd need to host that client rect. This will
+    // add the titlebar space.
+    const til::size nonClientSize{ _window->GetTotalNonClientExclusiveSize(dpix) };
+    const til::rect nonClientFrame{ _window->GetNonClientFrame(dpix) };
+    adjustedWidth = islandWidth + nonClientSize.width;
+    adjustedHeight = islandHeight + nonClientSize.height;
+
+    til::size dimensions{ Utils::ClampToShortMax(adjustedWidth, 1),
+                          Utils::ClampToShortMax(adjustedHeight, 1) };
+
+    // Find nearest monitor for the position that we've actually settled on
+    auto hMonNearest = MonitorFromRect(&proposedRect, MONITOR_DEFAULTTONEAREST);
+    MONITORINFO nearestMonitorInfo;
+    nearestMonitorInfo.cbSize = sizeof(MONITORINFO);
+    // Get monitor dimensions:
+    GetMonitorInfo(hMonNearest, &nearestMonitorInfo);
+    const til::size desktopDimensions{ gsl::narrow<short>(nearestMonitorInfo.rcWork.right - nearestMonitorInfo.rcWork.left),
+                                       gsl::narrow<short>(nearestMonitorInfo.rcWork.bottom - nearestMonitorInfo.rcWork.top) };
+
+    // GH#10583 - Adjust the position of the rectangle to account for the size
+    // of the invisible borders on the left/right. We DON'T want to adjust this
+    // for the top here - the IslandWindow includes the titlebar in
+    // nonClientFrame.top, so adjusting for that would actually place the
+    // titlebar _off_ the monitor.
+    til::point origin{ (proposedRect.left + nonClientFrame.left),
+                       (proposedRect.top) };
+
+    if (_logic.IsQuakeWindow())
+    {
+        // If we just use rcWork by itself, we'll fail to account for the invisible
+        // space reserved for the resize handles. So retrieve that size here.
+        const auto availableSpace = desktopDimensions + nonClientSize;
+
+        origin = til::point{
+            ::base::ClampSub(nearestMonitorInfo.rcWork.left, (nonClientSize.width / 2)),
+            (nearestMonitorInfo.rcWork.top)
+        };
+        dimensions = til::size{
+            availableSpace.width,
+            availableSpace.height / 2
+        };
+        launchMode = LaunchMode::FocusMode;
+    }
+    else if (centerOnLaunch)
+    {
+        // Move our proposed location into the center of that specific monitor.
+        origin = til::point{
+            (nearestMonitorInfo.rcWork.left + ((desktopDimensions.width / 2) - (dimensions.width / 2))),
+            (nearestMonitorInfo.rcWork.top + ((desktopDimensions.height / 2) - (dimensions.height / 2)))
+        };
+    }
+
+    const til::rect newRect{ origin, dimensions };
+    bool succeeded = SetWindowPos(hwnd,
+                                  nullptr,
+                                  newRect.left,
+                                  newRect.top,
+                                  newRect.width(),
+                                  newRect.height(),
+                                  SWP_NOACTIVATE | SWP_NOZORDER);
+
+    // Refresh the dpi of HWND because the dpi where the window will launch may be different
+    // at this time
+    _window->RefreshCurrentDPI();
+
+    // If we can't resize the window, that's really okay. We can just go on with
+    // the originally proposed window size.
+    LOG_LAST_ERROR_IF(!succeeded);
+
+    TraceLoggingWrite(
+        g_hWindowsTerminalProvider,
+        "WindowCreated",
+        TraceLoggingDescription("Event emitted upon creating the application window"),
+        TraceLoggingKeyword(MICROSOFT_KEYWORD_MEASURES),
+        TelemetryPrivacyDataTag(PDT_ProductAndServicePerformance));
+}
+
+// Method Description:
+// - Called when the app wants to set its titlebar content. We'll take the
+//   UIElement and set the Content property of our Titlebar that element.
+// Arguments:
+// - sender: unused
+// - arg: the UIElement to use as the new Titlebar content.
+// Return Value:
+// - <none>
+void AppHost::_UpdateTitleBarContent(const winrt::Windows::Foundation::IInspectable&, const winrt::Windows::UI::Xaml::UIElement& arg)
+{
+    if (_useNonClientArea)
+    {
+        auto nonClientWindow{ static_cast<NonClientIslandWindow*>(_window.get()) };
+        nonClientWindow->SetTitlebarContent(arg);
+        nonClientWindow->SetTitlebarBackground(_logic.TitlebarBrush());
+    }
+
+    _updateTheme();
+}
+
+// Method Description:
+// - Called when the app wants to change its theme. We'll forward this to the
+//   IslandWindow, so it can update the root UI element of the entire XAML tree.
+// Arguments:
+// - sender: unused
+// - arg: the ElementTheme to use as the new theme for the UI
+// Return Value:
+// - <none>
+void AppHost::_UpdateTheme(const winrt::Windows::Foundation::IInspectable&, const winrt::Windows::UI::Xaml::ElementTheme& /*arg*/)
+{
+    _updateTheme();
+}
+
+void AppHost::_FocusModeChanged(const winrt::Windows::Foundation::IInspectable&,
+                                const winrt::Windows::Foundation::IInspectable&)
+{
+    _window->FocusModeChanged(_logic.FocusMode());
+}
+
+void AppHost::_FullscreenChanged(const winrt::Windows::Foundation::IInspectable&,
+                                 const winrt::Windows::Foundation::IInspectable&)
+{
+    _window->FullscreenChanged(_logic.Fullscreen());
+}
+
+void AppHost::_ChangeMaximizeRequested(const winrt::Windows::Foundation::IInspectable&,
+                                       const winrt::Windows::Foundation::IInspectable&)
+{
+    if (const auto handle = _window->GetHandle())
+    {
+        // Shamelessly copied from TitlebarControl::_OnMaximizeOrRestore
+        // since there doesn't seem to be another way to handle this
+        POINT point1 = {};
+        ::GetCursorPos(&point1);
+        const auto lParam = MAKELPARAM(point1.x, point1.y);
+        WINDOWPLACEMENT placement = { sizeof(placement) };
+        ::GetWindowPlacement(handle, &placement);
+        if (placement.showCmd == SW_SHOWNORMAL)
+        {
+            ::PostMessage(handle, WM_SYSCOMMAND, SC_MAXIMIZE, lParam);
+        }
+        else if (placement.showCmd == SW_SHOWMAXIMIZED)
+        {
+            ::PostMessage(handle, WM_SYSCOMMAND, SC_RESTORE, lParam);
+        }
+    }
+}
+
+void AppHost::_AlwaysOnTopChanged(const winrt::Windows::Foundation::IInspectable&,
+                                  const winrt::Windows::Foundation::IInspectable&)
+{
+    // MSFT:34662459
+    //
+    // Although we're manually revoking the event handler now in the dtor before
+    // we null out the window, let's be extra careful and check JUST IN CASE.
+    if (_window == nullptr)
+    {
+        return;
+    }
+
+    _window->SetAlwaysOnTop(_logic.AlwaysOnTop());
+}
+
+// Method Description
+// - Called when the app wants to flash the taskbar, indicating to the user that
+//   something needs their attention
+// Arguments
+// - <unused>
+void AppHost::_RaiseVisualBell(const winrt::Windows::Foundation::IInspectable&,
+                               const winrt::Windows::Foundation::IInspectable&)
+{
+    _window->FlashTaskbar();
+}
+
+// Method Description:
+// - Called when the IslandWindow has received a WM_MOUSEWHEEL message. This can
+//   happen on some laptops, where their trackpads won't scroll inactive windows
+//   _ever_.
+// - We're going to take that message and manually plumb it through to our
+//   TermControl's, or anything else that implements IMouseWheelListener.
+// - See GH#979 for more details.
+// Arguments:
+// - coord: The Window-relative, logical coordinates location of the mouse during this event.
+// - delta: the wheel delta that triggered this event.
+// Return Value:
+// - <none>
+void AppHost::_WindowMouseWheeled(const til::point coord, const int32_t delta)
+{
+    if (_logic)
+    {
+        // Find all the elements that are underneath the mouse
+        auto elems = winrt::Windows::UI::Xaml::Media::VisualTreeHelper::FindElementsInHostCoordinates(coord.to_winrt_point(), _logic.GetRoot());
+        for (const auto& e : elems)
+        {
+            // If that element has implemented IMouseWheelListener, call OnMouseWheel on that element.
+            if (auto control{ e.try_as<winrt::Microsoft::Terminal::Control::IMouseWheelListener>() })
+            {
+                try
+                {
+                    // Translate the event to the coordinate space of the control
+                    // we're attempting to dispatch it to
+                    const auto transform = e.TransformToVisual(nullptr);
+                    const til::point controlOrigin{ til::math::flooring, transform.TransformPoint({}) };
+
+                    const auto offsetPoint = coord - controlOrigin;
+
+                    const auto lButtonDown = WI_IsFlagSet(GetKeyState(VK_LBUTTON), KeyPressed);
+                    const auto mButtonDown = WI_IsFlagSet(GetKeyState(VK_MBUTTON), KeyPressed);
+                    const auto rButtonDown = WI_IsFlagSet(GetKeyState(VK_RBUTTON), KeyPressed);
+
+                    if (control.OnMouseWheel(offsetPoint.to_winrt_point(), delta, lButtonDown, mButtonDown, rButtonDown))
+                    {
+                        // If the element handled the mouse wheel event, don't
+                        // continue to iterate over the remaining controls.
+                        break;
+                    }
+                }
+                CATCH_LOG();
+            }
+        }
+    }
+}
+
+bool AppHost::HasWindow()
+{
+    return _shouldCreateWindow;
+}
+
+// Method Description:
+// - Event handler for the Peasant::ExecuteCommandlineRequested event. Take the
+//   provided commandline args, and attempt to parse them and perform the
+//   actions immediately. The parsing is performed by AppLogic.
+// - This is invoked when another wt.exe instance runs something like `wt -w 1
+//   new-tab`, and the Monarch delegates the commandline to this instance.
+// Arguments:
+// - args: the bundle of a commandline and working directory to use for this invocation.
+// Return Value:
+// - <none>
+void AppHost::_DispatchCommandline(winrt::Windows::Foundation::IInspectable sender,
+                                   Remoting::CommandlineArgs args)
+{
+    const Remoting::SummonWindowBehavior summonArgs{};
+    summonArgs.MoveToCurrentDesktop(false);
+    summonArgs.DropdownDuration(0);
+    summonArgs.ToMonitor(Remoting::MonitorBehavior::InPlace);
+    summonArgs.ToggleVisibility(false); // Do not toggle, just make visible.
+    // Summon the window whenever we dispatch a commandline to it. This will
+    // make it obvious when a new tab/pane is created in a window.
+    _HandleSummon(sender, summonArgs);
+    _logic.ExecuteCommandline(args.Commandline(), args.CurrentDirectory());
+}
+
+// Method Description:
+// - Asynchronously get the window layout from the current page. This is
+//   done async because we need to switch between the ui thread and the calling
+//   thread.
+// - NB: The peasant calling this must not be running on the UI thread, otherwise
+//   they will crash since they just call .get on the async operation.
+// Arguments:
+// - <none>
+// Return Value:
+// - The window layout as a json string.
+winrt::Windows::Foundation::IAsyncOperation<winrt::hstring> AppHost::_GetWindowLayoutAsync()
+{
+    winrt::apartment_context peasant_thread;
+
+    winrt::hstring layoutJson = L"";
+    // Use the main thread since we are accessing controls.
+    co_await wil::resume_foreground(_logic.GetRoot().Dispatcher());
+    try
+    {
+        const auto pos = _GetWindowLaunchPosition();
+        layoutJson = _logic.GetWindowLayoutJson(pos);
+    }
+    CATCH_LOG()
+
+    // go back to give the result to the peasant.
+    co_await peasant_thread;
+
+    co_return layoutJson;
+}
+
+// Method Description:
+// - Event handler for the WindowManager::FindTargetWindowRequested event. The
+//   manager will ask us how to figure out what the target window is for a set
+//   of commandline arguments. We'll take those arguments, and ask AppLogic to
+//   parse them for us. We'll then set ResultTargetWindow in the given args, so
+//   the sender can use that result.
+// Arguments:
+// - args: the bundle of a commandline and working directory to find the correct target window for.
+// Return Value:
+// - <none>
+void AppHost::_FindTargetWindow(const winrt::Windows::Foundation::IInspectable& /*sender*/,
+                                const Remoting::FindTargetWindowArgs& args)
+{
+    const auto targetWindow = _logic.FindTargetWindow(args.Args().Commandline());
+    args.ResultTargetWindow(targetWindow.WindowId());
+    args.ResultTargetWindowName(targetWindow.WindowName());
+}
+
+winrt::fire_and_forget AppHost::_WindowActivated(bool activated)
+{
+    _logic.WindowActivated(activated);
+
+    if (!activated)
+    {
+        co_return;
+    }
+
+    co_await winrt::resume_background();
+
+    if (auto peasant{ _windowManager.CurrentWindow() })
+    {
+        const auto currentDesktopGuid{ _CurrentDesktopGuid() };
+
+        // TODO: projects/5 - in the future, we'll want to actually get the
+        // desktop GUID in IslandWindow, and bubble that up here, then down to
+        // the Peasant. For now, we're just leaving space for it.
+        Remoting::WindowActivatedArgs args{ peasant.GetID(),
+                                            (uint64_t)_window->GetHandle(),
+                                            currentDesktopGuid,
+                                            winrt::clock().now() };
+        peasant.ActivateWindow(args);
+    }
+}
+
+void AppHost::_BecomeMonarch(const winrt::Windows::Foundation::IInspectable& /*sender*/,
+                             const winrt::Windows::Foundation::IInspectable& /*args*/)
+{
+    // MSFT:35726322
+    //
+    // Although we're manually revoking the event handler now in the dtor before
+    // we null out the window, let's be extra careful and check JUST IN CASE.
+    if (_window == nullptr)
+    {
+        return;
+    }
+
+    _setupGlobalHotkeys();
+
+    if (_windowManager.DoesQuakeWindowExist() ||
+        _window->IsQuakeWindow() ||
+        (_logic.GetAlwaysShowNotificationIcon() || _logic.GetMinimizeToNotificationArea()))
+    {
+        _CreateNotificationIcon();
+    }
+
+    // Set the number of open windows (so we know if we are the last window)
+    // and subscribe for updates if there are any changes to that number.
+    _logic.SetNumberOfOpenWindows(_windowManager.GetNumberOfPeasants());
+
+    _WindowCreatedToken = _windowManager.WindowCreated([this](auto&&, auto&&) {
+        if (_getWindowLayoutThrottler) {
+            _getWindowLayoutThrottler.value()();
+        }
+        _logic.SetNumberOfOpenWindows(_windowManager.GetNumberOfPeasants()); });
+
+    _WindowClosedToken = _windowManager.WindowClosed([this](auto&&, auto&&) {
+        if (_getWindowLayoutThrottler)
+        {
+            _getWindowLayoutThrottler.value()();
+        }
+        _logic.SetNumberOfOpenWindows(_windowManager.GetNumberOfPeasants());
+    });
+
+    // These events are coming from peasants that become or un-become quake windows.
+    _revokers.ShowNotificationIconRequested = _windowManager.ShowNotificationIconRequested(winrt::auto_revoke, { this, &AppHost::_ShowNotificationIconRequested });
+    _revokers.HideNotificationIconRequested = _windowManager.HideNotificationIconRequested(winrt::auto_revoke, { this, &AppHost::_HideNotificationIconRequested });
+    // If the monarch receives a QuitAll event it will signal this event to be
+    // ran before each peasant is closed.
+    _revokers.QuitAllRequested = _windowManager.QuitAllRequested(winrt::auto_revoke, { this, &AppHost::_QuitAllRequested });
+
+    // The monarch should be monitoring if it should save the window layout.
+    if (!_getWindowLayoutThrottler.has_value())
+    {
+        // We want at least some delay to prevent the first save from overwriting
+        // the data as we try load windows initially.
+        _getWindowLayoutThrottler.emplace(std::move(std::chrono::seconds(10)), std::move([this]() { _SaveWindowLayoutsRepeat(); }));
+        _getWindowLayoutThrottler.value()();
+    }
+}
+
+winrt::Windows::Foundation::IAsyncAction AppHost::_SaveWindowLayouts()
+{
+    // Make sure we run on a background thread to not block anything.
+    co_await winrt::resume_background();
+
+    if (_logic.ShouldUsePersistedLayout())
+    {
+        try
+        {
+            TraceLoggingWrite(g_hWindowsTerminalProvider,
+                              "AppHost_SaveWindowLayouts_Collect",
+                              TraceLoggingDescription("Logged when collecting window state"),
+                              TraceLoggingLevel(WINEVENT_LEVEL_VERBOSE),
+                              TraceLoggingKeyword(TIL_KEYWORD_TRACE));
+            const auto layoutJsons = _windowManager.GetAllWindowLayouts();
+            TraceLoggingWrite(g_hWindowsTerminalProvider,
+                              "AppHost_SaveWindowLayouts_Save",
+                              TraceLoggingDescription("Logged when writing window state"),
+                              TraceLoggingLevel(WINEVENT_LEVEL_VERBOSE),
+                              TraceLoggingKeyword(TIL_KEYWORD_TRACE));
+            _logic.SaveWindowLayoutJsons(layoutJsons);
+        }
+        catch (...)
+        {
+            LOG_CAUGHT_EXCEPTION();
+            TraceLoggingWrite(g_hWindowsTerminalProvider,
+                              "AppHost_SaveWindowLayouts_Failed",
+                              TraceLoggingDescription("An error occurred when collecting or writing window state"),
+                              TraceLoggingLevel(WINEVENT_LEVEL_VERBOSE),
+                              TraceLoggingKeyword(TIL_KEYWORD_TRACE));
+        }
+    }
+
+    co_return;
+}
+
+winrt::fire_and_forget AppHost::_SaveWindowLayoutsRepeat()
+{
+    // Make sure we run on a background thread to not block anything.
+    co_await winrt::resume_background();
+
+    co_await _SaveWindowLayouts();
+
+    // Don't need to save too frequently.
+    co_await 30s;
+
+    // As long as we are supposed to keep saving, request another save.
+    // This will be delayed by the throttler so that at most one save happens
+    // per 10 seconds, if a save is requested by another source simultaneously.
+    if (_getWindowLayoutThrottler.has_value())
+    {
+        TraceLoggingWrite(g_hWindowsTerminalProvider,
+                          "AppHost_requestGetLayout",
+                          TraceLoggingDescription("Logged when triggering a throttled write of the window state"),
+                          TraceLoggingLevel(WINEVENT_LEVEL_VERBOSE),
+                          TraceLoggingKeyword(TIL_KEYWORD_TRACE));
+
+        _getWindowLayoutThrottler.value()();
+    }
+}
+
+void AppHost::_listenForInboundConnections()
+{
+    _logic.SetInboundListener();
+}
+
+winrt::fire_and_forget AppHost::_setupGlobalHotkeys()
+{
+    // The hotkey MUST be registered on the main thread. It will fail otherwise!
+    co_await wil::resume_foreground(_logic.GetRoot().Dispatcher());
+
+    if (!_window)
+    {
+        // MSFT:36797001 There's a surprising number of hits of this callback
+        // getting triggered during teardown. As a best practice, we really
+        // should make sure _window exists before accessing it on any coroutine.
+        // We might be getting called back after the app already began getting
+        // cleaned up.
+        co_return;
+    }
+    // Unregister all previously registered hotkeys.
+    //
+    // RegisterHotKey(), will not unregister hotkeys automatically.
+    // If a hotkey with a given HWND and ID combination already exists
+    // then a duplicate one will be added, which we don't want.
+    // (Additionally we want to remove hotkeys that were removed from the settings.)
+    for (auto i = 0, count = gsl::narrow_cast<int>(_hotkeys.size()); i < count; ++i)
+    {
+        _window->UnregisterHotKey(i);
+    }
+
+    _hotkeys.clear();
+
+    // Re-register all current hotkeys.
+    for (const auto& [keyChord, cmd] : _logic.GlobalHotkeys())
+    {
+        if (auto summonArgs = cmd.ActionAndArgs().Args().try_as<Settings::Model::GlobalSummonArgs>())
+        {
+            auto index = gsl::narrow_cast<int>(_hotkeys.size());
+            const auto succeeded = _window->RegisterHotKey(index, keyChord);
+
+            TraceLoggingWrite(g_hWindowsTerminalProvider,
+                              "AppHost_setupGlobalHotkey",
+                              TraceLoggingDescription("Emitted when setting a single hotkey"),
+                              TraceLoggingInt64(index, "index", "the index of the hotkey to add"),
+                              TraceLoggingWideString(cmd.Name().c_str(), "name", "the name of the command"),
+                              TraceLoggingBoolean(succeeded, "succeeded", "true if we succeeded"),
+                              TraceLoggingLevel(WINEVENT_LEVEL_VERBOSE),
+                              TraceLoggingKeyword(TIL_KEYWORD_TRACE));
+            _hotkeys.emplace_back(summonArgs);
+        }
+    }
+}
+
+// Method Description:
+// - Called whenever a registered hotkey is pressed. We'll look up the
+//   GlobalSummonArgs for the specified hotkey, then dispatch a call to the
+//   Monarch with the selection information.
+// - If the monarch finds a match for the window name (or no name was provided),
+//   it'll set FoundMatch=true.
+// - If FoundMatch is false, and a name was provided, then we should create a
+//   new window with the given name.
+// Arguments:
+// - hotkeyIndex: the index of the entry in _hotkeys that was pressed.
+// Return Value:
+// - <none>
+void AppHost::_GlobalHotkeyPressed(const long hotkeyIndex)
+{
+    if (hotkeyIndex < 0 || static_cast<size_t>(hotkeyIndex) > _hotkeys.size())
+    {
+        return;
+    }
+
+    const auto& summonArgs = til::at(_hotkeys, hotkeyIndex);
+    Remoting::SummonWindowSelectionArgs args{ summonArgs.Name() };
+
+    // desktop:any - MoveToCurrentDesktop=false, OnCurrentDesktop=false
+    // desktop:toCurrent - MoveToCurrentDesktop=true, OnCurrentDesktop=false
+    // desktop:onCurrent - MoveToCurrentDesktop=false, OnCurrentDesktop=true
+    args.OnCurrentDesktop(summonArgs.Desktop() == Settings::Model::DesktopBehavior::OnCurrent);
+    args.SummonBehavior().MoveToCurrentDesktop(summonArgs.Desktop() == Settings::Model::DesktopBehavior::ToCurrent);
+    args.SummonBehavior().ToggleVisibility(summonArgs.ToggleVisibility());
+    args.SummonBehavior().DropdownDuration(summonArgs.DropdownDuration());
+
+    switch (summonArgs.Monitor())
+    {
+    case Settings::Model::MonitorBehavior::Any:
+        args.SummonBehavior().ToMonitor(Remoting::MonitorBehavior::InPlace);
+        break;
+    case Settings::Model::MonitorBehavior::ToCurrent:
+        args.SummonBehavior().ToMonitor(Remoting::MonitorBehavior::ToCurrent);
+        break;
+    case Settings::Model::MonitorBehavior::ToMouse:
+        args.SummonBehavior().ToMonitor(Remoting::MonitorBehavior::ToMouse);
+        break;
+    }
+
+    _windowManager.SummonWindow(args);
+    if (args.FoundMatch())
+    {
+        // Excellent, the window was found. We have nothing else to do here.
+    }
+    else
+    {
+        // We should make the window ourselves.
+        _createNewTerminalWindow(summonArgs);
+    }
+}
+
+// Method Description:
+// - Called when the monarch failed to summon a window for a given set of
+//   SummonWindowSelectionArgs. In this case, we should create the specified
+//   window ourselves.
+// - This is to support the scenario like `globalSummon(Name="_quake")` being
+//   used to summon the window if it already exists, or create it if it doesn't.
+// Arguments:
+// - args: Contains information on how we should name the window
+// Return Value:
+// - <none>
+winrt::fire_and_forget AppHost::_createNewTerminalWindow(Settings::Model::GlobalSummonArgs args)
+{
+    // Hop to the BG thread
+    co_await winrt::resume_background();
+
+    // This will get us the correct exe for dev/preview/release. If you
+    // don't stick this in a local, it'll get mangled by ShellExecute. I
+    // have no idea why.
+    const auto exePath{ GetWtExePath() };
+
+    // If we weren't given a name, then just use new to force the window to be
+    // unnamed.
+    winrt::hstring cmdline{
+        fmt::format(L"-w {}",
+                    args.Name().empty() ? L"new" :
+                                          args.Name())
+    };
+
+    SHELLEXECUTEINFOW seInfo{ 0 };
+    seInfo.cbSize = sizeof(seInfo);
+    seInfo.fMask = SEE_MASK_NOASYNC;
+    seInfo.lpVerb = L"open";
+    seInfo.lpFile = exePath.c_str();
+    seInfo.lpParameters = cmdline.c_str();
+    seInfo.nShow = SW_SHOWNORMAL;
+    LOG_IF_WIN32_BOOL_FALSE(ShellExecuteExW(&seInfo));
+
+    co_return;
+}
+
+// Method Description:
+// - Helper to initialize our instance of IVirtualDesktopManager. If we already
+//   got one, then this will just return true. Otherwise, we'll try and init a
+//   new instance of one, and store that.
+// - This will return false if we weren't able to initialize one, which I'm not
+//   sure is actually possible.
+// Arguments:
+// - <none>
+// Return Value:
+// - true iff _desktopManager points to a non-null instance of IVirtualDesktopManager
+bool AppHost::_LazyLoadDesktopManager()
+{
+    if (_desktopManager == nullptr)
+    {
+        try
+        {
+            _desktopManager = winrt::create_instance<IVirtualDesktopManager>(__uuidof(VirtualDesktopManager));
+        }
+        CATCH_LOG();
+    }
+
+    return _desktopManager != nullptr;
+}
+
+void AppHost::_HandleSummon(const winrt::Windows::Foundation::IInspectable& /*sender*/,
+                            const Remoting::SummonWindowBehavior& args)
+{
+    _window->SummonWindow(args);
+
+    if (args != nullptr && args.MoveToCurrentDesktop())
+    {
+        if (_LazyLoadDesktopManager())
+        {
+            // First thing - make sure that we're not on the current desktop. If
+            // we are, then don't call MoveWindowToDesktop. This is to mitigate
+            // MSFT:33035972
+            BOOL onCurrentDesktop{ false };
+            if (SUCCEEDED(_desktopManager->IsWindowOnCurrentVirtualDesktop(_window->GetHandle(), &onCurrentDesktop)) && onCurrentDesktop)
+            {
+                // If we succeeded, and the window was on the current desktop, then do nothing.
+            }
+            else
+            {
+                // Here, we either failed to check if the window is on the
+                // current desktop, or it wasn't on that desktop. In both those
+                // cases, just move the window.
+
+                GUID currentlyActiveDesktop{ 0 };
+                if (VirtualDesktopUtils::GetCurrentVirtualDesktopId(&currentlyActiveDesktop))
+                {
+                    LOG_IF_FAILED(_desktopManager->MoveWindowToDesktop(_window->GetHandle(), currentlyActiveDesktop));
+                }
+                // If GetCurrentVirtualDesktopId failed, then just leave the window
+                // where it is. Nothing else to be done :/
+            }
+        }
+    }
+}
+
+// Method Description:
+// - This gets the GUID of the desktop our window is currently on. It does NOT
+//   get the GUID of the desktop that's currently active.
+// Arguments:
+// - <none>
+// Return Value:
+// - the GUID of the desktop our window is currently on
+GUID AppHost::_CurrentDesktopGuid()
+{
+    GUID currentDesktopGuid{ 0 };
+    if (_LazyLoadDesktopManager())
+    {
+        LOG_IF_FAILED(_desktopManager->GetWindowDesktopId(_window->GetHandle(), &currentDesktopGuid));
+    }
+    return currentDesktopGuid;
+}
+
+// Method Description:
+// - Called when this window wants _all_ windows to display their
+//   identification. We'll hop to the BG thread, and raise an event (eventually
+//   handled by the monarch) to bubble this request to all the Terminal windows.
+// Arguments:
+// - <unused>
+// Return Value:
+// - <none>
+winrt::fire_and_forget AppHost::_IdentifyWindowsRequested(const winrt::Windows::Foundation::IInspectable /*sender*/,
+                                                          const winrt::Windows::Foundation::IInspectable /*args*/)
+{
+    // We'll be raising an event that may result in a RPC call to the monarch -
+    // make sure we're on the background thread, or this will silently fail
+    co_await winrt::resume_background();
+
+    if (auto peasant{ _windowManager.CurrentWindow() })
+    {
+        peasant.RequestIdentifyWindows();
+    }
+}
+
+// Method Description:
+// - Called when the monarch wants us to display our window ID. We'll call down
+//   to the app layer to display the toast.
+// Arguments:
+// - <unused>
+// Return Value:
+// - <none>
+void AppHost::_DisplayWindowId(const winrt::Windows::Foundation::IInspectable& /*sender*/,
+                               const winrt::Windows::Foundation::IInspectable& /*args*/)
+{
+    _logic.IdentifyWindow();
+}
+
+winrt::fire_and_forget AppHost::_RenameWindowRequested(const winrt::Windows::Foundation::IInspectable /*sender*/,
+                                                       const winrt::TerminalApp::RenameWindowRequestedArgs args)
+{
+    // Capture calling context.
+    winrt::apartment_context ui_thread;
+
+    // Switch to the BG thread - anything x-proc must happen on a BG thread
+    co_await winrt::resume_background();
+
+    if (auto peasant{ _windowManager.CurrentWindow() })
+    {
+        Remoting::RenameRequestArgs requestArgs{ args.ProposedName() };
+
+        peasant.RequestRename(requestArgs);
+
+        // Switch back to the UI thread. Setting the WindowName needs to happen
+        // on the UI thread, because it'll raise a PropertyChanged event
+        co_await ui_thread;
+
+        if (requestArgs.Succeeded())
+        {
+            _logic.WindowName(args.ProposedName());
+        }
+        else
+        {
+            _logic.RenameFailed();
+        }
+    }
+}
+
+void AppHost::_updateTheme()
+{
+    auto theme = _logic.Theme();
+
+    _window->OnApplicationThemeChanged(theme.RequestedTheme());
+
+    int attribute = theme.Window().UseMica() ? /* DWMSBT_MAINWINDOW */ 2 : /*DWMSBT_NONE*/ 1;
+    DwmSetWindowAttribute(_window->GetHandle(), /* DWMWA_SYSTEMBACKDROP_TYPE */ 38, &attribute, sizeof(attribute));
+}
+
+void AppHost::_HandleSettingsChanged(const winrt::Windows::Foundation::IInspectable& /*sender*/,
+                                     const winrt::Windows::Foundation::IInspectable& /*args*/)
+{
+    _setupGlobalHotkeys();
+
+    // If we're monarch, we need to check some conditions to show the notification icon.
+    // If there's a Quake window somewhere, we'll want to keep the notification icon.
+    // There's two settings - MinimizeToNotificationArea and AlwaysShowNotificationIcon. If either
+    // one of them are true, we want to make sure there's a notification icon.
+    // If both are false, we want to remove our icon from the notification area.
+    // When we remove our icon from the notification area, we'll also want to re-summon
+    // any hidden windows, but right now we're not keeping track of who's hidden,
+    // so just summon them all. Tracking the work to do a "summon all minimized" in
+    // GH#10448
+    if (_windowManager.IsMonarch())
+    {
+        if (!_windowManager.DoesQuakeWindowExist())
+        {
+            if (!_notificationIcon && (_logic.GetMinimizeToNotificationArea() || _logic.GetAlwaysShowNotificationIcon()))
+            {
+                _CreateNotificationIcon();
+            }
+            else if (_notificationIcon && !_logic.GetMinimizeToNotificationArea() && !_logic.GetAlwaysShowNotificationIcon())
+            {
+                _windowManager.SummonAllWindows();
+                _DestroyNotificationIcon();
+            }
+        }
+    }
+
+    _window->SetMinimizeToNotificationAreaBehavior(_logic.GetMinimizeToNotificationArea());
+    _updateTheme();
+}
+
+void AppHost::_IsQuakeWindowChanged(const winrt::Windows::Foundation::IInspectable&,
+                                    const winrt::Windows::Foundation::IInspectable&)
+{
+    // We want the quake window to be accessible through the notification icon.
+    // This means if there's a quake window _somewhere_, we want the notification icon
+    // to show regardless of the notification icon settings.
+    // This also means we'll need to destroy the notification icon if it was created
+    // specifically for the quake window. If not, it should not be destroyed.
+    if (!_window->IsQuakeWindow() && _logic.IsQuakeWindow())
+    {
+        _ShowNotificationIconRequested(nullptr, nullptr);
+    }
+    else if (_window->IsQuakeWindow() && !_logic.IsQuakeWindow())
+    {
+        _HideNotificationIconRequested(nullptr, nullptr);
+    }
+
+    _window->IsQuakeWindow(_logic.IsQuakeWindow());
+}
+
+winrt::fire_and_forget AppHost::_QuitRequested(const winrt::Windows::Foundation::IInspectable&,
+                                               const winrt::Windows::Foundation::IInspectable&)
+{
+    // Need to be on the main thread to close out all of the tabs.
+    co_await wil::resume_foreground(_logic.GetRoot().Dispatcher());
+
+    _logic.Quit();
+}
+
+void AppHost::_RequestQuitAll(const winrt::Windows::Foundation::IInspectable&,
+                              const winrt::Windows::Foundation::IInspectable&)
+{
+    _windowManager.RequestQuitAll();
+}
+
+void AppHost::_QuitAllRequested(const winrt::Windows::Foundation::IInspectable&,
+                                const winrt::Microsoft::Terminal::Remoting::QuitAllRequestedArgs& args)
+{
+    // Make sure that the current timer is destroyed so that it doesn't attempt
+    // to run while we are in the middle of quitting.
+    if (_getWindowLayoutThrottler.has_value())
+    {
+        _getWindowLayoutThrottler.reset();
+    }
+
+    // Tell the monarch to wait for the window layouts to save before
+    // everyone quits.
+    args.BeforeQuitAllAction(_SaveWindowLayouts());
+}
+
+void AppHost::_ShowWindowChanged(const winrt::Windows::Foundation::IInspectable&,
+                                 const winrt::Microsoft::Terminal::Control::ShowWindowArgs& args)
+{
+    _window->ShowWindowChanged(args.ShowOrHide());
+}
+
+void AppHost::_SummonWindowRequested(const winrt::Windows::Foundation::IInspectable& sender,
+                                     const winrt::Windows::Foundation::IInspectable&)
+{
+    const Remoting::SummonWindowBehavior summonArgs{};
+    summonArgs.MoveToCurrentDesktop(false);
+    summonArgs.DropdownDuration(0);
+    summonArgs.ToMonitor(Remoting::MonitorBehavior::InPlace);
+    summonArgs.ToggleVisibility(false); // Do not toggle, just make visible.
+    _HandleSummon(sender, summonArgs);
+}
+
+void AppHost::_OpenSystemMenu(const winrt::Windows::Foundation::IInspectable&,
+                              const winrt::Windows::Foundation::IInspectable&)
+{
+    _window->OpenSystemMenu(std::nullopt, std::nullopt);
+}
+
+void AppHost::_SystemMenuChangeRequested(const winrt::Windows::Foundation::IInspectable&, const winrt::TerminalApp::SystemMenuChangeArgs& args)
+{
+    switch (args.Action())
+    {
+    case winrt::TerminalApp::SystemMenuChangeAction::Add:
+    {
+        auto handler = args.Handler();
+        _window->AddToSystemMenu(args.Name(), [handler]() { handler(); });
+        break;
+    }
+    case winrt::TerminalApp::SystemMenuChangeAction::Remove:
+    {
+        _window->RemoveFromSystemMenu(args.Name());
+        break;
+    }
+    default:
+    {
+    }
+    }
+}
+
+// Method Description:
+// - Creates a Notification Icon and hooks up its handlers
+// Arguments:
+// - <none>
+// Return Value:
+// - <none>
+void AppHost::_CreateNotificationIcon()
+{
+    _notificationIcon = std::make_unique<NotificationIcon>(_window->GetHandle());
+
+    // Hookup the handlers, save the tokens for revoking if settings change.
+    _ReAddNotificationIconToken = _window->NotifyReAddNotificationIcon([this]() { _notificationIcon->ReAddNotificationIcon(); });
+    _NotificationIconPressedToken = _window->NotifyNotificationIconPressed([this]() { _notificationIcon->NotificationIconPressed(); });
+    _ShowNotificationIconContextMenuToken = _window->NotifyShowNotificationIconContextMenu([this](til::point coord) { _notificationIcon->ShowContextMenu(coord, _windowManager.GetPeasantInfos()); });
+    _NotificationIconMenuItemSelectedToken = _window->NotifyNotificationIconMenuItemSelected([this](HMENU hm, UINT idx) { _notificationIcon->MenuItemSelected(hm, idx); });
+    _notificationIcon->SummonWindowRequested([this](auto& args) { _windowManager.SummonWindow(args); });
+}
+
+// Method Description:
+// - Deletes our notification icon if we have one.
+// Arguments:
+// - <none>
+// Return Value:
+// - <none>
+void AppHost::_DestroyNotificationIcon()
+{
+    _window->NotifyReAddNotificationIcon(_ReAddNotificationIconToken);
+    _window->NotifyNotificationIconPressed(_NotificationIconPressedToken);
+    _window->NotifyShowNotificationIconContextMenu(_ShowNotificationIconContextMenuToken);
+    _window->NotifyNotificationIconMenuItemSelected(_NotificationIconMenuItemSelectedToken);
+
+    _notificationIcon->RemoveIconFromNotificationArea();
+    _notificationIcon = nullptr;
+}
+
+void AppHost::_ShowNotificationIconRequested(const winrt::Windows::Foundation::IInspectable& /*sender*/,
+                                             const winrt::Windows::Foundation::IInspectable& /*args*/)
+{
+    if (_windowManager.IsMonarch())
+    {
+        if (!_notificationIcon)
+        {
+            _CreateNotificationIcon();
+        }
+    }
+    else
+    {
+        _windowManager.RequestShowNotificationIcon();
+    }
+}
+
+void AppHost::_HideNotificationIconRequested(const winrt::Windows::Foundation::IInspectable& /*sender*/,
+                                             const winrt::Windows::Foundation::IInspectable& /*args*/)
+{
+    if (_windowManager.IsMonarch())
+    {
+        // Destroy it only if our settings allow it
+        if (_notificationIcon &&
+            !_logic.GetAlwaysShowNotificationIcon() &&
+            !_logic.GetMinimizeToNotificationArea())
+        {
+            _DestroyNotificationIcon();
+        }
+    }
+    else
+    {
+        _windowManager.RequestHideNotificationIcon();
+    }
+}
+
+// Method Description:
+// - BODGY workaround for GH#9320. When the window moves, dismiss all the popups
+//   in the UI tree. Xaml Islands unfortunately doesn't do this for us, see
+//   microsoft/microsoft-ui-xaml#4554
+// Arguments:
+// - <none>
+// Return Value:
+// - <none>
+void AppHost::_WindowMoved()
+{
+    if (_logic)
+    {
+        // Ensure any open ContentDialog is dismissed.
+        // Closing the popup in the UI tree as done below is not sufficient because
+        // it does not terminate the dialog's async operation.
+        _logic.DismissDialog();
+
+        const auto root{ _logic.GetRoot() };
+        if (root && root.XamlRoot())
+        {
+            try
+            {
+                // This is basically DismissAllPopups which is also in
+                // TerminalSettingsEditor/Utils.h
+                // There isn't a good place that's shared between these two files, but
+                // it's only 5 LOC so whatever.
+                const auto popups{ Media::VisualTreeHelper::GetOpenPopupsForXamlRoot(root.XamlRoot()) };
+                for (const auto& p : popups)
+                {
+                    p.IsOpen(false);
+                }
+            }
+            catch (...)
+            {
+                // We purposely don't log here, because this is exceptionally noisy,
+                // especially on startup, when we're moving the window into place
+                // but might not have a real xamlRoot yet.
+            }
+        }
+    }
+}
+
+void AppHost::_CloseRequested(const winrt::Windows::Foundation::IInspectable& /*sender*/,
+                              const winrt::Windows::Foundation::IInspectable& /*args*/)
+{
+    const auto pos = _GetWindowLaunchPosition();
+    _logic.CloseWindow(pos);
+}
+
+void AppHost::_PropertyChangedHandler(const winrt::Windows::Foundation::IInspectable& /*sender*/,
+                                      const winrt::Windows::UI::Xaml::Data::PropertyChangedEventArgs& e)
+{
+    if (e.PropertyName() == L"TitlebarBrush")
+    {
+        auto nonClientWindow{ static_cast<NonClientIslandWindow*>(_window.get()) };
+        nonClientWindow->SetTitlebarBackground(_logic.TitlebarBrush());
+    }
+}
+
+void AppHost::_AppInitializedHandler(const winrt::Windows::Foundation::IInspectable& /*sender*/,
+                                     const winrt::Windows::Foundation::IInspectable& /*arg*/)
+{
+    // GH#11561: We're totally done being initialized. Resize the window to
+    // match the initial settings, and then call ShowWindow to finally make us
+    // visible.
+
+    LaunchMode launchMode{};
+    _initialResizeAndRepositionWindow(_window->GetHandle(), _proposedRect, launchMode);
+
+    auto nCmdShow = SW_SHOWDEFAULT;
+    if (WI_IsFlagSet(launchMode, LaunchMode::MaximizedMode))
+    {
+        nCmdShow = SW_MAXIMIZE;
+    }
+
+    ShowWindow(_window->GetHandle(), nCmdShow);
+}