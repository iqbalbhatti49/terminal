--- conflicted
+++ resolved
@@ -1,215 +1,178 @@
-// Copyright (c) Microsoft Corporation.
-// Licensed under the MIT license.
-
-#include "pch.h"
-#include "AppHost.h"
-#include "resource.h"
-#include "../types/inc/User32Utils.hpp"
-#include <WilErrorReporting.h>
-
-using namespace winrt;
-using namespace winrt::Windows::UI;
-using namespace winrt::Windows::UI::Composition;
-using namespace winrt::Windows::UI::Xaml::Hosting;
-using namespace winrt::Windows::Foundation::Numerics;
-
-// Note: Generate GUID using TlgGuid.exe tool - seriously, it won't work if you
-// just generate an arbitrary GUID
-TRACELOGGING_DEFINE_PROVIDER(
-    g_hWindowsTerminalProvider,
-    "Microsoft.Windows.Terminal.Win32Host",
-    // {56c06166-2e2e-5f4d-7ff3-74f4b78c87d6}
-    (0x56c06166, 0x2e2e, 0x5f4d, 0x7f, 0xf3, 0x74, 0xf4, 0xb7, 0x8c, 0x87, 0xd6),
-    TraceLoggingOptionMicrosoftTelemetry());
-
-// Routine Description:
-// - Takes an image architecture and locates a string resource that maps to that architecture.
-// Arguments:
-// - imageArchitecture - An IMAGE_FILE_MACHINE architecture enum value
-//                     - See https://docs.microsoft.com/en-us/windows/win32/sysinfo/image-file-machine-constants
-// Return Value:
-// - A string value representing the human-readable name of this architecture.
-static std::wstring ImageArchitectureToString(USHORT imageArchitecture)
-{
-    // clang-format off
-    const auto id = imageArchitecture == IMAGE_FILE_MACHINE_I386 ? IDS_X86_ARCHITECTURE :
-                    imageArchitecture == IMAGE_FILE_MACHINE_AMD64 ? IDS_AMD64_ARCHITECTURE :
-                    imageArchitecture == IMAGE_FILE_MACHINE_ARM64 ? IDS_ARM64_ARCHITECTURE :
-                    imageArchitecture == IMAGE_FILE_MACHINE_ARM ? IDS_ARM_ARCHITECTURE :
-                    IDS_UNKNOWN_ARCHITECTURE;
-    // clang-format on
-
-    return GetStringResource(id);
-}
-
-// Routine Description:
-// - Blocks the user from launching the application with a message box dialog and early exit
-//   if the process architecture doesn't match the system platform native architecture.
-// - This is because the conhost.exe must match the condrv.sys on the system and the PTY
-//   infrastructure that powers everything won't work if we have a mismatch.
-// Arguments:
-// - <none>
-// Return Value:
-// - <none>
-static void EnsureNativeArchitecture()
-{
-    USHORT processMachine{};
-    USHORT nativeMachine{};
-    THROW_IF_WIN32_BOOL_FALSE(IsWow64Process2(GetCurrentProcess(), &processMachine, &nativeMachine));
-    if (processMachine != IMAGE_FILE_MACHINE_UNKNOWN && processMachine != nativeMachine)
-    {
-        const auto formatPattern = GetStringResource(IDS_ERROR_ARCHITECTURE_FORMAT);
-
-        const auto nativeArchitecture = ImageArchitectureToString(nativeMachine);
-        const auto processArchitecture = ImageArchitectureToString(processMachine);
-
-        auto buffer{ wil::str_printf<std::wstring>(formatPattern.data(), nativeArchitecture.data(), processArchitecture.data()) };
-
-        MessageBoxW(nullptr,
-                    buffer.data(),
-                    GetStringResource(IDS_ERROR_DIALOG_TITLE).data(),
-                    MB_OK | MB_ICONERROR);
-
-        ExitProcess(0);
-    }
-}
-
-static bool _messageIsF7Keypress(const MSG& message)
-{
-    return (message.message == WM_KEYDOWN || message.message == WM_SYSKEYDOWN) && message.wParam == VK_F7;
-}
-static bool _messageIsAltKeyup(const MSG& message)
-{
-    return (message.message == WM_KEYUP || message.message == WM_SYSKEYUP) && message.wParam == VK_MENU;
-}
-
-int __stdcall wWinMain(HINSTANCE, HINSTANCE, LPWSTR, int)
-{
-    TraceLoggingRegister(g_hWindowsTerminalProvider);
-    TraceLoggingWrite(
-        g_hWindowsTerminalProvider,
-        "ExecutableStarted",
-        TraceLoggingDescription("Event emitted immediately on startup"),
-        TraceLoggingKeyword(MICROSOFT_KEYWORD_MEASURES),
-        TelemetryPrivacyDataTag(PDT_ProductAndServicePerformance));
-    ::Microsoft::Console::ErrorReporting::EnableFallbackFailureReporting(g_hWindowsTerminalProvider);
-
-    // If Terminal is spawned by a shortcut that requests that it run in a new process group
-    // while attached to a console session, that request is nonsense. That request will, however,
-    // cause WT to start with Ctrl-C disabled. This wouldn't matter, because it's a Windows-subsystem
-    // application. Unfortunately, that state is heritable. In short, if you start WT using cmd in
-    // a weird way, ^C stops working _inside_ the terminal. Mad.
-    SetConsoleCtrlHandler(NULL, FALSE);
-
-    // Block the user from starting if they launched the incorrect architecture version of the project.
-    // This should only be applicable to developer versions. The package installation process
-    // should choose and install the correct one from the bundle.
-    EnsureNativeArchitecture();
-
-    // Make sure to call this so we get WM_POINTER messages.
-    EnableMouseInPointer(true);
-
-<<<<<<< HEAD
-    auto mainLoop = []() {
-        // !!! LOAD BEARING !!!
-        // We must initialize the main thread as a single-threaded apartment before
-        // constructing any Xaml objects. Failing to do so will cause some issues
-        // in accessibility somewhere down the line when a UIAutomation object will
-        // be queried on the wrong thread at the wrong time.
-        // We used to initialize as STA only _after_ initializing the application
-        // host, which loaded the settings. The settings needed to be loaded in MTA
-        // because we were using the Windows.Storage APIs. Since we're no longer
-        // doing that, we can safely init as STA before any WinRT dispatches.
-        winrt::init_apartment(winrt::apartment_type::single_threaded);
-
-        // Create the AppHost object, which will create both the window and the
-        // Terminal App. This MUST BE constructed before the Xaml manager as TermApp
-        // provides an implementation of Windows.UI.Xaml.Application.
-        AppHost host;
-
-        // Initialize the xaml content. This must be called AFTER the
-        // WindowsXamlManager is initialized.
-        host.Initialize();
-
-        MSG message;
-
-        while (GetMessage(&message, nullptr, 0, 0))
-=======
-    // !!! LOAD BEARING !!!
-    // We must initialize the main thread as a single-threaded apartment before
-    // constructing any Xaml objects. Failing to do so will cause some issues
-    // in accessibility somewhere down the line when a UIAutomation object will
-    // be queried on the wrong thread at the wrong time.
-    // We used to initialize as STA only _after_ initializing the application
-    // host, which loaded the settings. The settings needed to be loaded in MTA
-    // because we were using the Windows.Storage APIs. Since we're no longer
-    // doing that, we can safely init as STA before any WinRT dispatches.
-    winrt::init_apartment(winrt::apartment_type::single_threaded);
-
-    // Create the AppHost object, which will create both the window and the
-    // Terminal App. This MUST BE constructed before the Xaml manager as TermApp
-    // provides an implementation of Windows.UI.Xaml.Application.
-    AppHost host;
-    if (!host.HasWindow())
-    {
-        // If we were told to not have a window, exit early. Make sure to use
-        // ExitProcess to die here. If you try just `return 0`, then
-        // the XAML app host will crash during teardown. ExitProcess avoids
-        // that.
-        ExitProcess(0);
-    }
-
-    // Initialize the xaml content. This must be called AFTER the
-    // WindowsXamlManager is initialized.
-    host.Initialize();
-
-    MSG message;
-
-    while (GetMessage(&message, nullptr, 0, 0))
-    {
-        // GH#638 (Pressing F7 brings up both the history AND a caret browsing message)
-        // The Xaml input stack doesn't allow an application to suppress the "caret browsing"
-        // dialog experience triggered when you press F7. Official recommendation from the Xaml
-        // team is to catch F7 before we hand it off.
-        // AppLogic contains an ad-hoc implementation of event bubbling for a runtime classes
-        // implementing a custom IF7Listener interface.
-        // If the recipient of IF7Listener::OnF7Pressed suggests that the F7 press has, in fact,
-        // been handled we can discard the message before we even translate it.
-        if (_messageIsF7Keypress(message))
->>>>>>> 4a95341c
-        {
-            if (host.OnDirectKeyEvent(VK_F7, LOBYTE(HIWORD(message.lParam)), true))
-            {
-                if (host.OnDirectKeyEvent(VK_F7, true))
-                {
-                    // The application consumed the F7. Don't let Xaml get it.
-                    continue;
-                }
-            }
-
-            // GH#6421 - System XAML will never send an Alt KeyUp event. So, similar
-            // to how we'll steal the F7 KeyDown above, we'll steal the Alt KeyUp
-            // here, and plumb it through.
-            if (_messageIsAltKeyup(message))
-            {
-                // Let's pass <Alt> to the application
-                if (host.OnDirectKeyEvent(VK_MENU, LOBYTE(HIWORD(message.lParam)), false))
-                {
-                    // Let's pass <Alt> to the application
-                    if (host.OnDirectKeyEvent(VK_MENU, false))
-                    {
-                        // The application consumed the Alt. Don't let Xaml get it.
-                        continue;
-                    }
-                }
-
-                TranslateMessage(&message);
-                DispatchMessage(&message);
-            }
-        };
-
-        std::thread t{ mainLoop };
-        mainLoop();
-
-        return 0;
-    }
+// Copyright (c) Microsoft Corporation.
+// Licensed under the MIT license.
+
+#include "pch.h"
+#include "AppHost.h"
+#include "resource.h"
+#include "../types/inc/User32Utils.hpp"
+#include <WilErrorReporting.h>
+
+using namespace winrt;
+using namespace winrt::Windows::UI;
+using namespace winrt::Windows::UI::Composition;
+using namespace winrt::Windows::UI::Xaml::Hosting;
+using namespace winrt::Windows::Foundation::Numerics;
+
+// Note: Generate GUID using TlgGuid.exe tool - seriously, it won't work if you
+// just generate an arbitrary GUID
+TRACELOGGING_DEFINE_PROVIDER(
+    g_hWindowsTerminalProvider,
+    "Microsoft.Windows.Terminal.Win32Host",
+    // {56c06166-2e2e-5f4d-7ff3-74f4b78c87d6}
+    (0x56c06166, 0x2e2e, 0x5f4d, 0x7f, 0xf3, 0x74, 0xf4, 0xb7, 0x8c, 0x87, 0xd6),
+    TraceLoggingOptionMicrosoftTelemetry());
+
+// Routine Description:
+// - Takes an image architecture and locates a string resource that maps to that architecture.
+// Arguments:
+// - imageArchitecture - An IMAGE_FILE_MACHINE architecture enum value
+//                     - See https://docs.microsoft.com/en-us/windows/win32/sysinfo/image-file-machine-constants
+// Return Value:
+// - A string value representing the human-readable name of this architecture.
+static std::wstring ImageArchitectureToString(USHORT imageArchitecture)
+{
+    // clang-format off
+    const auto id = imageArchitecture == IMAGE_FILE_MACHINE_I386 ? IDS_X86_ARCHITECTURE :
+                    imageArchitecture == IMAGE_FILE_MACHINE_AMD64 ? IDS_AMD64_ARCHITECTURE :
+                    imageArchitecture == IMAGE_FILE_MACHINE_ARM64 ? IDS_ARM64_ARCHITECTURE :
+                    imageArchitecture == IMAGE_FILE_MACHINE_ARM ? IDS_ARM_ARCHITECTURE :
+                    IDS_UNKNOWN_ARCHITECTURE;
+    // clang-format on
+
+    return GetStringResource(id);
+}
+
+// Routine Description:
+// - Blocks the user from launching the application with a message box dialog and early exit
+//   if the process architecture doesn't match the system platform native architecture.
+// - This is because the conhost.exe must match the condrv.sys on the system and the PTY
+//   infrastructure that powers everything won't work if we have a mismatch.
+// Arguments:
+// - <none>
+// Return Value:
+// - <none>
+static void EnsureNativeArchitecture()
+{
+    USHORT processMachine{};
+    USHORT nativeMachine{};
+    THROW_IF_WIN32_BOOL_FALSE(IsWow64Process2(GetCurrentProcess(), &processMachine, &nativeMachine));
+    if (processMachine != IMAGE_FILE_MACHINE_UNKNOWN && processMachine != nativeMachine)
+    {
+        const auto formatPattern = GetStringResource(IDS_ERROR_ARCHITECTURE_FORMAT);
+
+        const auto nativeArchitecture = ImageArchitectureToString(nativeMachine);
+        const auto processArchitecture = ImageArchitectureToString(processMachine);
+
+        auto buffer{ wil::str_printf<std::wstring>(formatPattern.data(), nativeArchitecture.data(), processArchitecture.data()) };
+
+        MessageBoxW(nullptr,
+                    buffer.data(),
+                    GetStringResource(IDS_ERROR_DIALOG_TITLE).data(),
+                    MB_OK | MB_ICONERROR);
+
+        ExitProcess(0);
+    }
+}
+
+static bool _messageIsF7Keypress(const MSG& message)
+{
+    return (message.message == WM_KEYDOWN || message.message == WM_SYSKEYDOWN) && message.wParam == VK_F7;
+}
+static bool _messageIsAltKeyup(const MSG& message)
+{
+    return (message.message == WM_KEYUP || message.message == WM_SYSKEYUP) && message.wParam == VK_MENU;
+}
+
+int __stdcall wWinMain(HINSTANCE, HINSTANCE, LPWSTR, int)
+{
+    TraceLoggingRegister(g_hWindowsTerminalProvider);
+    TraceLoggingWrite(
+        g_hWindowsTerminalProvider,
+        "ExecutableStarted",
+        TraceLoggingDescription("Event emitted immediately on startup"),
+        TraceLoggingKeyword(MICROSOFT_KEYWORD_MEASURES),
+        TelemetryPrivacyDataTag(PDT_ProductAndServicePerformance));
+    ::Microsoft::Console::ErrorReporting::EnableFallbackFailureReporting(g_hWindowsTerminalProvider);
+
+    // If Terminal is spawned by a shortcut that requests that it run in a new process group
+    // while attached to a console session, that request is nonsense. That request will, however,
+    // cause WT to start with Ctrl-C disabled. This wouldn't matter, because it's a Windows-subsystem
+    // application. Unfortunately, that state is heritable. In short, if you start WT using cmd in
+    // a weird way, ^C stops working _inside_ the terminal. Mad.
+    SetConsoleCtrlHandler(NULL, FALSE);
+
+    // Block the user from starting if they launched the incorrect architecture version of the project.
+    // This should only be applicable to developer versions. The package installation process
+    // should choose and install the correct one from the bundle.
+    EnsureNativeArchitecture();
+
+    // Make sure to call this so we get WM_POINTER messages.
+    EnableMouseInPointer(true);
+
+    // !!! LOAD BEARING !!!
+    // We must initialize the main thread as a single-threaded apartment before
+    // constructing any Xaml objects. Failing to do so will cause some issues
+    // in accessibility somewhere down the line when a UIAutomation object will
+    // be queried on the wrong thread at the wrong time.
+    // We used to initialize as STA only _after_ initializing the application
+    // host, which loaded the settings. The settings needed to be loaded in MTA
+    // because we were using the Windows.Storage APIs. Since we're no longer
+    // doing that, we can safely init as STA before any WinRT dispatches.
+    winrt::init_apartment(winrt::apartment_type::single_threaded);
+
+    // Create the AppHost object, which will create both the window and the
+    // Terminal App. This MUST BE constructed before the Xaml manager as TermApp
+    // provides an implementation of Windows.UI.Xaml.Application.
+    AppHost host;
+    if (!host.HasWindow())
+    {
+        // If we were told to not have a window, exit early. Make sure to use
+        // ExitProcess to die here. If you try just `return 0`, then
+        // the XAML app host will crash during teardown. ExitProcess avoids
+        // that.
+        ExitProcess(0);
+    }
+
+    // Initialize the xaml content. This must be called AFTER the
+    // WindowsXamlManager is initialized.
+    host.Initialize();
+
+    MSG message;
+
+    while (GetMessage(&message, nullptr, 0, 0))
+    {
+        // GH#638 (Pressing F7 brings up both the history AND a caret browsing message)
+        // The Xaml input stack doesn't allow an application to suppress the "caret browsing"
+        // dialog experience triggered when you press F7. Official recommendation from the Xaml
+        // team is to catch F7 before we hand it off.
+        // AppLogic contains an ad-hoc implementation of event bubbling for a runtime classes
+        // implementing a custom IF7Listener interface.
+        // If the recipient of IF7Listener::OnF7Pressed suggests that the F7 press has, in fact,
+        // been handled we can discard the message before we even translate it.
+        if (_messageIsF7Keypress(message))
+        {
+            if (host.OnDirectKeyEvent(VK_F7, LOBYTE(HIWORD(message.lParam)), true))
+            {
+                // The application consumed the F7. Don't let Xaml get it.
+                continue;
+            }
+        }
+
+        // GH#6421 - System XAML will never send an Alt KeyUp event. So, similar
+        // to how we'll steal the F7 KeyDown above, we'll steal the Alt KeyUp
+        // here, and plumb it through.
+        if (_messageIsAltKeyup(message))
+        {
+            // Let's pass <Alt> to the application
+            if (host.OnDirectKeyEvent(VK_MENU, LOBYTE(HIWORD(message.lParam)), false))
+            {
+                // The application consumed the Alt. Don't let Xaml get it.
+                continue;
+            }
+        }
+
+        TranslateMessage(&message);
+        DispatchMessage(&message);
+    }
+    return 0;
+}