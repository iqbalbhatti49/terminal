// Copyright (c) Microsoft Corporation.
// Licensed under the MIT license.

/*
Module Name:
- OutputStateMachineEngine.hpp

Abstract:
- This is the implementation of the client VT output state machine engine.
*/
#pragma once

#include <functional>

#include "../adapter/termDispatch.hpp"
#include "IStateMachineEngine.hpp"

namespace Microsoft::Console::Render
{
    class VtEngine;
}

namespace Microsoft::Console::VirtualTerminal
{
    class OutputStateMachineEngine : public IStateMachineEngine
    {
    public:
        static constexpr size_t MAX_URL_LENGTH = 2 * 1048576; // 2MB, like iTerm2

        OutputStateMachineEngine(std::unique_ptr<ITermDispatch> pDispatch);

        bool ActionExecute(const wchar_t wch) override;
        bool ActionExecuteFromEscape(const wchar_t wch) override;

        bool ActionPrint(const wchar_t wch) override;

        bool ActionPrintString(const std::wstring_view string) override;

        bool ActionPassThroughString(const std::wstring_view string) override;

        bool ActionEscDispatch(const VTID id) override;

        bool ActionVt52EscDispatch(const VTID id, const VTParameters parameters) override;

        bool ActionCsiDispatch(const VTID id, const VTParameters parameters) override;

        StringHandler ActionDcsDispatch(const VTID id, const VTParameters parameters) override;

        bool ActionClear() noexcept override;

        bool ActionIgnore() noexcept override;

        bool ActionOscDispatch(const wchar_t wch,
                               const size_t parameter,
                               const std::wstring_view string) override;

        bool ActionSs3Dispatch(const wchar_t wch, const VTParameters parameters) noexcept override;

        void SetTerminalConnection(Microsoft::Console::Render::VtEngine* const pTtyConnection,
                                   std::function<bool()> pfnFlushToTerminal);

        const ITermDispatch& Dispatch() const noexcept;
        ITermDispatch& Dispatch() noexcept;

    private:
        std::unique_ptr<ITermDispatch> _dispatch;
        Microsoft::Console::Render::VtEngine* _pTtyConnection;
        std::function<bool()> _pfnFlushToTerminal;
        wchar_t _lastPrintedChar;

        enum EscActionCodes : uint64_t
        {
            DECBI_BackIndex = VTID("6"),
            DECSC_CursorSave = VTID("7"),
            DECRC_CursorRestore = VTID("8"),
            DECFI_ForwardIndex = VTID("9"),
            DECKPAM_KeypadApplicationMode = VTID("="),
            DECKPNM_KeypadNumericMode = VTID(">"),
            IND_Index = VTID("D"),
            NEL_NextLine = VTID("E"),
            HTS_HorizontalTabSet = VTID("H"),
            RI_ReverseLineFeed = VTID("M"),
            SS2_SingleShift = VTID("N"),
            SS3_SingleShift = VTID("O"),
            DECID_IdentifyDevice = VTID("Z"),
            ST_StringTerminator = VTID("\\"),
            RIS_ResetToInitialState = VTID("c"),
            LS2_LockingShift = VTID("n"),
            LS3_LockingShift = VTID("o"),
            LS1R_LockingShift = VTID("~"),
            LS2R_LockingShift = VTID("}"),
            LS3R_LockingShift = VTID("|"),
            DECAC1_AcceptC1Controls = VTID(" 7"),
            DECDHL_DoubleHeightLineTop = VTID("#3"),
            DECDHL_DoubleHeightLineBottom = VTID("#4"),
            DECSWL_SingleWidthLine = VTID("#5"),
            DECDWL_DoubleWidthLine = VTID("#6"),
            DECALN_ScreenAlignmentPattern = VTID("#8")
        };

        enum CsiActionCodes : uint64_t
        {
            ICH_InsertCharacter = VTID("@"),
            CUU_CursorUp = VTID("A"),
            CUD_CursorDown = VTID("B"),
            CUF_CursorForward = VTID("C"),
            CUB_CursorBackward = VTID("D"),
            CNL_CursorNextLine = VTID("E"),
            CPL_CursorPrevLine = VTID("F"),
            CHA_CursorHorizontalAbsolute = VTID("G"),
            CUP_CursorPosition = VTID("H"),
            CHT_CursorForwardTab = VTID("I"),
            ED_EraseDisplay = VTID("J"),
            DECSED_SelectiveEraseDisplay = VTID("?J"),
            EL_EraseLine = VTID("K"),
            DECSEL_SelectiveEraseLine = VTID("?K"),
            IL_InsertLine = VTID("L"),
            DL_DeleteLine = VTID("M"),
            DCH_DeleteCharacter = VTID("P"),
            SU_ScrollUp = VTID("S"),
            SD_ScrollDown = VTID("T"),
            ECH_EraseCharacters = VTID("X"),
            CBT_CursorBackTab = VTID("Z"),
            HPA_HorizontalPositionAbsolute = VTID("`"),
            HPR_HorizontalPositionRelative = VTID("a"),
            REP_RepeatCharacter = VTID("b"),
            DA_DeviceAttributes = VTID("c"),
            DA2_SecondaryDeviceAttributes = VTID(">c"),
            DA3_TertiaryDeviceAttributes = VTID("=c"),
            VPA_VerticalLinePositionAbsolute = VTID("d"),
            VPR_VerticalPositionRelative = VTID("e"),
            HVP_HorizontalVerticalPosition = VTID("f"),
            TBC_TabClear = VTID("g"),
            SM_SetMode = VTID("h"),
            DECSET_PrivateModeSet = VTID("?h"),
            RM_ResetMode = VTID("l"),
            DECRST_PrivateModeReset = VTID("?l"),
            SGR_SetGraphicsRendition = VTID("m"),
            DSR_DeviceStatusReport = VTID("n"),
            DSR_PrivateDeviceStatusReport = VTID("?n"),
            DECSTBM_SetTopBottomMargins = VTID("r"),
            DECSLRM_SetLeftRightMargins = VTID("s"),
            DTTERM_WindowManipulation = VTID("t"), // NOTE: Overlaps with DECSLPP. Fix when/if implemented.
            ANSISYSRC_CursorRestore = VTID("u"),
            DECREQTPARM_RequestTerminalParameters = VTID("x"),
            DECSCUSR_SetCursorStyle = VTID(" q"),
            DECSTR_SoftReset = VTID("!p"),
            DECSCA_SetCharacterProtectionAttribute = VTID("\"q"),
            XT_PushSgrAlias = VTID("#p"),
            XT_PopSgrAlias = VTID("#q"),
            XT_PushSgr = VTID("#{"),
            XT_PopSgr = VTID("#}"),
            DECRQM_RequestMode = VTID("$p"),
            DECRQM_PrivateRequestMode = VTID("?$p"),
            DECCARA_ChangeAttributesRectangularArea = VTID("$r"),
            DECRARA_ReverseAttributesRectangularArea = VTID("$t"),
            DECCRA_CopyRectangularArea = VTID("$v"),
            DECRQPSR_RequestPresentationStateReport = VTID("$w"),
            DECFRA_FillRectangularArea = VTID("$x"),
            DECERA_EraseRectangularArea = VTID("$z"),
            DECSERA_SelectiveEraseRectangularArea = VTID("${"),
            DECSCPP_SetColumnsPerPage = VTID("$|"),
            DECIC_InsertColumn = VTID("'}"),
            DECDC_DeleteColumn = VTID("'~"),
            DECSACE_SelectAttributeChangeExtent = VTID("*x"),
            DECRQCRA_RequestChecksumRectangularArea = VTID("*y"),
            DECINVM_InvokeMacro = VTID("*z"),
            DECAC_AssignColor = VTID(",|"),
            DECPS_PlaySound = VTID(",~")
        };

        enum DcsActionCodes : uint64_t
        {
            DECDLD_DownloadDRCS = VTID("{"),
            DECDMAC_DefineMacro = VTID("!z"),
            DECRSTS_RestoreTerminalState = VTID("$p"),
            DECRQSS_RequestSetting = VTID("$q"),
            DECRSPS_RestorePresentationState = VTID("$t"),
        };

        enum Vt52ActionCodes : uint64_t
        {
            CursorUp = VTID("A"),
            CursorDown = VTID("B"),
            CursorRight = VTID("C"),
            CursorLeft = VTID("D"),
            EnterGraphicsMode = VTID("F"),
            ExitGraphicsMode = VTID("G"),
            CursorToHome = VTID("H"),
            ReverseLineFeed = VTID("I"),
            EraseToEndOfScreen = VTID("J"),
            EraseToEndOfLine = VTID("K"),
            DirectCursorAddress = VTID("Y"),
            Identify = VTID("Z"),
            EnterAlternateKeypadMode = VTID("="),
            ExitAlternateKeypadMode = VTID(">"),
            ExitVt52Mode = VTID("<")
        };

        enum OscActionCodes : unsigned int
        {
            SetIconAndWindowTitle = 0,
            SetWindowIcon = 1,
            SetWindowTitle = 2,
            SetWindowProperty = 3, // Not implemented
            SetColor = 4,
            Hyperlink = 8,
            ConEmuAction = 9,
            SetForegroundColor = 10,
            SetBackgroundColor = 11,
            SetCursorColor = 12,
            SetClipboard = 52,
            ResetForegroundColor = 110, // Not implemented
            ResetBackgroundColor = 111, // Not implemented
            ResetCursorColor = 112,
            FinalTermAction = 133,
<<<<<<< HEAD
            VsCodeAction = 633,
=======
            UrxvtAction = 777,
>>>>>>> 6ac5137b
            ITerm2Action = 1337,
        };

        bool _GetOscTitle(const std::wstring_view string,
                          std::wstring& title) const;

        bool _GetOscSetColorTable(const std::wstring_view string,
                                  std::vector<size_t>& tableIndexes,
                                  std::vector<DWORD>& rgbs) const;

        bool _GetOscSetColor(const std::wstring_view string,
                             std::vector<DWORD>& rgbs) const;

        bool _GetOscSetClipboard(const std::wstring_view string,
                                 std::wstring& content,
                                 bool& queryClipboard) const noexcept;

        static constexpr std::wstring_view hyperlinkIDParameter{ L"id=" };
        bool _ParseHyperlink(const std::wstring_view string,
                             std::wstring& params,
                             std::wstring& uri) const;

        bool _CanSeqAcceptSubParam(const VTID id, const VTParameters& parameters) noexcept;

        void _ClearLastChar() noexcept;
    };
}
<|MERGE_RESOLUTION|>--- conflicted
+++ resolved
@@ -1,248 +1,245 @@
-// Copyright (c) Microsoft Corporation.
-// Licensed under the MIT license.
-
-/*
-Module Name:
-- OutputStateMachineEngine.hpp
-
-Abstract:
-- This is the implementation of the client VT output state machine engine.
-*/
-#pragma once
-
-#include <functional>
-
-#include "../adapter/termDispatch.hpp"
-#include "IStateMachineEngine.hpp"
-
-namespace Microsoft::Console::Render
-{
-    class VtEngine;
-}
-
-namespace Microsoft::Console::VirtualTerminal
-{
-    class OutputStateMachineEngine : public IStateMachineEngine
-    {
-    public:
-        static constexpr size_t MAX_URL_LENGTH = 2 * 1048576; // 2MB, like iTerm2
-
-        OutputStateMachineEngine(std::unique_ptr<ITermDispatch> pDispatch);
-
-        bool ActionExecute(const wchar_t wch) override;
-        bool ActionExecuteFromEscape(const wchar_t wch) override;
-
-        bool ActionPrint(const wchar_t wch) override;
-
-        bool ActionPrintString(const std::wstring_view string) override;
-
-        bool ActionPassThroughString(const std::wstring_view string) override;
-
-        bool ActionEscDispatch(const VTID id) override;
-
-        bool ActionVt52EscDispatch(const VTID id, const VTParameters parameters) override;
-
-        bool ActionCsiDispatch(const VTID id, const VTParameters parameters) override;
-
-        StringHandler ActionDcsDispatch(const VTID id, const VTParameters parameters) override;
-
-        bool ActionClear() noexcept override;
-
-        bool ActionIgnore() noexcept override;
-
-        bool ActionOscDispatch(const wchar_t wch,
-                               const size_t parameter,
-                               const std::wstring_view string) override;
-
-        bool ActionSs3Dispatch(const wchar_t wch, const VTParameters parameters) noexcept override;
-
-        void SetTerminalConnection(Microsoft::Console::Render::VtEngine* const pTtyConnection,
-                                   std::function<bool()> pfnFlushToTerminal);
-
-        const ITermDispatch& Dispatch() const noexcept;
-        ITermDispatch& Dispatch() noexcept;
-
-    private:
-        std::unique_ptr<ITermDispatch> _dispatch;
-        Microsoft::Console::Render::VtEngine* _pTtyConnection;
-        std::function<bool()> _pfnFlushToTerminal;
-        wchar_t _lastPrintedChar;
-
-        enum EscActionCodes : uint64_t
-        {
-            DECBI_BackIndex = VTID("6"),
-            DECSC_CursorSave = VTID("7"),
-            DECRC_CursorRestore = VTID("8"),
-            DECFI_ForwardIndex = VTID("9"),
-            DECKPAM_KeypadApplicationMode = VTID("="),
-            DECKPNM_KeypadNumericMode = VTID(">"),
-            IND_Index = VTID("D"),
-            NEL_NextLine = VTID("E"),
-            HTS_HorizontalTabSet = VTID("H"),
-            RI_ReverseLineFeed = VTID("M"),
-            SS2_SingleShift = VTID("N"),
-            SS3_SingleShift = VTID("O"),
-            DECID_IdentifyDevice = VTID("Z"),
-            ST_StringTerminator = VTID("\\"),
-            RIS_ResetToInitialState = VTID("c"),
-            LS2_LockingShift = VTID("n"),
-            LS3_LockingShift = VTID("o"),
-            LS1R_LockingShift = VTID("~"),
-            LS2R_LockingShift = VTID("}"),
-            LS3R_LockingShift = VTID("|"),
-            DECAC1_AcceptC1Controls = VTID(" 7"),
-            DECDHL_DoubleHeightLineTop = VTID("#3"),
-            DECDHL_DoubleHeightLineBottom = VTID("#4"),
-            DECSWL_SingleWidthLine = VTID("#5"),
-            DECDWL_DoubleWidthLine = VTID("#6"),
-            DECALN_ScreenAlignmentPattern = VTID("#8")
-        };
-
-        enum CsiActionCodes : uint64_t
-        {
-            ICH_InsertCharacter = VTID("@"),
-            CUU_CursorUp = VTID("A"),
-            CUD_CursorDown = VTID("B"),
-            CUF_CursorForward = VTID("C"),
-            CUB_CursorBackward = VTID("D"),
-            CNL_CursorNextLine = VTID("E"),
-            CPL_CursorPrevLine = VTID("F"),
-            CHA_CursorHorizontalAbsolute = VTID("G"),
-            CUP_CursorPosition = VTID("H"),
-            CHT_CursorForwardTab = VTID("I"),
-            ED_EraseDisplay = VTID("J"),
-            DECSED_SelectiveEraseDisplay = VTID("?J"),
-            EL_EraseLine = VTID("K"),
-            DECSEL_SelectiveEraseLine = VTID("?K"),
-            IL_InsertLine = VTID("L"),
-            DL_DeleteLine = VTID("M"),
-            DCH_DeleteCharacter = VTID("P"),
-            SU_ScrollUp = VTID("S"),
-            SD_ScrollDown = VTID("T"),
-            ECH_EraseCharacters = VTID("X"),
-            CBT_CursorBackTab = VTID("Z"),
-            HPA_HorizontalPositionAbsolute = VTID("`"),
-            HPR_HorizontalPositionRelative = VTID("a"),
-            REP_RepeatCharacter = VTID("b"),
-            DA_DeviceAttributes = VTID("c"),
-            DA2_SecondaryDeviceAttributes = VTID(">c"),
-            DA3_TertiaryDeviceAttributes = VTID("=c"),
-            VPA_VerticalLinePositionAbsolute = VTID("d"),
-            VPR_VerticalPositionRelative = VTID("e"),
-            HVP_HorizontalVerticalPosition = VTID("f"),
-            TBC_TabClear = VTID("g"),
-            SM_SetMode = VTID("h"),
-            DECSET_PrivateModeSet = VTID("?h"),
-            RM_ResetMode = VTID("l"),
-            DECRST_PrivateModeReset = VTID("?l"),
-            SGR_SetGraphicsRendition = VTID("m"),
-            DSR_DeviceStatusReport = VTID("n"),
-            DSR_PrivateDeviceStatusReport = VTID("?n"),
-            DECSTBM_SetTopBottomMargins = VTID("r"),
-            DECSLRM_SetLeftRightMargins = VTID("s"),
-            DTTERM_WindowManipulation = VTID("t"), // NOTE: Overlaps with DECSLPP. Fix when/if implemented.
-            ANSISYSRC_CursorRestore = VTID("u"),
-            DECREQTPARM_RequestTerminalParameters = VTID("x"),
-            DECSCUSR_SetCursorStyle = VTID(" q"),
-            DECSTR_SoftReset = VTID("!p"),
-            DECSCA_SetCharacterProtectionAttribute = VTID("\"q"),
-            XT_PushSgrAlias = VTID("#p"),
-            XT_PopSgrAlias = VTID("#q"),
-            XT_PushSgr = VTID("#{"),
-            XT_PopSgr = VTID("#}"),
-            DECRQM_RequestMode = VTID("$p"),
-            DECRQM_PrivateRequestMode = VTID("?$p"),
-            DECCARA_ChangeAttributesRectangularArea = VTID("$r"),
-            DECRARA_ReverseAttributesRectangularArea = VTID("$t"),
-            DECCRA_CopyRectangularArea = VTID("$v"),
-            DECRQPSR_RequestPresentationStateReport = VTID("$w"),
-            DECFRA_FillRectangularArea = VTID("$x"),
-            DECERA_EraseRectangularArea = VTID("$z"),
-            DECSERA_SelectiveEraseRectangularArea = VTID("${"),
-            DECSCPP_SetColumnsPerPage = VTID("$|"),
-            DECIC_InsertColumn = VTID("'}"),
-            DECDC_DeleteColumn = VTID("'~"),
-            DECSACE_SelectAttributeChangeExtent = VTID("*x"),
-            DECRQCRA_RequestChecksumRectangularArea = VTID("*y"),
-            DECINVM_InvokeMacro = VTID("*z"),
-            DECAC_AssignColor = VTID(",|"),
-            DECPS_PlaySound = VTID(",~")
-        };
-
-        enum DcsActionCodes : uint64_t
-        {
-            DECDLD_DownloadDRCS = VTID("{"),
-            DECDMAC_DefineMacro = VTID("!z"),
-            DECRSTS_RestoreTerminalState = VTID("$p"),
-            DECRQSS_RequestSetting = VTID("$q"),
-            DECRSPS_RestorePresentationState = VTID("$t"),
-        };
-
-        enum Vt52ActionCodes : uint64_t
-        {
-            CursorUp = VTID("A"),
-            CursorDown = VTID("B"),
-            CursorRight = VTID("C"),
-            CursorLeft = VTID("D"),
-            EnterGraphicsMode = VTID("F"),
-            ExitGraphicsMode = VTID("G"),
-            CursorToHome = VTID("H"),
-            ReverseLineFeed = VTID("I"),
-            EraseToEndOfScreen = VTID("J"),
-            EraseToEndOfLine = VTID("K"),
-            DirectCursorAddress = VTID("Y"),
-            Identify = VTID("Z"),
-            EnterAlternateKeypadMode = VTID("="),
-            ExitAlternateKeypadMode = VTID(">"),
-            ExitVt52Mode = VTID("<")
-        };
-
-        enum OscActionCodes : unsigned int
-        {
-            SetIconAndWindowTitle = 0,
-            SetWindowIcon = 1,
-            SetWindowTitle = 2,
-            SetWindowProperty = 3, // Not implemented
-            SetColor = 4,
-            Hyperlink = 8,
-            ConEmuAction = 9,
-            SetForegroundColor = 10,
-            SetBackgroundColor = 11,
-            SetCursorColor = 12,
-            SetClipboard = 52,
-            ResetForegroundColor = 110, // Not implemented
-            ResetBackgroundColor = 111, // Not implemented
-            ResetCursorColor = 112,
-            FinalTermAction = 133,
-<<<<<<< HEAD
-            VsCodeAction = 633,
-=======
-            UrxvtAction = 777,
->>>>>>> 6ac5137b
-            ITerm2Action = 1337,
-        };
-
-        bool _GetOscTitle(const std::wstring_view string,
-                          std::wstring& title) const;
-
-        bool _GetOscSetColorTable(const std::wstring_view string,
-                                  std::vector<size_t>& tableIndexes,
-                                  std::vector<DWORD>& rgbs) const;
-
-        bool _GetOscSetColor(const std::wstring_view string,
-                             std::vector<DWORD>& rgbs) const;
-
-        bool _GetOscSetClipboard(const std::wstring_view string,
-                                 std::wstring& content,
-                                 bool& queryClipboard) const noexcept;
-
-        static constexpr std::wstring_view hyperlinkIDParameter{ L"id=" };
-        bool _ParseHyperlink(const std::wstring_view string,
-                             std::wstring& params,
-                             std::wstring& uri) const;
-
-        bool _CanSeqAcceptSubParam(const VTID id, const VTParameters& parameters) noexcept;
-
-        void _ClearLastChar() noexcept;
-    };
-}
+// Copyright (c) Microsoft Corporation.
+// Licensed under the MIT license.
+
+/*
+Module Name:
+- OutputStateMachineEngine.hpp
+
+Abstract:
+- This is the implementation of the client VT output state machine engine.
+*/
+#pragma once
+
+#include <functional>
+
+#include "../adapter/termDispatch.hpp"
+#include "IStateMachineEngine.hpp"
+
+namespace Microsoft::Console::Render
+{
+    class VtEngine;
+}
+
+namespace Microsoft::Console::VirtualTerminal
+{
+    class OutputStateMachineEngine : public IStateMachineEngine
+    {
+    public:
+        static constexpr size_t MAX_URL_LENGTH = 2 * 1048576; // 2MB, like iTerm2
+
+        OutputStateMachineEngine(std::unique_ptr<ITermDispatch> pDispatch);
+
+        bool ActionExecute(const wchar_t wch) override;
+        bool ActionExecuteFromEscape(const wchar_t wch) override;
+
+        bool ActionPrint(const wchar_t wch) override;
+
+        bool ActionPrintString(const std::wstring_view string) override;
+
+        bool ActionPassThroughString(const std::wstring_view string) override;
+
+        bool ActionEscDispatch(const VTID id) override;
+
+        bool ActionVt52EscDispatch(const VTID id, const VTParameters parameters) override;
+
+        bool ActionCsiDispatch(const VTID id, const VTParameters parameters) override;
+
+        StringHandler ActionDcsDispatch(const VTID id, const VTParameters parameters) override;
+
+        bool ActionClear() noexcept override;
+
+        bool ActionIgnore() noexcept override;
+
+        bool ActionOscDispatch(const wchar_t wch,
+                               const size_t parameter,
+                               const std::wstring_view string) override;
+
+        bool ActionSs3Dispatch(const wchar_t wch, const VTParameters parameters) noexcept override;
+
+        void SetTerminalConnection(Microsoft::Console::Render::VtEngine* const pTtyConnection,
+                                   std::function<bool()> pfnFlushToTerminal);
+
+        const ITermDispatch& Dispatch() const noexcept;
+        ITermDispatch& Dispatch() noexcept;
+
+    private:
+        std::unique_ptr<ITermDispatch> _dispatch;
+        Microsoft::Console::Render::VtEngine* _pTtyConnection;
+        std::function<bool()> _pfnFlushToTerminal;
+        wchar_t _lastPrintedChar;
+
+        enum EscActionCodes : uint64_t
+        {
+            DECBI_BackIndex = VTID("6"),
+            DECSC_CursorSave = VTID("7"),
+            DECRC_CursorRestore = VTID("8"),
+            DECFI_ForwardIndex = VTID("9"),
+            DECKPAM_KeypadApplicationMode = VTID("="),
+            DECKPNM_KeypadNumericMode = VTID(">"),
+            IND_Index = VTID("D"),
+            NEL_NextLine = VTID("E"),
+            HTS_HorizontalTabSet = VTID("H"),
+            RI_ReverseLineFeed = VTID("M"),
+            SS2_SingleShift = VTID("N"),
+            SS3_SingleShift = VTID("O"),
+            DECID_IdentifyDevice = VTID("Z"),
+            ST_StringTerminator = VTID("\\"),
+            RIS_ResetToInitialState = VTID("c"),
+            LS2_LockingShift = VTID("n"),
+            LS3_LockingShift = VTID("o"),
+            LS1R_LockingShift = VTID("~"),
+            LS2R_LockingShift = VTID("}"),
+            LS3R_LockingShift = VTID("|"),
+            DECAC1_AcceptC1Controls = VTID(" 7"),
+            DECDHL_DoubleHeightLineTop = VTID("#3"),
+            DECDHL_DoubleHeightLineBottom = VTID("#4"),
+            DECSWL_SingleWidthLine = VTID("#5"),
+            DECDWL_DoubleWidthLine = VTID("#6"),
+            DECALN_ScreenAlignmentPattern = VTID("#8")
+        };
+
+        enum CsiActionCodes : uint64_t
+        {
+            ICH_InsertCharacter = VTID("@"),
+            CUU_CursorUp = VTID("A"),
+            CUD_CursorDown = VTID("B"),
+            CUF_CursorForward = VTID("C"),
+            CUB_CursorBackward = VTID("D"),
+            CNL_CursorNextLine = VTID("E"),
+            CPL_CursorPrevLine = VTID("F"),
+            CHA_CursorHorizontalAbsolute = VTID("G"),
+            CUP_CursorPosition = VTID("H"),
+            CHT_CursorForwardTab = VTID("I"),
+            ED_EraseDisplay = VTID("J"),
+            DECSED_SelectiveEraseDisplay = VTID("?J"),
+            EL_EraseLine = VTID("K"),
+            DECSEL_SelectiveEraseLine = VTID("?K"),
+            IL_InsertLine = VTID("L"),
+            DL_DeleteLine = VTID("M"),
+            DCH_DeleteCharacter = VTID("P"),
+            SU_ScrollUp = VTID("S"),
+            SD_ScrollDown = VTID("T"),
+            ECH_EraseCharacters = VTID("X"),
+            CBT_CursorBackTab = VTID("Z"),
+            HPA_HorizontalPositionAbsolute = VTID("`"),
+            HPR_HorizontalPositionRelative = VTID("a"),
+            REP_RepeatCharacter = VTID("b"),
+            DA_DeviceAttributes = VTID("c"),
+            DA2_SecondaryDeviceAttributes = VTID(">c"),
+            DA3_TertiaryDeviceAttributes = VTID("=c"),
+            VPA_VerticalLinePositionAbsolute = VTID("d"),
+            VPR_VerticalPositionRelative = VTID("e"),
+            HVP_HorizontalVerticalPosition = VTID("f"),
+            TBC_TabClear = VTID("g"),
+            SM_SetMode = VTID("h"),
+            DECSET_PrivateModeSet = VTID("?h"),
+            RM_ResetMode = VTID("l"),
+            DECRST_PrivateModeReset = VTID("?l"),
+            SGR_SetGraphicsRendition = VTID("m"),
+            DSR_DeviceStatusReport = VTID("n"),
+            DSR_PrivateDeviceStatusReport = VTID("?n"),
+            DECSTBM_SetTopBottomMargins = VTID("r"),
+            DECSLRM_SetLeftRightMargins = VTID("s"),
+            DTTERM_WindowManipulation = VTID("t"), // NOTE: Overlaps with DECSLPP. Fix when/if implemented.
+            ANSISYSRC_CursorRestore = VTID("u"),
+            DECREQTPARM_RequestTerminalParameters = VTID("x"),
+            DECSCUSR_SetCursorStyle = VTID(" q"),
+            DECSTR_SoftReset = VTID("!p"),
+            DECSCA_SetCharacterProtectionAttribute = VTID("\"q"),
+            XT_PushSgrAlias = VTID("#p"),
+            XT_PopSgrAlias = VTID("#q"),
+            XT_PushSgr = VTID("#{"),
+            XT_PopSgr = VTID("#}"),
+            DECRQM_RequestMode = VTID("$p"),
+            DECRQM_PrivateRequestMode = VTID("?$p"),
+            DECCARA_ChangeAttributesRectangularArea = VTID("$r"),
+            DECRARA_ReverseAttributesRectangularArea = VTID("$t"),
+            DECCRA_CopyRectangularArea = VTID("$v"),
+            DECRQPSR_RequestPresentationStateReport = VTID("$w"),
+            DECFRA_FillRectangularArea = VTID("$x"),
+            DECERA_EraseRectangularArea = VTID("$z"),
+            DECSERA_SelectiveEraseRectangularArea = VTID("${"),
+            DECSCPP_SetColumnsPerPage = VTID("$|"),
+            DECIC_InsertColumn = VTID("'}"),
+            DECDC_DeleteColumn = VTID("'~"),
+            DECSACE_SelectAttributeChangeExtent = VTID("*x"),
+            DECRQCRA_RequestChecksumRectangularArea = VTID("*y"),
+            DECINVM_InvokeMacro = VTID("*z"),
+            DECAC_AssignColor = VTID(",|"),
+            DECPS_PlaySound = VTID(",~")
+        };
+
+        enum DcsActionCodes : uint64_t
+        {
+            DECDLD_DownloadDRCS = VTID("{"),
+            DECDMAC_DefineMacro = VTID("!z"),
+            DECRSTS_RestoreTerminalState = VTID("$p"),
+            DECRQSS_RequestSetting = VTID("$q"),
+            DECRSPS_RestorePresentationState = VTID("$t"),
+        };
+
+        enum Vt52ActionCodes : uint64_t
+        {
+            CursorUp = VTID("A"),
+            CursorDown = VTID("B"),
+            CursorRight = VTID("C"),
+            CursorLeft = VTID("D"),
+            EnterGraphicsMode = VTID("F"),
+            ExitGraphicsMode = VTID("G"),
+            CursorToHome = VTID("H"),
+            ReverseLineFeed = VTID("I"),
+            EraseToEndOfScreen = VTID("J"),
+            EraseToEndOfLine = VTID("K"),
+            DirectCursorAddress = VTID("Y"),
+            Identify = VTID("Z"),
+            EnterAlternateKeypadMode = VTID("="),
+            ExitAlternateKeypadMode = VTID(">"),
+            ExitVt52Mode = VTID("<")
+        };
+
+        enum OscActionCodes : unsigned int
+        {
+            SetIconAndWindowTitle = 0,
+            SetWindowIcon = 1,
+            SetWindowTitle = 2,
+            SetWindowProperty = 3, // Not implemented
+            SetColor = 4,
+            Hyperlink = 8,
+            ConEmuAction = 9,
+            SetForegroundColor = 10,
+            SetBackgroundColor = 11,
+            SetCursorColor = 12,
+            SetClipboard = 52,
+            ResetForegroundColor = 110, // Not implemented
+            ResetBackgroundColor = 111, // Not implemented
+            ResetCursorColor = 112,
+            FinalTermAction = 133,
+            VsCodeAction = 633,
+            UrxvtAction = 777,
+            ITerm2Action = 1337,
+        };
+
+        bool _GetOscTitle(const std::wstring_view string,
+                          std::wstring& title) const;
+
+        bool _GetOscSetColorTable(const std::wstring_view string,
+                                  std::vector<size_t>& tableIndexes,
+                                  std::vector<DWORD>& rgbs) const;
+
+        bool _GetOscSetColor(const std::wstring_view string,
+                             std::vector<DWORD>& rgbs) const;
+
+        bool _GetOscSetClipboard(const std::wstring_view string,
+                                 std::wstring& content,
+                                 bool& queryClipboard) const noexcept;
+
+        static constexpr std::wstring_view hyperlinkIDParameter{ L"id=" };
+        bool _ParseHyperlink(const std::wstring_view string,
+                             std::wstring& params,
+                             std::wstring& uri) const;
+
+        bool _CanSeqAcceptSubParam(const VTID id, const VTParameters& parameters) noexcept;
+
+        void _ClearLastChar() noexcept;
+    };
+}